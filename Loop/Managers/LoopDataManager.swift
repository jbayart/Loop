//
//  LoopDataManager.swift
//  Naterade
//
//  Created by Nathan Racklyeft on 3/12/16.
//  Copyright © 2016 Nathan Racklyeft. All rights reserved.
//

import Foundation
import HealthKit
import LoopKit
import LoopCore
import Combine


final class LoopDataManager {
    enum LoopUpdateContext: Int {
        case bolus
        case carbs
        case glucose
        case preferences
        case tempBasal
    }

    static let LoopUpdateContextKey = "com.loudnate.Loop.LoopDataManager.LoopUpdateContext"

    let carbStore: CarbStore

    let doseStore: DoseStore

    let glucoseStore: GlucoseStore

    weak var delegate: LoopDataManagerDelegate?

    private let standardCorrectionEffectDuration = TimeInterval.minutes(60.0)

    private let logger: CategoryLogger

    private var loopSubscription: AnyCancellable?

<<<<<<< HEAD
=======
    let lastMicrobolusEvent = CurrentValueSubject<Microbolus.Event?, Never>(nil)

>>>>>>> b9cbc0a5
    // References to registered notification center observers
    private var notificationObservers: [Any] = []

    deinit {
        for observer in notificationObservers {
            NotificationCenter.default.removeObserver(observer)
        }
    }

    // Make overall retrospective effect available for display to the user
    var totalRetrospectiveCorrection: HKQuantity?

    init(
        lastLoopCompleted: Date?,
        basalDeliveryState: PumpManagerStatus.BasalDeliveryState?,
        basalRateSchedule: BasalRateSchedule? = UserDefaults.appGroup?.basalRateSchedule,
        carbRatioSchedule: CarbRatioSchedule? = UserDefaults.appGroup?.carbRatioSchedule,
        insulinModelSettings: InsulinModelSettings? = UserDefaults.appGroup?.insulinModelSettings,
        insulinSensitivitySchedule: InsulinSensitivitySchedule? = UserDefaults.appGroup?.insulinSensitivitySchedule,
        settings: LoopSettings = UserDefaults.appGroup?.loopSettings ?? LoopSettings(),
        overrideHistory: TemporaryScheduleOverrideHistory = UserDefaults.appGroup?.overrideHistory ?? .init(),
        lastPumpEventsReconciliation: Date?
    ) {
        self.logger = DiagnosticLogger.shared.forCategory("LoopDataManager")
        self.lockedLastLoopCompleted = Locked(lastLoopCompleted)
        self.lockedBasalDeliveryState = Locked(basalDeliveryState)
        self.settings = settings
        self.overrideHistory = overrideHistory

        let healthStore = HKHealthStore()
        let cacheStore = PersistenceController.controllerInAppGroupDirectory()

        carbStore = CarbStore(
            healthStore: healthStore,
            cacheStore: cacheStore,
            defaultAbsorptionTimes: LoopSettings.defaultCarbAbsorptionTimes,
            carbRatioSchedule: carbRatioSchedule,
            insulinSensitivitySchedule: insulinSensitivitySchedule,
            overrideHistory: overrideHistory,
            carbAbsorptionModel: .adaptiveRateNonlinear
        )

        totalRetrospectiveCorrection = nil

        doseStore = DoseStore(
            healthStore: healthStore,
            cacheStore: cacheStore,
            insulinModel: insulinModelSettings?.model,
            basalProfile: basalRateSchedule,
            insulinSensitivitySchedule: insulinSensitivitySchedule,
            overrideHistory: overrideHistory,
            lastPumpEventsReconciliation: lastPumpEventsReconciliation
        )

        glucoseStore = GlucoseStore(healthStore: healthStore, cacheStore: cacheStore, cacheLength: .hours(24))

        retrospectiveCorrection = settings.enabledRetrospectiveCorrectionAlgorithm

        overrideHistory.delegate = self
        cacheStore.delegate = self

        // Observe changes
        notificationObservers = [
            NotificationCenter.default.addObserver(
                forName: CarbStore.carbEntriesDidUpdate,
                object: carbStore,
                queue: nil
            ) { (note) -> Void in
                self.dataAccessQueue.async {
                    self.logger.default("Received notification of carb entries updating")

                    self.carbEffect = nil
                    self.carbsOnBoard = nil
                    self.notify(forChange: .carbs)
                }
            },
            NotificationCenter.default.addObserver(
                forName: GlucoseStore.glucoseSamplesDidChange,
                object: glucoseStore,
                queue: nil
            ) { (note) in
                self.dataAccessQueue.async {
                    self.logger.default("Received notification of glucose samples changing")

                    self.glucoseMomentumEffect = nil

                    self.notify(forChange: .glucose)
                }
            },
            NotificationCenter.default.addObserver(
                forName: nil,
                object: doseStore,
                queue: OperationQueue.main
            ) { (note) in
                self.dataAccessQueue.async {
                    self.logger.default("Received notification of dosing changing")

                    self.insulinEffect = nil

                    self.notify(forChange: .bolus)
                }
            }
        ]
    }

    /// Loop-related settings
    ///
    /// These are not thread-safe.
    var settings: LoopSettings {
        didSet {
            guard settings != oldValue else {
                return
            }
            if settings.scheduleOverride != oldValue.scheduleOverride {
                overrideHistory.recordOverride(settings.scheduleOverride)

                // Invalidate cached effects affected by the override
                self.carbEffect = nil
                self.carbsOnBoard = nil
                self.insulinEffect = nil
            }
            UserDefaults.appGroup?.loopSettings = settings
            notify(forChange: .preferences)
            AnalyticsManager.shared.didChangeLoopSettings(from: oldValue, to: settings)
        }
    }

    let overrideHistory: TemporaryScheduleOverrideHistory

    // MARK: - Calculation state

    fileprivate let dataAccessQueue: DispatchQueue = DispatchQueue(label: "com.loudnate.Naterade.LoopDataManager.dataAccessQueue", qos: .utility)

    private var carbEffect: [GlucoseEffect]? {
        didSet {
            predictedGlucose = nil

            // Carb data may be back-dated, so re-calculate the retrospective glucose.
            retrospectiveGlucoseDiscrepancies = nil
        }
    }
    private var insulinEffect: [GlucoseEffect]? {
        didSet {
            predictedGlucose = nil
        }
    }
    private var glucoseMomentumEffect: [GlucoseEffect]? {
        didSet {
            predictedGlucose = nil
        }
    }
    private var retrospectiveGlucoseEffect: [GlucoseEffect] = [] {
        didSet {
            predictedGlucose = nil
        }
    }

    private var retrospectiveGlucoseDiscrepancies: [GlucoseEffect]? {
        didSet {
            retrospectiveGlucoseDiscrepanciesSummed = retrospectiveGlucoseDiscrepancies?.combinedSums(of: settings.retrospectiveCorrectionGroupingInterval * 1.01)
        }
    }
    private var retrospectiveGlucoseDiscrepanciesSummed: [GlucoseChange]?

    fileprivate var predictedGlucose: [PredictedGlucoseValue]? {
        didSet {
            recommendedTempBasal = nil
            recommendedBolus = nil
        }
    }

    fileprivate var recommendedTempBasal: (recommendation: TempBasalRecommendation, date: Date)?

    fileprivate var recommendedBolus: (recommendation: BolusRecommendation, date: Date)?

    fileprivate var carbsOnBoard: CarbValue?

    var basalDeliveryState: PumpManagerStatus.BasalDeliveryState? {
        get {
            return lockedBasalDeliveryState.value
        }
        set {
            self.logger.debug("Updating basalDeliveryState to \(String(describing: newValue))")
            lockedBasalDeliveryState.value = newValue
        }
    }
    private let lockedBasalDeliveryState: Locked<PumpManagerStatus.BasalDeliveryState?>

    fileprivate var lastRequestedBolus: DoseEntry?
    
    private var lastLoopStarted: Date?

    /// The last date at which a loop completed, from prediction to dose (if dosing is enabled)
    var lastLoopCompleted: Date? {
        get {
            return lockedLastLoopCompleted.value
        }
        set {
            lockedLastLoopCompleted.value = newValue
        }
    }
    private let lockedLastLoopCompleted: Locked<Date?>

    fileprivate var lastLoopError: Error? {
        didSet {
            if lastLoopError != nil {
                AnalyticsManager.shared.loopDidError()
            }
        }
    }

    /// A timeline of average velocity of glucose change counteracting predicted insulin effects
    fileprivate var insulinCounteractionEffects: [GlucoseEffectVelocity] = [] {
        didSet {
            carbEffect = nil
            carbsOnBoard = nil
        }
    }

    // Confined to dataAccessQueue
    private var retrospectiveCorrection: RetrospectiveCorrection

    // MARK: - Background task management

    private var backgroundTask: UIBackgroundTaskIdentifier = .invalid

    private func startBackgroundTask() {
        endBackgroundTask()
        backgroundTask = UIApplication.shared.beginBackgroundTask(withName: "PersistenceController save") {
            self.endBackgroundTask()
        }
    }

    private func endBackgroundTask() {
        if backgroundTask != .invalid {
            UIApplication.shared.endBackgroundTask(backgroundTask)
            backgroundTask = .invalid
        }
    }
    
    private func loopDidComplete(date: Date, duration: TimeInterval) {
        lastLoopCompleted = date
        NotificationManager.clearLoopNotRunningNotifications()
        NotificationManager.scheduleLoopNotRunningNotifications()
        AnalyticsManager.shared.loopDidSucceed(duration)
        NotificationCenter.default.post(name: .LoopCompleted, object: self)

    }
}

// MARK: Background task management
extension LoopDataManager: PersistenceControllerDelegate {
    func persistenceControllerWillSave(_ controller: PersistenceController) {
        startBackgroundTask()
    }

    func persistenceControllerDidSave(_ controller: PersistenceController, error: PersistenceController.PersistenceControllerError?) {
        endBackgroundTask()
    }
}


// MARK: Override history tracking
extension LoopDataManager: TemporaryScheduleOverrideHistoryDelegate {
    func temporaryScheduleOverrideHistoryDidUpdate(_ history: TemporaryScheduleOverrideHistory) {
        UserDefaults.appGroup?.overrideHistory = history
    }
}

// MARK: - Preferences
extension LoopDataManager {

    /// The daily schedule of basal insulin rates
    var basalRateSchedule: BasalRateSchedule? {
        get {
            return doseStore.basalProfile
        }
        set {
            doseStore.basalProfile = newValue
            UserDefaults.appGroup?.basalRateSchedule = newValue
            notify(forChange: .preferences)

            if let newValue = newValue, let oldValue = doseStore.basalProfile, newValue.items != oldValue.items {
                AnalyticsManager.shared.didChangeBasalRateSchedule()
            }
        }
    }

    /// The basal rate schedule, applying recent overrides relative to the current moment in time.
    var basalRateScheduleApplyingOverrideHistory: BasalRateSchedule? {
        return doseStore.basalProfileApplyingOverrideHistory
    }

    /// The daily schedule of carbs-to-insulin ratios
    /// This is measured in grams/Unit
    var carbRatioSchedule: CarbRatioSchedule? {
        get {
            return carbStore.carbRatioSchedule
        }
        set {
            carbStore.carbRatioSchedule = newValue
            UserDefaults.appGroup?.carbRatioSchedule = newValue

            // Invalidate cached effects based on this schedule
            carbEffect = nil
            carbsOnBoard = nil

            notify(forChange: .preferences)
        }
    }

    /// The carb ratio schedule, applying recent overrides relative to the current moment in time.
    var carbRatioScheduleApplyingOverrideHistory: CarbRatioSchedule? {
        return carbStore.carbRatioScheduleApplyingOverrideHistory
    }

    /// The length of time insulin has an effect on blood glucose
    var insulinModelSettings: InsulinModelSettings? {
        get {
            guard let model = doseStore.insulinModel else {
                return nil
            }

            return InsulinModelSettings(model: model)
        }
        set {
            doseStore.insulinModel = newValue?.model
            UserDefaults.appGroup?.insulinModelSettings = newValue

            self.dataAccessQueue.async {
                // Invalidate cached effects based on this schedule
                self.insulinEffect = nil

                self.notify(forChange: .preferences)
            }

            AnalyticsManager.shared.didChangeInsulinModel()
        }
    }

    /// The daily schedule of insulin sensitivity (also known as ISF)
    /// This is measured in <blood glucose>/Unit
    var insulinSensitivitySchedule: InsulinSensitivitySchedule? {
        get {
            return carbStore.insulinSensitivitySchedule
        }
        set {
            carbStore.insulinSensitivitySchedule = newValue
            doseStore.insulinSensitivitySchedule = newValue

            UserDefaults.appGroup?.insulinSensitivitySchedule = newValue

            dataAccessQueue.async {
                // Invalidate cached effects based on this schedule
                self.carbEffect = nil
                self.carbsOnBoard = nil
                self.insulinEffect = nil

                self.notify(forChange: .preferences)
            }
        }
    }

    /// The insulin sensitivity schedule, applying recent overrides relative to the current moment in time.
    var insulinSensitivityScheduleApplyingOverrideHistory: InsulinSensitivitySchedule? {
        return carbStore.insulinSensitivityScheduleApplyingOverrideHistory
    }

    /// Sets a new time zone for a the schedule-based settings
    ///
    /// - Parameter timeZone: The time zone
    func setScheduleTimeZone(_ timeZone: TimeZone) {
        if timeZone != basalRateSchedule?.timeZone {
            AnalyticsManager.shared.punpTimeZoneDidChange()
            basalRateSchedule?.timeZone = timeZone
        }

        if timeZone != carbRatioSchedule?.timeZone {
            AnalyticsManager.shared.punpTimeZoneDidChange()
            carbRatioSchedule?.timeZone = timeZone
        }

        if timeZone != insulinSensitivitySchedule?.timeZone {
            AnalyticsManager.shared.punpTimeZoneDidChange()
            insulinSensitivitySchedule?.timeZone = timeZone
        }

        if timeZone != settings.glucoseTargetRangeSchedule?.timeZone {
            settings.glucoseTargetRangeSchedule?.timeZone = timeZone
        }
    }

    /// All the HealthKit types to be read and shared by stores
    private var sampleTypes: Set<HKSampleType> {
        return Set([
            glucoseStore.sampleType,
            carbStore.sampleType,
            doseStore.sampleType,
        ].compactMap { $0 })
    }

    /// True if any stores require HealthKit authorization
    var authorizationRequired: Bool {
        return glucoseStore.authorizationRequired ||
               carbStore.authorizationRequired ||
               doseStore.authorizationRequired
    }

    /// True if the user has explicitly denied access to any stores' HealthKit types
    private var sharingDenied: Bool {
        return glucoseStore.sharingDenied ||
               carbStore.sharingDenied ||
               doseStore.sharingDenied
    }

    func authorize(_ completion: @escaping () -> Void) {
        // Authorize all types at once for simplicity
        carbStore.healthStore.requestAuthorization(toShare: sampleTypes, read: sampleTypes) { (success, error) in
            if success {
                // Call the individual authorization methods to trigger query creation
                self.carbStore.authorize({ _ in })
                self.doseStore.insulinDeliveryStore.authorize({ _ in })
                self.glucoseStore.authorize({ _ in })
            }

            completion()
        }
    }
}


// MARK: - Intake
extension LoopDataManager {
    /// Adds and stores glucose data
    ///
    /// - Parameters:
    ///   - samples: The new glucose samples to store
    ///   - completion: A closure called once upon completion
    ///   - result: The stored glucose values
    func addGlucose(
        _ samples: [NewGlucoseSample],
        completion: ((_ result: Result<[GlucoseValue]>) -> Void)? = nil
    ) {
        glucoseStore.addGlucose(samples) { (result) in
            self.dataAccessQueue.async {
                switch result {
                case .success(let samples):
                    if let endDate = samples.sorted(by: { $0.startDate < $1.startDate }).first?.startDate {
                        // Prune back any counteraction effects for recomputation
                        self.insulinCounteractionEffects = self.insulinCounteractionEffects.filter { $0.endDate < endDate }
                    }

                    completion?(.success(samples))
                case .failure(let error):
                    completion?(.failure(error))
                }
            }
        }
    }

    /// Adds and stores carb data, and recommends a bolus if needed
    ///
    /// - Parameters:
    ///   - carbEntry: The new carb value
    ///   - completion: A closure called once upon completion
    ///   - result: The bolus recommendation
    func addCarbEntryAndRecommendBolus(_ carbEntry: NewCarbEntry, replacing replacingEntry: StoredCarbEntry? = nil, completion: @escaping (_ result: Result<BolusRecommendation?>) -> Void) {
        let addCompletion: (CarbStoreResult<StoredCarbEntry>) -> Void = { (result) in
            self.dataAccessQueue.async {
                switch result {
                case .success:
                    // Remove the active pre-meal target override
                    self.settings.clearOverride(matching: .preMeal)

                    self.carbEffect = nil
                    self.carbsOnBoard = nil

                    do {
                        try self.update()

                        completion(.success(self.recommendedBolus?.recommendation))
                    } catch let error {
                        completion(.failure(error))
                    }
                case .failure(let error):
                    completion(.failure(error))
                }
            }
        }

        if let replacingEntry = replacingEntry {
            carbStore.replaceCarbEntry(replacingEntry, withEntry: carbEntry, completion: addCompletion)
        } else {
            carbStore.addCarbEntry(carbEntry, completion: addCompletion)
        }
    }

    /// Adds a bolus requested of the pump, but not confirmed.
    ///
    /// - Parameters:
    ///   - dose: The DoseEntry representing the requested bolus
    func addRequestedBolus(_ dose: DoseEntry, completion: (() -> Void)?) {
        dataAccessQueue.async {
            self.logger.debug("addRequestedBolus")
            self.lastRequestedBolus = dose
            self.notify(forChange: .bolus)

            completion?()
        }
    }

    /// Notifies the manager that the bolus is confirmed, but not fully delivered.
    ///
    /// - Parameters:
    ///   - dose: The DoseEntry representing the confirmed bolus.
    func bolusConfirmed(_ dose: DoseEntry, completion: (() -> Void)?) {
        self.dataAccessQueue.async {
            self.logger.debug("bolusConfirmed")
            self.lastRequestedBolus = nil
            self.recommendedBolus = nil
            self.recommendedTempBasal = nil
            self.insulinEffect = nil
            self.notify(forChange: .bolus)

            completion?()
        }
    }

    /// Notifies the manager that the bolus failed.
    ///
    /// - Parameters:
    ///   - dose: The DoseEntry representing the confirmed bolus.
    func bolusRequestFailed(_ error: Error, completion: (() -> Void)?) {
        self.dataAccessQueue.async {
            self.logger.debug("bolusRequestFailed")
            self.lastRequestedBolus = nil
            self.insulinEffect = nil
            self.notify(forChange: .bolus)

            completion?()
        }
    }


    /// Adds and stores new pump events
    ///
    /// - Parameters:
    ///   - events: The pump events to add
    ///   - completion: A closure called once upon completion
    ///   - error: An error explaining why the events could not be saved.
    func addPumpEvents(_ events: [NewPumpEvent], lastReconciliation: Date?, completion: @escaping (_ error: DoseStore.DoseStoreError?) -> Void) {
        doseStore.addPumpEvents(events, lastReconciliation: lastReconciliation) { (error) in
            self.dataAccessQueue.async {
                if error == nil {
                    self.insulinEffect = nil
                }
                completion(error)
            }
        }
    }

    /// Adds and stores a pump reservoir volume
    ///
    /// - Parameters:
    ///   - units: The reservoir volume, in units
    ///   - date: The date of the volume reading
    ///   - completion: A closure called once upon completion
    ///   - result: The current state of the reservoir values:
    ///       - newValue: The new stored value
    ///       - lastValue: The previous new stored value
    ///       - areStoredValuesContinuous: Whether the current recent state of the stored reservoir data is considered continuous and reliable for deriving insulin effects after addition of this new value.
    func addReservoirValue(_ units: Double, at date: Date, completion: @escaping (_ result: Result<(newValue: ReservoirValue, lastValue: ReservoirValue?, areStoredValuesContinuous: Bool)>) -> Void) {
        doseStore.addReservoirValue(units, at: date) { (newValue, previousValue, areStoredValuesContinuous, error) in
            if let error = error {
                completion(.failure(error))
            } else if let newValue = newValue {
                self.dataAccessQueue.async {
                    self.insulinEffect = nil

                    if let newDoseStartDate = previousValue?.startDate {
                        // Prune back any counteraction effects for recomputation, after the effect delay
                        self.insulinCounteractionEffects = self.insulinCounteractionEffects.filterDateRange(nil, newDoseStartDate.addingTimeInterval(.minutes(10)))
                    }

                    completion(.success((
                        newValue: newValue,
                        lastValue: previousValue,
                        areStoredValuesContinuous: areStoredValuesContinuous
                    )))
                }
            } else {
                assertionFailure()
            }
        }
    }

    // Actions

    func enactRecommendedTempBasal(_ completion: @escaping (_ error: Error?) -> Void) {
        dataAccessQueue.async {
            self.setRecommendedTempBasal(completion)
        }
    }

    /// Runs the "loop"
    ///
    /// Executes an analysis of the current data, and recommends an adjustment to the current
    /// temporary basal rate.
    func loop() {
        let updatePublisher = Deferred {
            Future<(), Error> { promise in
                do {
                    try self.update()
                    promise(.success(()))
                } catch let error {
                    promise(.failure(error))
                }
            }
        }
        .subscribe(on: dataAccessQueue)
        .eraseToAnyPublisher()

        let enactBolusPublisher = Deferred {
<<<<<<< HEAD
            Future<Bool, Error> { promise in
                self.calculateAndEnactMicroBolusIfNeeded { enacted, error in
                    if let error = error {
                        promise(.failure(error))
                    }
                    promise(.success(enacted))
=======
            Future<Microbolus.Event?, Error> { promise in
                self.calculateAndEnactMicroBolusIfNeeded { event, error in
                    if let error = error {
                        promise(.failure(error))
                    }
                    promise(.success(event))
>>>>>>> b9cbc0a5
                }
            }
        }
        .subscribe(on: dataAccessQueue)
        .eraseToAnyPublisher()

        let setBasalPublisher = Deferred {
            Future<(), Error> { promise in
                guard self.settings.dosingEnabled else {
                    return promise(.success(()))
                }

                self.setRecommendedTempBasal { error in
                    if let error = error {
                        promise(.failure(error))
                    }
                    promise(.success(()))
<<<<<<< HEAD
                }

            }
        }
        .subscribe(on: dataAccessQueue)
        .eraseToAnyPublisher()

        logger.default("Loop running")
        NotificationCenter.default.post(name: .LoopRunning, object: self)

        loopSubscription?.cancel()

        let startDate = Date()
        loopSubscription = updatePublisher
            .flatMap { _ in setBasalPublisher }
            .flatMap { _ in enactBolusPublisher }
            .receive(on: dataAccessQueue)
        .sink(
            receiveCompletion: { completion in
                switch completion {
                case .finished:
                    self.lastLoopError = nil
                    self.loopDidComplete(date: Date(), duration: -startDate.timeIntervalSinceNow)
                case let .failure(error):
                    self.lastLoopError = error
                    self.logger.error(error)
                }
                self.logger.default("Loop ended")
                self.notify(forChange: .tempBasal)
        },
            receiveValue: { _ in }
=======
                }

            }
        }
        .subscribe(on: dataAccessQueue)
        .eraseToAnyPublisher()

        logger.default("Loop running")
        NotificationCenter.default.post(name: .LoopRunning, object: self)

        loopSubscription?.cancel()

        let startDate = Date()
        loopSubscription = updatePublisher
            .flatMap { _ in setBasalPublisher }
            .flatMap { _ in enactBolusPublisher }
            .receive(on: dataAccessQueue)
        .sink(
            receiveCompletion: { [weak self] completion in
                guard let self = self else { return }
                switch completion {
                case .finished:
                    self.lastLoopError = nil
                    self.loopDidComplete(date: Date(), duration: -startDate.timeIntervalSinceNow)
                case let .failure(error):
                    self.lastLoopError = error
                    self.logger.error(error)
                }
                self.logger.default("Loop ended")
                self.notify(forChange: .tempBasal)
            },
            receiveValue: { [weak self] event in
                guard let event = event, let self = self else { return }
                self.lastMicrobolusEvent.send(event)
                self.logger.debug("Microbolus event. \(event.description)")
            }
>>>>>>> b9cbc0a5
        )
    }

    /// - Throws:
    ///     - LoopError.configurationError
    ///     - LoopError.glucoseTooOld
    ///     - LoopError.missingDataError
    ///     - LoopError.pumpDataTooOld
    fileprivate func update() throws {
        dispatchPrecondition(condition: .onQueue(dataAccessQueue))
        let updateGroup = DispatchGroup()

        // Fetch glucose effects as far back as we want to make retroactive analysis
        var latestGlucoseDate: Date?
        updateGroup.enter()
        glucoseStore.getCachedGlucoseSamples(start: Date(timeIntervalSinceNow: -settings.recencyInterval)) { (values) in
            latestGlucoseDate = values.last?.startDate
            updateGroup.leave()
        }
        _ = updateGroup.wait(timeout: .distantFuture)

        guard let lastGlucoseDate = latestGlucoseDate else {
            throw LoopError.missingDataError(.glucose)
        }

        let retrospectiveStart = lastGlucoseDate.addingTimeInterval(-retrospectiveCorrection.retrospectionInterval)

        let earliestEffectDate = Date(timeIntervalSinceNow: .hours(-24))
        let nextEffectDate = insulinCounteractionEffects.last?.endDate ?? earliestEffectDate

        if glucoseMomentumEffect == nil {
            updateGroup.enter()
            glucoseStore.getRecentMomentumEffect { (effects) -> Void in
                self.glucoseMomentumEffect = effects
                updateGroup.leave()
            }
        }

        if insulinEffect == nil {
            self.logger.debug("Recomputing insulin effects")
            updateGroup.enter()
            doseStore.getGlucoseEffects(start: nextEffectDate) { (result) -> Void in
                switch result {
                case .failure(let error):
                    self.logger.error(error)
                    self.insulinEffect = nil
                case .success(let effects):
                    self.insulinEffect = effects
                }

                updateGroup.leave()
            }
        }

        _ = updateGroup.wait(timeout: .distantFuture)

        if nextEffectDate < lastGlucoseDate, let insulinEffect = insulinEffect {
            updateGroup.enter()
            self.logger.debug("Fetching counteraction effects after \(nextEffectDate)")
            glucoseStore.getCounteractionEffects(start: nextEffectDate, to: insulinEffect) { (velocities) in
                self.insulinCounteractionEffects.append(contentsOf: velocities)
                self.insulinCounteractionEffects = self.insulinCounteractionEffects.filterDateRange(earliestEffectDate, nil)

                updateGroup.leave()
            }

            _ = updateGroup.wait(timeout: .distantFuture)
        }

        if carbEffect == nil {
            updateGroup.enter()
            carbStore.getGlucoseEffects(
                start: retrospectiveStart,
                effectVelocities: settings.dynamicCarbAbsorptionEnabled ? insulinCounteractionEffects : nil
            ) { (result) -> Void in
                switch result {
                case .failure(let error):
                    self.logger.error(error)
                    self.carbEffect = nil
                case .success(let effects):
                    self.carbEffect = effects
                }

                updateGroup.leave()
            }
        }

        if carbsOnBoard == nil {
            updateGroup.enter()
            carbStore.carbsOnBoard(at: Date(), effectVelocities: settings.dynamicCarbAbsorptionEnabled ? insulinCounteractionEffects : nil) { (result) in
                switch result {
                case .failure:
                    // Failure is expected when there is no carb data
                    self.carbsOnBoard = nil
                case .success(let value):
                    self.carbsOnBoard = value
                }
                updateGroup.leave()
            }
        }

        _ = updateGroup.wait(timeout: .distantFuture)

        if retrospectiveGlucoseDiscrepancies == nil {
            do {
                try updateRetrospectiveGlucoseEffect()
            } catch let error {
                logger.error(error)
            }
        }

        if predictedGlucose == nil {
            do {
                try updatePredictedGlucoseAndRecommendedBasalAndBolus()
            } catch let error {
                logger.error(error)

                throw error
            }
        }
    }

    private func notify(forChange context: LoopUpdateContext) {
        NotificationCenter.default.post(name: .LoopDataUpdated,
            object: self,
            userInfo: [
                type(of: self).LoopUpdateContextKey: context.rawValue
            ]
        )
    }

    /// Computes amount of insulin from boluses that have been issued and not confirmed, and
    /// remaining insulin delivery from temporary basal rate adjustments above scheduled rate
    /// that are still in progress.
    ///
    /// - Returns: The amount of pending insulin, in units
    /// - Throws: LoopError.configurationError
    private func getPendingInsulin() throws -> Double {
        dispatchPrecondition(condition: .onQueue(dataAccessQueue))

        guard let basalRates = basalRateScheduleApplyingOverrideHistory else {
            throw LoopError.configurationError(.basalRateSchedule)
        }

        let pendingTempBasalInsulin: Double
        let date = Date()

        if let basalDeliveryState = basalDeliveryState, case .tempBasal(let lastTempBasal) = basalDeliveryState, lastTempBasal.endDate > date {
            let normalBasalRate = basalRates.value(at: date)
            let remainingTime = lastTempBasal.endDate.timeIntervalSince(date)
            let remainingUnits = (lastTempBasal.unitsPerHour - normalBasalRate) * remainingTime.hours

            pendingTempBasalInsulin = max(0, remainingUnits)
        } else {
            pendingTempBasalInsulin = 0
        }

        let pendingBolusAmount: Double = lastRequestedBolus?.programmedUnits ?? 0

        // All outstanding potential insulin delivery
        return pendingTempBasalInsulin + pendingBolusAmount
    }

    /// - Throws: LoopError.missingDataError
    fileprivate func predictGlucose(using inputs: PredictionInputEffect) throws -> [PredictedGlucoseValue] {
        dispatchPrecondition(condition: .onQueue(dataAccessQueue))

        guard let model = insulinModelSettings?.model else {
            throw LoopError.configurationError(.insulinModel)
        }

        guard let glucose = self.glucoseStore.latestGlucose else {
            throw LoopError.missingDataError(.glucose)
        }

        var momentum: [GlucoseEffect] = []
        var effects: [[GlucoseEffect]] = []

        if inputs.contains(.carbs), let carbEffect = self.carbEffect {
            effects.append(carbEffect)
        }

        if inputs.contains(.insulin), let insulinEffect = self.insulinEffect {
            effects.append(insulinEffect)
        }

        if inputs.contains(.momentum), let momentumEffect = self.glucoseMomentumEffect {
            momentum = momentumEffect
        }

        if inputs.contains(.retrospection) {
            effects.append(self.retrospectiveGlucoseEffect)
        }

        var prediction = LoopMath.predictGlucose(startingAt: glucose, momentum: momentum, effects: effects)

        // Dosing requires prediction entries at least as long as the insulin model duration.
        // If our prediction is shorter than that, then extend it here.
        let finalDate = glucose.startDate.addingTimeInterval(model.effectDuration)
        if let last = prediction.last, last.startDate < finalDate {
            prediction.append(PredictedGlucoseValue(startDate: finalDate, quantity: last.quantity))
        }

        return prediction
    }

    /// Generates a correction effect based on how large the discrepancy is between the current glucose and its model predicted value.
    ///
    /// - Throws: LoopError.missingDataError
    private func updateRetrospectiveGlucoseEffect() throws {
        dispatchPrecondition(condition: .onQueue(dataAccessQueue))

        // Get carb effects, otherwise clear effect and throw error
        guard let carbEffects = self.carbEffect else {
            retrospectiveGlucoseDiscrepancies = nil
            retrospectiveGlucoseEffect = []
            totalRetrospectiveCorrection = nil
            throw LoopError.missingDataError(.carbEffect)
        }

        // Get most recent glucose, otherwise clear effect and throw error
        guard let glucose = self.glucoseStore.latestGlucose else {
            retrospectiveGlucoseEffect = []
            totalRetrospectiveCorrection = nil
            throw LoopError.missingDataError(.glucose)
        }

        // Get timeline of glucose discrepancies
        retrospectiveGlucoseDiscrepancies = insulinCounteractionEffects.subtracting(carbEffects, withUniformInterval: carbStore.delta)

        retrospectiveCorrection = settings.enabledRetrospectiveCorrectionAlgorithm

        // Calculate retrospective correction
        retrospectiveGlucoseEffect = retrospectiveCorrection.computeEffect(
            startingAt: glucose,
            retrospectiveGlucoseDiscrepanciesSummed: retrospectiveGlucoseDiscrepanciesSummed,
            recencyInterval: settings.recencyInterval,
            insulinSensitivitySchedule: insulinSensitivitySchedule,
            basalRateSchedule: basalRateSchedule,
            glucoseCorrectionRangeSchedule: settings.glucoseTargetRangeSchedule,
            retrospectiveCorrectionGroupingInterval: settings.retrospectiveCorrectionGroupingInterval
        )
    }

    /// Runs the glucose prediction on the latest effect data.
    ///
    /// - Throws:
    ///     - LoopError.configurationError
    ///     - LoopError.glucoseTooOld
    ///     - LoopError.missingDataError
    ///     - LoopError.pumpDataTooOld
    private func updatePredictedGlucoseAndRecommendedBasalAndBolus() throws {
        dispatchPrecondition(condition: .onQueue(dataAccessQueue))

        self.logger.debug("Recomputing prediction and recommendations.")

        guard let glucose = glucoseStore.latestGlucose else {
            self.predictedGlucose = nil
            throw LoopError.missingDataError(.glucose)
        }

        let pumpStatusDate = doseStore.lastAddedPumpData

        let startDate = Date()

        guard startDate.timeIntervalSince(glucose.startDate) <= settings.recencyInterval else {
            self.predictedGlucose = nil
            throw LoopError.glucoseTooOld(date: glucose.startDate)
        }

        guard startDate.timeIntervalSince(pumpStatusDate) <= settings.recencyInterval else {
            self.predictedGlucose = nil
            throw LoopError.pumpDataTooOld(date: pumpStatusDate)
        }

        guard glucoseMomentumEffect != nil else {
            self.predictedGlucose = nil
            throw LoopError.missingDataError(.momentumEffect)
        }

        guard carbEffect != nil else {
            self.predictedGlucose = nil
            throw LoopError.missingDataError(.carbEffect)
        }

        guard insulinEffect != nil else {
            self.predictedGlucose = nil
            throw LoopError.missingDataError(.insulinEffect)
        }

        let predictedGlucose = try predictGlucose(using: settings.enabledEffects)
        self.predictedGlucose = predictedGlucose

        guard
            let maxBasal = settings.maximumBasalRatePerHour,
            let glucoseTargetRange = settings.glucoseTargetRangeScheduleApplyingOverrideIfActive,
            let insulinSensitivity = insulinSensitivityScheduleApplyingOverrideHistory,
            let basalRates = basalRateScheduleApplyingOverrideHistory,
            let maxBolus = settings.maximumBolus,
            let model = insulinModelSettings?.model
        else {
            throw LoopError.configurationError(.generalSettings)
        }

        guard lastRequestedBolus == nil
        else {
            // Don't recommend changes if a bolus was just requested.
            // Sending additional pump commands is not going to be
            // successful in any case.
            self.logger.debug("Not generating recommendations because bolus request is in progress.")
            return
        }

        let rateRounder = { (_ rate: Double) in
            return self.delegate?.loopDataManager(self, roundBasalRate: rate) ?? rate
        }

        let lastTempBasal: DoseEntry?

        if case .some(.tempBasal(let dose)) = basalDeliveryState {
            lastTempBasal = dose
        } else {
            lastTempBasal = nil
        }

        let tempBasal = predictedGlucose.recommendedTempBasal(
            to: glucoseTargetRange,
            suspendThreshold: settings.suspendThreshold?.quantity,
            sensitivity: insulinSensitivity,
            model: model,
            basalRates: basalRates,
            maxBasalRate: maxBasal,
            lastTempBasal: lastTempBasal,
            rateRounder: rateRounder,
            isBasalRateScheduleOverrideActive: settings.scheduleOverride?.isBasalRateScheduleOverriden(at: startDate) == true
        )

        if let temp = tempBasal {
            self.logger.default("Current basal state: \(String(describing: basalDeliveryState))")
            self.logger.default("Recommending temp basal: \(temp) at \(startDate)")
            recommendedTempBasal = (recommendation: temp, date: startDate)
        } else {
            recommendedTempBasal = nil
        }

        let pendingInsulin = try self.getPendingInsulin()

        let volumeRounder = { (_ units: Double) in
            return self.delegate?.loopDataManager(self, roundBolusVolume: units) ?? units
        }

        let recommendation = predictedGlucose.recommendedBolus(
            to: glucoseTargetRange,
            suspendThreshold: settings.suspendThreshold?.quantity,
            sensitivity: insulinSensitivity,
            model: model,
            pendingInsulin: pendingInsulin,
            maxBolus: maxBolus,
            volumeRounder: volumeRounder
        )
        recommendedBolus = (recommendation: recommendation, date: startDate)
        self.logger.debug("Recommending bolus: \(String(describing: recommendedBolus))")
    }

    /// *This method should only be called from the `dataAccessQueue`*
<<<<<<< HEAD
    private func calculateAndEnactMicroBolusIfNeeded(_ completion: @escaping (_ enacted: Bool, _ error: Error?) -> Void) {
        dispatchPrecondition(condition: .onQueue(dataAccessQueue))

        guard settings.dosingEnabled else {
            logger.debug("Closed loop disabled. Cancel microbolus calculation.")
            completion(false, nil)
            return
        }

        guard let bolusState = delegate?.bolusState, case .none = bolusState else {
            logger.debug("Already bolusing. Cancel microbolus calculation.")
            completion(false, nil)
            return
        }

        let cob = carbsOnBoard?.quantity.doubleValue(for: .gram()) ?? 0
        let cobChek = (cob > 0 && settings.microbolusSettings.enabled) || (cob == 0 && settings.microbolusSettings.enabledWithoutCarbs)

        guard cobChek else {
            logger.debug("Microboluses disabled.")
            completion(false, nil)
            return
        }

        let startDate = Date()

        guard let recommendedBolus = recommendedBolus else {
            logger.debug("No recommended bolus. Cancel microbolus calculation.")
            completion(false, nil)
=======
    private func calculateAndEnactMicroBolusIfNeeded(_ completion: @escaping (_ event: Microbolus.Event?, _ error: Error?) -> Void) {
        dispatchPrecondition(condition: .onQueue(dataAccessQueue))

        let startDate = Date()

        guard settings.dosingEnabled else {
            logger.debug("Closed loop is disabled. Cancel microbolus calculation.")
            completion(nil, nil)
            return
        }

        guard let recommendedBolus = recommendedBolus else {
            logger.debug("No recommended bolus. Cancel microbolus calculation.")
            completion(nil, nil)
            return
        }

        let insulinReq = recommendedBolus.recommendation.amount

        guard insulinReq > 0 else {
            logger.debug("No microbolus needed.")
            completion(nil, nil)
>>>>>>> b9cbc0a5
            return
        }

        guard abs(recommendedBolus.date.timeIntervalSinceNow) < TimeInterval(minutes: 5) else {
<<<<<<< HEAD
            completion(false, LoopError.recommendationExpired(date: recommendedBolus.date))
            return
        }

        guard let currentBasalRate = basalRateScheduleApplyingOverrideHistory?.value(at: startDate) else {
            logger.debug("Basal rates not configured. Cancel microbolus calculation.")
            completion(false, nil)
            return
        }

        let insulinReq = recommendedBolus.recommendation.amount
        guard insulinReq > 0 else {
            logger.debug("No microbolus needed.")
            completion(false, nil)
            return
        }

        guard let glucose = self.glucoseStore.latestGlucose, let predictedGlucose = predictedGlucose else {
            logger.debug("Glucose data not found.")
            completion(false, nil)
            return
        }

        let controlDate = glucose.startDate.addingTimeInterval(.minutes(15 + 1)) // extra 1 min to find
        var controlGlucoseQuantity: HKQuantity?

        for prediction in predictedGlucose {
            if prediction.startDate <= controlDate {
                controlGlucoseQuantity = prediction.quantity
                continue
            }
            break
        }

        guard let threshold = settings.suspendThreshold, glucose.quantity > threshold.quantity else {
            logger.debug("Current glucose is below the suspend threshold.")
            completion(false, nil)
            return
        }

        let lowTrend = controlGlucoseQuantity.map { $0 < glucose.quantity } ?? true

        let safetyCheck = !(lowTrend && settings.microbolusSettings.safeMode == .enabled)
        guard safetyCheck else {
            logger.debug("Control glucose is lower then current. Microbolus is not allowed.")
            completion(false, nil)
            return
        }

        let minSize = 30.0

        var maxBasalMinutes: Double = {
            switch (cob > 0, lowTrend, settings.microbolusSettings.safeMode == .disabled) {
            case (true, false, _), (true, true, true):
                return settings.microbolusSettings.size
            case (false, false, _), (false, true, true):
                return settings.microbolusSettings.sizeWithoutCarbs
            default:
                return minSize
            }
        }()

        switch recommendedBolus.recommendation.notice {
        case .glucoseBelowSuspendThreshold, .predictedGlucoseBelowTarget:
            logger.debug("Microbolus canceled by recommendation notice: \(recommendedBolus.recommendation.notice!)")
            completion(false, nil)
            return
        case .currentGlucoseBelowTarget:
            maxBasalMinutes = minSize
        case .none: break
        }

        let maxMicroBolus = currentBasalRate * maxBasalMinutes / 60

=======
            completion(.canceled(date: startDate, recommended: insulinReq, reason: "Bolus recommendation expired."), nil)
            return
        }

        guard let glucose = self.glucoseStore.latestGlucose,
            let predictedGlucose = predictedGlucose,
            let unit = glucoseStore.preferredUnit,
            let glucoseTargetRange = settings.glucoseTargetRangeScheduleApplyingOverrideIfActive else {
            completion(.canceled(date: startDate, recommended: insulinReq, reason: "Glucose data not found."), nil)
            return
        }

        let glucoseBelowRange = predictedGlucose.first { $0.quantity.doubleValue(for: unit) < glucoseTargetRange.value(at: $0.startDate).minValue }

        guard glucoseBelowRange == nil else {
            completion(.canceled(date: startDate, recommended: insulinReq, reason: "Glucose is below target at \(glucoseBelowRange!.startDate)"), nil)
            return
        }

        let cob = carbsOnBoard?.quantity.doubleValue(for: .gram()) ?? 0
        let cobChek = (cob > 0 && settings.microbolusSettings.enabled) || (cob == 0 && settings.microbolusSettings.enabledWithoutCarbs)

        guard cobChek else {
            completion(.canceled(date: startDate, recommended: insulinReq, reason: "Microboluses disabled. COB = \(cob)"), nil)
            return
        }

        if settings.microbolusSettings.disableByOverride,
            let override = settings.scheduleOverride,
            !override.hasFinished(),
            let overrideLowerBound = override.settings.targetRange?.lowerBound,
            overrideLowerBound >= HKQuantity(unit: unit, doubleValue: settings.microbolusSettings.overrideLowerBound) {
            completion(.canceled(date: startDate, recommended: insulinReq, reason: "Canceled by temporary override."), nil)
            return
        }

        guard let bolusState = delegate?.bolusState, case .none = bolusState else {
            completion(.canceled(date: startDate, recommended: insulinReq, reason: "Already bolusing."), nil)
            return
        }

        guard let threshold = settings.suspendThreshold, glucose.quantity > threshold.quantity else {
            completion(.canceled(date: startDate, recommended: insulinReq, reason: "Current glucose is below the suspend threshold."), nil)
            return
        }

        switch recommendedBolus.recommendation.notice {
        case let .some(notice):
            let notice = "Microbolus canceled by recommendation notice: \(notice.description(using: unit))"
            completion(.canceled(date: startDate, recommended: insulinReq, reason: notice), nil)
            return
        case .none: break
        }

>>>>>>> b9cbc0a5
        let volumeRounder = { (_ units: Double) in
            self.delegate?.loopDataManager(self, roundBolusVolume: units) ?? units
        }

<<<<<<< HEAD
        let microBolus = volumeRounder(min(insulinReq / 2, maxMicroBolus))
        guard microBolus > 0 else {
            logger.debug("No microbolus needed.")
            completion(false, nil)
            return
        }
        guard microBolus >= settings.microbolusSettings.minimumBolusSize else {
            logger.debug("Microbolus will not be enacted due to it being lower than the configured minimum bolus size. (\(String(describing: microBolus)) vs \(String(describing: settings.microbolusSettings.minimumBolusSize)))")
            completion(false, nil)
=======
        let microBolus = volumeRounder(insulinReq * settings.microbolusSettings.partialApplication)
        guard microBolus > 0 else {
            completion(.canceled(date: startDate, recommended: insulinReq, reason: "Microbolus < then supported volume."), nil)
            return
        }
        guard microBolus >= settings.microbolusSettings.minimumBolusSize else {
            completion(.canceled(date: startDate, recommended: insulinReq, reason: "Microbolus < then minimum bolus size."), nil)
>>>>>>> b9cbc0a5
            return
        }

        let recommendation = (amount: microBolus, date: startDate)
        logger.debug("Enact microbolus: \(String(describing: microBolus))")

<<<<<<< HEAD
        self.delegate?.loopDataManager(self, didRecommendMicroBolus: recommendation) { [weak self] error in
            if let error = error {
                self?.logger.debug("Microbolus failed: \(error.localizedDescription)")
                completion(false, error)
            } else {
                self?.logger.debug("Microbolus enacted")
                completion(true, nil)
=======
        self.delegate?.loopDataManager(self, didRecommendMicroBolus: recommendation) { error in
            if let error = error {
                completion(.failed(date: startDate, recommended: insulinReq, error: error), error)
            } else {
                completion(.succeeded(date: startDate, recommended: insulinReq, amount: microBolus), nil)
>>>>>>> b9cbc0a5
            }
        }
    }

    /// *This method should only be called from the `dataAccessQueue`*
    private func setRecommendedTempBasal(_ completion: @escaping (_ error: Error?) -> Void) {
        dispatchPrecondition(condition: .onQueue(dataAccessQueue))

        guard let recommendedTempBasal = self.recommendedTempBasal else {
            completion(nil)
            return
        }

        guard abs(recommendedTempBasal.date.timeIntervalSinceNow) < TimeInterval(minutes: 5) else {
            completion(LoopError.recommendationExpired(date: recommendedTempBasal.date))
            return
        }

        delegate?.loopDataManager(self, didRecommendBasalChange: recommendedTempBasal) { (result) in
            self.dataAccessQueue.async {
                switch result {
                case .success:
                    self.recommendedTempBasal = nil
                    completion(nil)
                case .failure(let error):
                    completion(error)
                }
            }
        }
    }
}

/// Describes a view into the loop state
protocol LoopState {
    /// The last-calculated carbs on board
    var carbsOnBoard: CarbValue? { get }

    /// An error in the current state of the loop, or one that happened during the last attempt to loop.
    var error: Error? { get }

    /// A timeline of average velocity of glucose change counteracting predicted insulin effects
    var insulinCounteractionEffects: [GlucoseEffectVelocity] { get }

    /// The calculated timeline of predicted glucose values
    var predictedGlucose: [PredictedGlucoseValue]? { get }

    /// The recommended temp basal based on predicted glucose
    var recommendedTempBasal: (recommendation: TempBasalRecommendation, date: Date)? { get }

    var recommendedBolus: (recommendation: BolusRecommendation, date: Date)? { get }

    /// The difference in predicted vs actual glucose over a recent period
    var retrospectiveGlucoseDiscrepancies: [GlucoseChange]? { get }

    /// The total corrective glucose effect from retrospective correction
    var totalRetrospectiveCorrection: HKQuantity? { get }

    /// Calculates a new prediction from the current data using the specified effect inputs
    ///
    /// This method is intended for visualization purposes only, not dosing calculation. No validation of input data is done.
    ///
    /// - Parameter inputs: The effect inputs to include
    /// - Returns: An timeline of predicted glucose values
    /// - Throws: LoopError.missingDataError if prediction cannot be computed
    func predictGlucose(using inputs: PredictionInputEffect) throws -> [GlucoseValue]
}


extension LoopDataManager {
    private struct LoopStateView: LoopState {
        private let loopDataManager: LoopDataManager
        private let updateError: Error?

        init(loopDataManager: LoopDataManager, updateError: Error?) {
            self.loopDataManager = loopDataManager
            self.updateError = updateError
        }

        var carbsOnBoard: CarbValue? {
            dispatchPrecondition(condition: .onQueue(loopDataManager.dataAccessQueue))
            return loopDataManager.carbsOnBoard
        }

        var error: Error? {
            dispatchPrecondition(condition: .onQueue(loopDataManager.dataAccessQueue))
            return updateError ?? loopDataManager.lastLoopError
        }

        var insulinCounteractionEffects: [GlucoseEffectVelocity] {
            dispatchPrecondition(condition: .onQueue(loopDataManager.dataAccessQueue))
            return loopDataManager.insulinCounteractionEffects
        }

        var predictedGlucose: [PredictedGlucoseValue]? {
            dispatchPrecondition(condition: .onQueue(loopDataManager.dataAccessQueue))
            return loopDataManager.predictedGlucose
        }

        var recommendedTempBasal: (recommendation: TempBasalRecommendation, date: Date)? {
            dispatchPrecondition(condition: .onQueue(loopDataManager.dataAccessQueue))
            guard loopDataManager.lastRequestedBolus == nil else {
                return nil
            }
            return loopDataManager.recommendedTempBasal
        }

        var recommendedBolus: (recommendation: BolusRecommendation, date: Date)? {
            dispatchPrecondition(condition: .onQueue(loopDataManager.dataAccessQueue))
            guard loopDataManager.lastRequestedBolus == nil else {
                return nil
            }
            return loopDataManager.recommendedBolus
        }

        var retrospectiveGlucoseDiscrepancies: [GlucoseChange]? {
            dispatchPrecondition(condition: .onQueue(loopDataManager.dataAccessQueue))
            return loopDataManager.retrospectiveGlucoseDiscrepanciesSummed
        }

        var totalRetrospectiveCorrection: HKQuantity? {
            dispatchPrecondition(condition: .onQueue(loopDataManager.dataAccessQueue))
            return loopDataManager.retrospectiveCorrection.totalGlucoseCorrectionEffect
        }

        func predictGlucose(using inputs: PredictionInputEffect) throws -> [GlucoseValue] {
            return try loopDataManager.predictGlucose(using: inputs)
        }
    }

    /// Executes a closure with access to the current state of the loop.
    ///
    /// This operation is performed asynchronously and the closure will be executed on an arbitrary background queue.
    ///
    /// - Parameter handler: A closure called when the state is ready
    /// - Parameter manager: The loop manager
    /// - Parameter state: The current state of the manager. This is invalid to access outside of the closure.
    func getLoopState(_ handler: @escaping (_ manager: LoopDataManager, _ state: LoopState) -> Void) {
        dataAccessQueue.async {
            var updateError: Error?

            do {
                self.logger.debug("getLoopState: update()")
                try self.update()
            } catch let error {
                updateError = error
            }

            handler(self, LoopStateView(loopDataManager: self, updateError: updateError))
        }
    }
}


extension LoopDataManager {
    /// Generates a diagnostic report about the current state
    ///
    /// This operation is performed asynchronously and the completion will be executed on an arbitrary background queue.
    ///
    /// - parameter completion: A closure called once the report has been generated. The closure takes a single argument of the report string.
    func generateDiagnosticReport(_ completion: @escaping (_ report: String) -> Void) {
        getLoopState { (manager, state) in

            var entries: [String] = [
                "## LoopDataManager",
                "settings: \(String(reflecting: manager.settings))",

                "insulinCounteractionEffects: [",
                "* GlucoseEffectVelocity(start, end, mg/dL/min)",
                manager.insulinCounteractionEffects.reduce(into: "", { (entries, entry) in
                    entries.append("* \(entry.startDate), \(entry.endDate), \(entry.quantity.doubleValue(for: GlucoseEffectVelocity.unit))\n")
                }),
                "]",

                "insulinEffect: [",
                "* GlucoseEffect(start, mg/dL)",
                (manager.insulinEffect ?? []).reduce(into: "", { (entries, entry) in
                    entries.append("* \(entry.startDate), \(entry.quantity.doubleValue(for: .milligramsPerDeciliter))\n")
                }),
                "]",

                "carbEffect: [",
                "* GlucoseEffect(start, mg/dL)",
                (manager.carbEffect ?? []).reduce(into: "", { (entries, entry) in
                    entries.append("* \(entry.startDate), \(entry.quantity.doubleValue(for: .milligramsPerDeciliter))\n")
                }),
                "]",

                "predictedGlucose: [",
                "* PredictedGlucoseValue(start, mg/dL)",
                (state.predictedGlucose ?? []).reduce(into: "", { (entries, entry) in
                    entries.append("* \(entry.startDate), \(entry.quantity.doubleValue(for: .milligramsPerDeciliter))\n")
                }),
                "]",

                "retrospectiveGlucoseDiscrepancies: [",
                "* GlucoseEffect(start, mg/dL)",
                (state.retrospectiveGlucoseDiscrepancies ?? []).reduce(into: "", { (entries, entry) in
                    entries.append("* \(entry.startDate), \(entry.quantity.doubleValue(for: .milligramsPerDeciliter))\n")
                }),
                "]",

                "retrospectiveGlucoseDiscrepanciesSummed: [",
                "* GlucoseChange(start, end, mg/dL)",
                (manager.retrospectiveGlucoseDiscrepanciesSummed ?? []).reduce(into: "", { (entries, entry) in
                    entries.append("* \(entry.startDate), \(entry.endDate), \(entry.quantity.doubleValue(for: .milligramsPerDeciliter))\n")
                }),
                "]",

                "glucoseMomentumEffect: \(manager.glucoseMomentumEffect ?? [])",
                "",
                "retrospectiveGlucoseEffect: \(manager.retrospectiveGlucoseEffect)",
                "",
                "recommendedTempBasal: \(String(describing: state.recommendedTempBasal))",
                "recommendedBolus: \(String(describing: state.recommendedBolus))",
                "lastBolus: \(String(describing: manager.lastRequestedBolus))",
                "lastLoopCompleted: \(String(describing: manager.lastLoopCompleted))",
                "basalDeliveryState: \(String(describing: manager.basalDeliveryState))",
                "carbsOnBoard: \(String(describing: state.carbsOnBoard))",
                "error: \(String(describing: state.error))",
                "",
                "cacheStore: \(String(reflecting: self.glucoseStore.cacheStore))",
                "",
                String(reflecting: self.retrospectiveCorrection),
                "",
            ]

            self.glucoseStore.generateDiagnosticReport { (report) in
                entries.append(report)
                entries.append("")

                self.carbStore.generateDiagnosticReport { (report) in
                    entries.append(report)
                    entries.append("")

                    self.doseStore.generateDiagnosticReport { (report) in
                        entries.append(report)
                        entries.append("")

                        completion(entries.joined(separator: "\n"))
                    }
                }
            }
        }
    }
}


extension Notification.Name {
    static let LoopDataUpdated = Notification.Name(rawValue: "com.loopkit.Loop.LoopDataUpdated")
    static let LoopRunning = Notification.Name(rawValue: "com.loopkit.Loop.LoopRunning")
    static let LoopCompleted = Notification.Name(rawValue: "com.loopkit.Loop.LoopCompleted")
}

protocol LoopDataManagerDelegate: class {

    /// Informs the delegate that an immediate basal change is recommended
    ///
    /// - Parameters:
    ///   - manager: The manager
    ///   - basal: The new recommended basal
    ///   - completion: A closure called once on completion
    ///   - result: The enacted basal
    func loopDataManager(_ manager: LoopDataManager, didRecommendBasalChange basal: (recommendation: TempBasalRecommendation, date: Date), completion: @escaping (_ result: Result<DoseEntry>) -> Void) -> Void

    /// Asks the delegate to round a recommended basal rate to a supported rate
    ///
    /// - Parameters:
    ///   - rate: The recommended rate in U/hr
    /// - Returns: a supported rate of delivery in Units/hr. The rate returned should not be larger than the passed in rate.
    func loopDataManager(_ manager: LoopDataManager, roundBasalRate unitsPerHour: Double) -> Double

    /// Asks the delegate to round a recommended bolus volume to a supported volume
    ///
    /// - Parameters:
    ///   - units: The recommended bolus in U
    /// - Returns: a supported bolus volume in U. The volume returned should not be larger than the passed in rate.
    func loopDataManager(_ manager: LoopDataManager, roundBolusVolume units: Double) -> Double

    /// Informs the delegate that a micro bolus is recommended
    ///
    /// - Parameters:
    ///   - manager: The manager
    ///   - bolus: The new recommended micro bolus
    ///   - completion: A closure called once on completion
    func loopDataManager(_ manager: LoopDataManager, didRecommendMicroBolus bolus: (amount: Double, date: Date), completion: @escaping (_ error: Error?) -> Void) -> Void

    /// Current bolus state
    var bolusState: PumpManagerStatus.BolusState? { get }
}

private extension TemporaryScheduleOverride {
    func isBasalRateScheduleOverriden(at date: Date) -> Bool {
        guard isActive(at: date), let basalRateMultiplier = settings.basalRateMultiplier else {
            return false
        }
        return abs(basalRateMultiplier - 1.0) >= .ulpOfOne
    }
}<|MERGE_RESOLUTION|>--- conflicted
+++ resolved
@@ -38,11 +38,8 @@
 
     private var loopSubscription: AnyCancellable?
 
-<<<<<<< HEAD
-=======
     let lastMicrobolusEvent = CurrentValueSubject<Microbolus.Event?, Never>(nil)
 
->>>>>>> b9cbc0a5
     // References to registered notification center observers
     private var notificationObservers: [Any] = []
 
@@ -81,8 +78,7 @@
             defaultAbsorptionTimes: LoopSettings.defaultCarbAbsorptionTimes,
             carbRatioSchedule: carbRatioSchedule,
             insulinSensitivitySchedule: insulinSensitivitySchedule,
-            overrideHistory: overrideHistory,
-            carbAbsorptionModel: .adaptiveRateNonlinear
+            overrideHistory: overrideHistory
         )
 
         totalRetrospectiveCorrection = nil
@@ -666,21 +662,12 @@
         .eraseToAnyPublisher()
 
         let enactBolusPublisher = Deferred {
-<<<<<<< HEAD
-            Future<Bool, Error> { promise in
-                self.calculateAndEnactMicroBolusIfNeeded { enacted, error in
-                    if let error = error {
-                        promise(.failure(error))
-                    }
-                    promise(.success(enacted))
-=======
             Future<Microbolus.Event?, Error> { promise in
                 self.calculateAndEnactMicroBolusIfNeeded { event, error in
                     if let error = error {
                         promise(.failure(error))
                     }
                     promise(.success(event))
->>>>>>> b9cbc0a5
                 }
             }
         }
@@ -698,39 +685,6 @@
                         promise(.failure(error))
                     }
                     promise(.success(()))
-<<<<<<< HEAD
-                }
-
-            }
-        }
-        .subscribe(on: dataAccessQueue)
-        .eraseToAnyPublisher()
-
-        logger.default("Loop running")
-        NotificationCenter.default.post(name: .LoopRunning, object: self)
-
-        loopSubscription?.cancel()
-
-        let startDate = Date()
-        loopSubscription = updatePublisher
-            .flatMap { _ in setBasalPublisher }
-            .flatMap { _ in enactBolusPublisher }
-            .receive(on: dataAccessQueue)
-        .sink(
-            receiveCompletion: { completion in
-                switch completion {
-                case .finished:
-                    self.lastLoopError = nil
-                    self.loopDidComplete(date: Date(), duration: -startDate.timeIntervalSinceNow)
-                case let .failure(error):
-                    self.lastLoopError = error
-                    self.logger.error(error)
-                }
-                self.logger.default("Loop ended")
-                self.notify(forChange: .tempBasal)
-        },
-            receiveValue: { _ in }
-=======
                 }
 
             }
@@ -767,7 +721,6 @@
                 self.lastMicrobolusEvent.send(event)
                 self.logger.debug("Microbolus event. \(event.description)")
             }
->>>>>>> b9cbc0a5
         )
     }
 
@@ -1133,37 +1086,6 @@
     }
 
     /// *This method should only be called from the `dataAccessQueue`*
-<<<<<<< HEAD
-    private func calculateAndEnactMicroBolusIfNeeded(_ completion: @escaping (_ enacted: Bool, _ error: Error?) -> Void) {
-        dispatchPrecondition(condition: .onQueue(dataAccessQueue))
-
-        guard settings.dosingEnabled else {
-            logger.debug("Closed loop disabled. Cancel microbolus calculation.")
-            completion(false, nil)
-            return
-        }
-
-        guard let bolusState = delegate?.bolusState, case .none = bolusState else {
-            logger.debug("Already bolusing. Cancel microbolus calculation.")
-            completion(false, nil)
-            return
-        }
-
-        let cob = carbsOnBoard?.quantity.doubleValue(for: .gram()) ?? 0
-        let cobChek = (cob > 0 && settings.microbolusSettings.enabled) || (cob == 0 && settings.microbolusSettings.enabledWithoutCarbs)
-
-        guard cobChek else {
-            logger.debug("Microboluses disabled.")
-            completion(false, nil)
-            return
-        }
-
-        let startDate = Date()
-
-        guard let recommendedBolus = recommendedBolus else {
-            logger.debug("No recommended bolus. Cancel microbolus calculation.")
-            completion(false, nil)
-=======
     private func calculateAndEnactMicroBolusIfNeeded(_ completion: @escaping (_ event: Microbolus.Event?, _ error: Error?) -> Void) {
         dispatchPrecondition(condition: .onQueue(dataAccessQueue))
 
@@ -1186,87 +1108,10 @@
         guard insulinReq > 0 else {
             logger.debug("No microbolus needed.")
             completion(nil, nil)
->>>>>>> b9cbc0a5
             return
         }
 
         guard abs(recommendedBolus.date.timeIntervalSinceNow) < TimeInterval(minutes: 5) else {
-<<<<<<< HEAD
-            completion(false, LoopError.recommendationExpired(date: recommendedBolus.date))
-            return
-        }
-
-        guard let currentBasalRate = basalRateScheduleApplyingOverrideHistory?.value(at: startDate) else {
-            logger.debug("Basal rates not configured. Cancel microbolus calculation.")
-            completion(false, nil)
-            return
-        }
-
-        let insulinReq = recommendedBolus.recommendation.amount
-        guard insulinReq > 0 else {
-            logger.debug("No microbolus needed.")
-            completion(false, nil)
-            return
-        }
-
-        guard let glucose = self.glucoseStore.latestGlucose, let predictedGlucose = predictedGlucose else {
-            logger.debug("Glucose data not found.")
-            completion(false, nil)
-            return
-        }
-
-        let controlDate = glucose.startDate.addingTimeInterval(.minutes(15 + 1)) // extra 1 min to find
-        var controlGlucoseQuantity: HKQuantity?
-
-        for prediction in predictedGlucose {
-            if prediction.startDate <= controlDate {
-                controlGlucoseQuantity = prediction.quantity
-                continue
-            }
-            break
-        }
-
-        guard let threshold = settings.suspendThreshold, glucose.quantity > threshold.quantity else {
-            logger.debug("Current glucose is below the suspend threshold.")
-            completion(false, nil)
-            return
-        }
-
-        let lowTrend = controlGlucoseQuantity.map { $0 < glucose.quantity } ?? true
-
-        let safetyCheck = !(lowTrend && settings.microbolusSettings.safeMode == .enabled)
-        guard safetyCheck else {
-            logger.debug("Control glucose is lower then current. Microbolus is not allowed.")
-            completion(false, nil)
-            return
-        }
-
-        let minSize = 30.0
-
-        var maxBasalMinutes: Double = {
-            switch (cob > 0, lowTrend, settings.microbolusSettings.safeMode == .disabled) {
-            case (true, false, _), (true, true, true):
-                return settings.microbolusSettings.size
-            case (false, false, _), (false, true, true):
-                return settings.microbolusSettings.sizeWithoutCarbs
-            default:
-                return minSize
-            }
-        }()
-
-        switch recommendedBolus.recommendation.notice {
-        case .glucoseBelowSuspendThreshold, .predictedGlucoseBelowTarget:
-            logger.debug("Microbolus canceled by recommendation notice: \(recommendedBolus.recommendation.notice!)")
-            completion(false, nil)
-            return
-        case .currentGlucoseBelowTarget:
-            maxBasalMinutes = minSize
-        case .none: break
-        }
-
-        let maxMicroBolus = currentBasalRate * maxBasalMinutes / 60
-
-=======
             completion(.canceled(date: startDate, recommended: insulinReq, reason: "Bolus recommendation expired."), nil)
             return
         }
@@ -1321,22 +1166,10 @@
         case .none: break
         }
 
->>>>>>> b9cbc0a5
         let volumeRounder = { (_ units: Double) in
             self.delegate?.loopDataManager(self, roundBolusVolume: units) ?? units
         }
 
-<<<<<<< HEAD
-        let microBolus = volumeRounder(min(insulinReq / 2, maxMicroBolus))
-        guard microBolus > 0 else {
-            logger.debug("No microbolus needed.")
-            completion(false, nil)
-            return
-        }
-        guard microBolus >= settings.microbolusSettings.minimumBolusSize else {
-            logger.debug("Microbolus will not be enacted due to it being lower than the configured minimum bolus size. (\(String(describing: microBolus)) vs \(String(describing: settings.microbolusSettings.minimumBolusSize)))")
-            completion(false, nil)
-=======
         let microBolus = volumeRounder(insulinReq * settings.microbolusSettings.partialApplication)
         guard microBolus > 0 else {
             completion(.canceled(date: startDate, recommended: insulinReq, reason: "Microbolus < then supported volume."), nil)
@@ -1344,28 +1177,17 @@
         }
         guard microBolus >= settings.microbolusSettings.minimumBolusSize else {
             completion(.canceled(date: startDate, recommended: insulinReq, reason: "Microbolus < then minimum bolus size."), nil)
->>>>>>> b9cbc0a5
             return
         }
 
         let recommendation = (amount: microBolus, date: startDate)
         logger.debug("Enact microbolus: \(String(describing: microBolus))")
 
-<<<<<<< HEAD
-        self.delegate?.loopDataManager(self, didRecommendMicroBolus: recommendation) { [weak self] error in
-            if let error = error {
-                self?.logger.debug("Microbolus failed: \(error.localizedDescription)")
-                completion(false, error)
-            } else {
-                self?.logger.debug("Microbolus enacted")
-                completion(true, nil)
-=======
         self.delegate?.loopDataManager(self, didRecommendMicroBolus: recommendation) { error in
             if let error = error {
                 completion(.failed(date: startDate, recommended: insulinReq, error: error), error)
             } else {
                 completion(.succeeded(date: startDate, recommended: insulinReq, amount: microBolus), nil)
->>>>>>> b9cbc0a5
             }
         }
     }
