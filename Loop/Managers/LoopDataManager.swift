--- conflicted
+++ resolved
@@ -1078,10 +1078,6 @@
             return
         }
 
-<<<<<<< HEAD
-        let cob = carbsOnBoard?.quantity.doubleValue(for: .gram()) ?? 0
-        let cobChek = (cob > 0 && settings.microbolusesEnabled) || (cob == 0 && settings.microbolusesWithoutCarbsEnabled)
-=======
         guard let bolusState = delegate?.bolusState, case .none = bolusState else {
             logger.debug("Already bolusing. Cancel microbolus calculation.")
             completion(false, nil)
@@ -1090,7 +1086,6 @@
 
         let cob = carbsOnBoard?.quantity.doubleValue(for: .gram()) ?? 0
         let cobChek = (cob > 0 && settings.microbolusSettings.enabled) || (cob == 0 && settings.microbolusSettings.enabledWithoutCarbs)
->>>>>>> 0d28665d
 
         guard cobChek else {
             logger.debug("Microboluses disabled.")
@@ -1141,11 +1136,6 @@
             break
         }
 
-<<<<<<< HEAD
-        let lowTrend = controlGlucoseQuantity.map { $0 < glucose.quantity } ?? true
-
-        let safetyCheck = !(lowTrend && settings.microbolusesSafeMode == .enabled)
-=======
         guard let threshold = settings.suspendThreshold, glucose.quantity > threshold.quantity else {
             logger.debug("Current glucose is below the suspend threshold.")
             completion(false, nil)
@@ -1155,26 +1145,12 @@
         let lowTrend = controlGlucoseQuantity.map { $0 < glucose.quantity } ?? true
 
         let safetyCheck = !(lowTrend && settings.microbolusSettings.safeMode == .enabled)
->>>>>>> 0d28665d
         guard safetyCheck else {
             logger.debug("Control glucose is lower then current. Microbolus is not allowed.")
             completion(false, nil)
             return
         }
 
-<<<<<<< HEAD
-        let maxBasalMinutes: Double = {
-            switch (cob > 0, lowTrend, settings.microbolusesSafeMode == .disabled) {
-            case (true, false, _), (true, true, true):
-                return settings.microbolusesSize
-            case (false, false, _), (false, true, true):
-                return settings.microbolusesWithoutCarbsSize
-            default:
-                return 30
-            }
-        }()
-
-=======
         let minSize = 30.0
 
         var maxBasalMinutes: Double = {
@@ -1198,7 +1174,6 @@
         case .none: break
         }
 
->>>>>>> 0d28665d
         let maxMicroBolus = currentBasalRate * maxBasalMinutes / 60
 
         let volumeRounder = { (_ units: Double) in
@@ -1211,13 +1186,8 @@
             completion(false, nil)
             return
         }
-<<<<<<< HEAD
-        guard microBolus >= settings.microbolusesMinimumBolusSize else {
-            logger.debug("Microbolus will not be enacted due to it being lower than the configured minimum bolus size. (\(String(describing: microBolus)) vs \(String(describing: settings.microbolusesMinimumBolusSize)))")
-=======
         guard microBolus >= settings.microbolusSettings.minimumBolusSize else {
             logger.debug("Microbolus will not be enacted due to it being lower than the configured minimum bolus size. (\(String(describing: microBolus)) vs \(String(describing: settings.microbolusSettings.minimumBolusSize)))")
->>>>>>> 0d28665d
             completion(false, nil)
             return
         }
@@ -1516,12 +1486,9 @@
     ///   - bolus: The new recommended micro bolus
     ///   - completion: A closure called once on completion
     func loopDataManager(_ manager: LoopDataManager, didRecommendMicroBolus bolus: (amount: Double, date: Date), completion: @escaping (_ error: Error?) -> Void) -> Void
-<<<<<<< HEAD
-=======
 
     /// Current bolus state
     var bolusState: PumpManagerStatus.BolusState? { get }
->>>>>>> 0d28665d
 }
 
 private extension TemporaryScheduleOverride {
