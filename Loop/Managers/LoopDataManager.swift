--- conflicted
+++ resolved
@@ -897,7 +897,7 @@
         retrospectiveGlucoseDiscrepancies = insulinCounteractionEffects.subtracting(carbEffects, withUniformInterval: carbStore.delta)
 
         retrospectiveCorrection = settings.enabledRetrospectiveCorrectionAlgorithm
-        
+
         // Calculate retrospective correction
         retrospectiveGlucoseEffect = retrospectiveCorrection.computeEffect(
             startingAt: glucose,
@@ -983,7 +983,6 @@
             return self.delegate?.loopDataManager(self, roundBasalRate: rate) ?? rate
         }
 
-<<<<<<< HEAD
         let lastTempBasal: DoseEntry?
 
         if case .some(.tempBasal(let dose)) = basalDeliveryState {
@@ -991,9 +990,7 @@
         } else {
             lastTempBasal = nil
         }
-        
-=======
->>>>>>> a8bb1c35
+
         let tempBasal = predictedGlucose.recommendedTempBasal(
             to: glucoseTargetRange,
             suspendThreshold: settings.suspendThreshold?.quantity,
