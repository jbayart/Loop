--- conflicted
+++ resolved
@@ -10,11 +10,8 @@
 import G4ShareSpy
 import ShareClient
 import MockKit
-<<<<<<< HEAD
 import SpikeClient
-=======
 import NightscoutAPIClient
->>>>>>> 0c256180
 
 
 let allCGMManagers: [CGMManager.Type] = [
