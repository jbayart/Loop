--- conflicted
+++ resolved
@@ -156,13 +156,8 @@
             context.cob = state.carbsOnBoard?.quantity.doubleValue(for: HKUnit.gram())
             context.glucoseTrendRawValue = self.deviceManager.sensorState?.trendType?.rawValue
             context.doNotOpenBolusScreenWithMicroboluses = loopManager.settings.dosingEnabled
-<<<<<<< HEAD
-                && loopManager.settings.microbolusesEnabled
-                && !loopManager.settings.microbolusesOpenBolusScreen
-=======
                 && loopManager.settings.microbolusSettings.enabled
                 && !loopManager.settings.microbolusSettings.shouldOpenBolusScreen
->>>>>>> 0d28665d
 
             context.cgmManagerState = self.deviceManager.cgmManager?.rawValue
 
