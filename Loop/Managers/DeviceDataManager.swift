//
//  DeviceDataManager.swift
//  Naterade
//
//  Created by Nathan Racklyeft on 8/30/15.
//  Copyright © 2015 Nathan Racklyeft. All rights reserved.
//

import HealthKit
import LoopKit
import LoopKitUI
import LoopCore
import LoopTestingKit
import UserNotifications
import Foundation

final class DeviceDataManager {

    private let queue = DispatchQueue(label: "com.loopkit.DeviceManagerQueue", qos: .utility)

    private let log = DiagnosticLogger.shared.forCategory("DeviceManager")
    
    private var lastGlucose:NewGlucoseSample?

    /// Remember the launch date of the app for diagnostic reporting
    private let launchDate = Date()

    /// Manages authentication for remote services
    let remoteDataManager = RemoteDataManager()

    private var nightscoutDataManager: NightscoutDataManager!

    private(set) var testingScenariosManager: TestingScenariosManager?

    /// The last error recorded by a device manager
    /// Should be accessed only on the main queue
    private(set) var lastError: (date: Date, error: Error)?

    /// The last time a BLE heartbeat was received and acted upon.
    private var lastBLEDrivenUpdate = Date.distantPast

    // MARK: - CGM

    var cgmManager: CGMManager? {
        didSet {
            dispatchPrecondition(condition: .onQueue(.main))
            setupCGM()
            UserDefaults.appGroup?.cgmManager = cgmManager
        }
    }

    // MARK: - Pump

    var pumpManager: PumpManagerUI? {
        didSet {
            dispatchPrecondition(condition: .onQueue(.main))

            // If the current CGMManager is a PumpManager, we clear it out.
            if cgmManager is PumpManagerUI {
                cgmManager = nil
            }

            setupPump()

            NotificationCenter.default.post(name: .PumpManagerChanged, object: self, userInfo: nil)

            UserDefaults.appGroup?.pumpManagerRawValue = pumpManager?.rawValue
        }
    }

    private(set) var pumpManagerHUDProvider: HUDProvider?

    // MARK: - WatchKit

    private var watchManager: WatchDataManager!

    // MARK: - Status Extension

    private var statusExtensionManager: StatusExtensionDataManager!

    // MARK: - Plugins

    private var pluginManager: PluginManager

    // MARK: - Initialization


    private(set) var loopManager: LoopDataManager!

    init() {
        pluginManager = PluginManager()

        if let pumpManagerRawValue = UserDefaults.appGroup?.pumpManagerRawValue {
            pumpManager = pumpManagerFromRawValue(pumpManagerRawValue)
        } else {
            pumpManager = nil
        }

        if let cgmManager = UserDefaults.appGroup?.cgmManager {
            self.cgmManager = cgmManager
        } else if isCGMManagerValidPumpManager {
            self.cgmManager = pumpManager as? CGMManager
        }
        
        remoteDataManager.delegate = self
        statusExtensionManager = StatusExtensionDataManager(deviceDataManager: self)

        loopManager = LoopDataManager(
            lastLoopCompleted: statusExtensionManager.context?.lastLoopCompleted,
            basalDeliveryState: pumpManager?.status.basalDeliveryState,
            lastPumpEventsReconciliation: pumpManager?.lastReconciliation
        )
        watchManager = WatchDataManager(deviceManager: self)
        nightscoutDataManager = NightscoutDataManager(deviceDataManager: self)

        if debugEnabled {
            testingScenariosManager = LocalTestingScenariosManager(deviceManager: self)
        }

        loopManager.delegate = self
        loopManager.carbStore.syncDelegate = remoteDataManager.nightscoutService.uploader
        loopManager.doseStore.delegate = self

        setupPump()
        setupCGM()
        onIdleSpikeUpdate();
    }

    var isCGMManagerValidPumpManager: Bool {
        guard let rawValue = UserDefaults.appGroup?.cgmManagerState else {
            return false
        }

        return pumpManagerTypeFromRawValue(rawValue) != nil
    }

    var availablePumpManagers: [AvailableDevice] {
        return pluginManager.availablePumpManagers + availableStaticPumpManagers
    }

    public func pumpManagerTypeByIdentifier(_ identifier: String) -> PumpManagerUI.Type? {
        return pluginManager.getPumpManagerTypeByIdentifier(identifier) ?? staticPumpManagersByIdentifier[identifier] as? PumpManagerUI.Type
    }

    private func pumpManagerTypeFromRawValue(_ rawValue: [String: Any]) -> PumpManager.Type? {
        guard let managerIdentifier = rawValue["managerIdentifier"] as? String else {
            return nil
        }

        return pumpManagerTypeByIdentifier(managerIdentifier)
    }

    func pumpManagerFromRawValue(_ rawValue: [String: Any]) -> PumpManagerUI? {
        guard let rawState = rawValue["state"] as? PumpManager.RawStateValue,
            let Manager = pumpManagerTypeFromRawValue(rawValue)
            else {
                return nil
        }

        return Manager.init(rawState: rawState) as? PumpManagerUI
    }
    
    private func processCGMResult(_ manager: CGMManager, result: CGMResult) {
        switch result {
        case .newData(let values):
            log.default("CGMManager:\(type(of: manager)) did update with \(values.count) values")
            
            loopManager.addGlucose(values) { result in
                if manager.shouldSyncToRemoteService {
                    switch result {
                    case .success(let values):
                        self.nightscoutDataManager.uploadGlucose(values, sensorState: manager.sensorState)
                    case .failure:
                        break
                    }
                }
                
                self.log.default("Asserting current pump data")
                self.pumpManager?.assertCurrentPumpData()
            }
        case .noData:
            log.default("CGMManager:\(type(of: manager)) did update with no data")
            
            pumpManager?.assertCurrentPumpData()
        case .error(let error):
            log.default("CGMManager:\(type(of: manager)) did update with error: \(error)")
            
            self.setLastError(error: error)
            log.default("Asserting current pump data")
            pumpManager?.assertCurrentPumpData()
        }
        
        updatePumpManagerBLEHeartbeatPreference()
    }


}

private extension DeviceDataManager {
    func setupCGM() {
        dispatchPrecondition(condition: .onQueue(.main))

        cgmManager?.cgmManagerDelegate = self
        cgmManager?.delegateQueue = queue
        loopManager.glucoseStore.managedDataInterval = cgmManager?.managedDataInterval

        updatePumpManagerBLEHeartbeatPreference()
    }

    func setupPump() {
        dispatchPrecondition(condition: .onQueue(.main))

        pumpManager?.pumpManagerDelegate = self
        pumpManager?.delegateQueue = queue

        loopManager.doseStore.device = pumpManager?.status.device
        pumpManagerHUDProvider = pumpManager?.hudProvider()

        // Proliferate PumpModel preferences to DoseStore
        if let pumpRecordsBasalProfileStartEvents = pumpManager?.pumpRecordsBasalProfileStartEvents {
            loopManager?.doseStore.pumpRecordsBasalProfileStartEvents = pumpRecordsBasalProfileStartEvents
        }
    }

    func setLastError(error: Error) {
        DispatchQueue.main.async {
            self.lastError = (date: Date(), error: error)
        }
    }
}

// MARK: - Client API
extension DeviceDataManager {
    func enactBolus(units: Double, at startDate: Date = Date(), completion: @escaping (_ error: Error?) -> Void) {
        guard let pumpManager = pumpManager else {
            completion(LoopError.configurationError(.pumpManager))
            return
        }

        self.loopManager.addRequestedBolus(DoseEntry(type: .bolus, startDate: Date(), value: units, unit: .units), completion: nil)
        pumpManager.enactBolus(units: units, at: startDate, willRequest: { (dose) in
            // No longer used...
        }) { (result) in
            switch result {
            case .failure(let error):
                self.log.error(error)
                NotificationManager.sendBolusFailureNotification(for: error, units: units, at: startDate)
                self.loopManager.bolusRequestFailed(error) {
                    completion(error)
                }
            case .success(let dose):
                self.loopManager.bolusConfirmed(dose) {
                    completion(nil)
                }
            }
        }
    }

    var pumpManagerStatus: PumpManagerStatus? {
        return pumpManager?.status
    }

    var sensorState: SensorDisplayable? {
        return cgmManager?.sensorState
    }

    func updatePumpManagerBLEHeartbeatPreference() {
        pumpManager?.setMustProvideBLEHeartbeat(pumpManagerMustProvideBLEHeartbeat)
    }
}

// MARK: - RemoteDataManagerDelegate
extension DeviceDataManager: RemoteDataManagerDelegate {
    func remoteDataManagerDidUpdateServices(_ dataManager: RemoteDataManager) {
        loopManager.carbStore.syncDelegate = dataManager.nightscoutService.uploader
    }
}

// MARK: - DeviceManagerDelegate
extension DeviceDataManager: DeviceManagerDelegate {
    func scheduleNotification(for manager: DeviceManager,
                              identifier: String,
                              content: UNNotificationContent,
                              trigger: UNNotificationTrigger?) {
        let request = UNNotificationRequest(
            identifier: identifier,
            content: content,
            trigger: trigger
        )

        UNUserNotificationCenter.current().add(request)
    }

    func clearNotification(for manager: DeviceManager, identifier: String) {
        UNUserNotificationCenter.current().removeDeliveredNotifications(withIdentifiers: [identifier])
    }
}

// MARK: - CGMManagerDelegate
extension DeviceDataManager: CGMManagerDelegate {
    func cgmManagerWantsDeletion(_ manager: CGMManager) {
        dispatchPrecondition(condition: .onQueue(queue))
        DispatchQueue.main.async {
            self.cgmManager = nil
        }
    }

    func cgmManager(_ manager: CGMManager, didUpdateWith result: CGMResult) {
        dispatchPrecondition(condition: .onQueue(queue))
        lastBLEDrivenUpdate = Date()
        processCGMResult(manager, result: result);
    }

    func startDateToFilterNewData(for manager: CGMManager) -> Date? {
        dispatchPrecondition(condition: .onQueue(queue))
        return loopManager.glucoseStore.latestGlucose?.startDate
    }

    func cgmManagerDidUpdateState(_ manager: CGMManager) {
        dispatchPrecondition(condition: .onQueue(queue))
        UserDefaults.appGroup?.cgmManager = manager
    }
}


// MARK: - PumpManagerDelegate
extension DeviceDataManager: PumpManagerDelegate {
    func pumpManager(_ pumpManager: PumpManager, didAdjustPumpClockBy adjustment: TimeInterval) {
        dispatchPrecondition(condition: .onQueue(queue))
        log.default("PumpManager:\(type(of: pumpManager)) did adjust pump block by \(adjustment)s")

        AnalyticsManager.shared.pumpTimeDidDrift(adjustment)
    }

    func pumpManagerDidUpdateState(_ pumpManager: PumpManager) {
        dispatchPrecondition(condition: .onQueue(queue))
        log.default("PumpManager:\(type(of: pumpManager)) did update state")

        UserDefaults.appGroup?.pumpManagerRawValue = pumpManager.rawValue
    }

    func pumpManagerBLEHeartbeatDidFire(_ pumpManager: PumpManager) {
        dispatchPrecondition(condition: .onQueue(queue))
        log.default("PumpManager:\(type(of: pumpManager)) did fire BLE heartbeat")

        let bleHeartbeatUpdateInterval: TimeInterval
        switch loopManager.lastLoopCompleted?.timeIntervalSinceNow {
        case .none:
            // If we haven't looped successfully, retry only every 5 minutes
            bleHeartbeatUpdateInterval = .minutes(5)
        case let interval? where interval < .minutes(-10):
            // If we haven't looped successfully in more than 10 minutes, retry only every 5 minutes
            bleHeartbeatUpdateInterval = .minutes(5)
        case let interval? where interval <= .minutes(-5):
            // If we haven't looped successfully in more than 5 minutes, retry every minute
            bleHeartbeatUpdateInterval = .minutes(1)
        case let interval?:
            // If we looped successfully less than 5 minutes ago, ignore the heartbeat.
            log.default("PumpManager:\(type(of: pumpManager)) ignoring pumpManager heartbeat. Last loop completed \(-interval.minutes) minutes ago")
            return
        }

        guard lastBLEDrivenUpdate.timeIntervalSinceNow <= -bleHeartbeatUpdateInterval else {
            log.default("PumpManager:\(type(of: pumpManager)) ignoring pumpManager heartbeat. Last ble update \(lastBLEDrivenUpdate)")
            return
        }
        lastBLEDrivenUpdate = Date()

        cgmManager?.fetchNewDataIfNeeded { (result) in
            if case .newData = result {
                AnalyticsManager.shared.didFetchNewCGMData()
            }

            if let manager = self.cgmManager {
                self.queue.async {
                    self.processCGMResult(manager, result: result)
                }
            }
        }
    }

    func pumpManagerMustProvideBLEHeartbeat(_ pumpManager: PumpManager) -> Bool {
        dispatchPrecondition(condition: .onQueue(queue))
        return pumpManagerMustProvideBLEHeartbeat
    }

    private var pumpManagerMustProvideBLEHeartbeat: Bool {
        /// Controls the management of the RileyLink timer tick, which is a reliably-changing BLE
        /// characteristic which can cause the app to wake. For most users, the G5 Transmitter and
        /// G4 Receiver are reliable as hearbeats, but users who find their resources extremely constrained
        /// due to greedy apps or older devices may choose to always enable the timer by always setting `true`
        return !(cgmManager?.providesBLEHeartbeat == true)
    }

    func pumpManager(_ pumpManager: PumpManager, didUpdate status: PumpManagerStatus, oldStatus: PumpManagerStatus) {
        dispatchPrecondition(condition: .onQueue(queue))
        log.default("PumpManager:\(type(of: pumpManager)) did update status: \(status)")

        loopManager.doseStore.device = status.device

        if let newBatteryValue = status.pumpBatteryChargeRemaining {
            if newBatteryValue == 0 {
                NotificationManager.sendPumpBatteryLowNotification()
            } else {
                NotificationManager.clearPumpBatteryLowNotification()
            }

            if let oldBatteryValue = oldStatus.pumpBatteryChargeRemaining, newBatteryValue - oldBatteryValue >= loopManager.settings.batteryReplacementDetectionThreshold {
                AnalyticsManager.shared.pumpBatteryWasReplaced()
            }
        }

        if status.basalDeliveryState != oldStatus.basalDeliveryState {
            loopManager.basalDeliveryState = status.basalDeliveryState
        }

        // Update the pump-schedule based settings
        loopManager.setScheduleTimeZone(status.timeZone)
    }

    func pumpManagerWillDeactivate(_ pumpManager: PumpManager) {
        dispatchPrecondition(condition: .onQueue(queue))

        log.default("PumpManager:\(type(of: pumpManager)) will deactivate")

        loopManager.doseStore.resetPumpData()
        DispatchQueue.main.async {
            self.pumpManager = nil
        }
    }

    func pumpManager(_ pumpManager: PumpManager, didUpdatePumpRecordsBasalProfileStartEvents pumpRecordsBasalProfileStartEvents: Bool) {
        dispatchPrecondition(condition: .onQueue(queue))
        log.default("PumpManager:\(type(of: pumpManager)) did update pumpRecordsBasalProfileStartEvents to \(pumpRecordsBasalProfileStartEvents)")

        loopManager.doseStore.pumpRecordsBasalProfileStartEvents = pumpRecordsBasalProfileStartEvents
    }

    func pumpManager(_ pumpManager: PumpManager, didError error: PumpManagerError) {
        dispatchPrecondition(condition: .onQueue(queue))
        log.error("PumpManager:\(type(of: pumpManager)) did error: \(error)")

        setLastError(error: error)
        nightscoutDataManager.uploadLoopStatus(loopError: error)
    }

    func pumpManager(_ pumpManager: PumpManager, hasNewPumpEvents events: [NewPumpEvent], lastReconciliation: Date?, completion: @escaping (_ error: Error?) -> Void) {
        dispatchPrecondition(condition: .onQueue(queue))
        log.default("PumpManager:\(type(of: pumpManager)) did read pump events")

        loopManager.addPumpEvents(events, lastReconciliation: lastReconciliation) { (error) in
            if let error = error {
                self.log.error("Failed to addPumpEvents to DoseStore: \(error)")
            }

            completion(error)

            if error == nil {
                NotificationCenter.default.post(name: .PumpEventsAdded, object: self, userInfo: nil)
            }
        }
    }

    func pumpManager(_ pumpManager: PumpManager, didReadReservoirValue units: Double, at date: Date, completion: @escaping (_ result: PumpManagerResult<(newValue: ReservoirValue, lastValue: ReservoirValue?, areStoredValuesContinuous: Bool)>) -> Void) {
        dispatchPrecondition(condition: .onQueue(queue))
        log.default("PumpManager:\(type(of: pumpManager)) did read reservoir value")

        loopManager.addReservoirValue(units, at: date) { (result) in
            switch result {
            case .failure(let error):
                self.log.error("Failed to addReservoirValue: \(error)")
                completion(.failure(error))
            case .success(let (newValue, lastValue, areStoredValuesContinuous)):
                completion(.success((newValue: newValue, lastValue: lastValue, areStoredValuesContinuous: areStoredValuesContinuous)))

                // Send notifications for low reservoir if necessary
                if let previousVolume = lastValue?.unitVolume {
                    guard newValue.unitVolume > 0 else {
                        NotificationManager.sendPumpReservoirEmptyNotification()
                        return
                    }

                    let warningThresholds: [Double] = [10, 20, 30]

                    for threshold in warningThresholds {
                        if newValue.unitVolume <= threshold && previousVolume > threshold {
                            NotificationManager.sendPumpReservoirLowNotificationForAmount(newValue.unitVolume, andTimeRemaining: nil)
                            break
                        }
                    }

                    if newValue.unitVolume > previousVolume + 1 {
                        AnalyticsManager.shared.reservoirWasRewound()

                        NotificationManager.clearPumpReservoirNotification()
                    }
                }
            }
        }
    }
    
    func pumpManagerRecommendsLoop(_ pumpManager: PumpManager) {
        dispatchPrecondition(condition: .onQueue(queue))
        log.default("PumpManager:\(type(of: pumpManager)) recommends loop")
        loopManager.loop()
    }

    func startDateToFilterNewPumpEvents(for manager: PumpManager) -> Date {
        dispatchPrecondition(condition: .onQueue(queue))
        return loopManager.doseStore.pumpEventQueryAfterDate
    }
    
    @objc func onIdleSpikeUpdate() {
        log.default("PumpManager:\(type(of: pumpManager)) idle spike update")
        
        lastBLEDrivenUpdate = Date()
        
        self.cgmManager?.fetchNewDataIfNeeded { (result) in
            
            if case .newData(let glucoseList) = result {
                AnalyticsManager.shared.didFetchNewCGMData()
                self.lastGlucose = glucoseList.first
            } else if (self.lastGlucose == nil) {
                self.lastGlucose = self.cgmManager?.sensorState as? NewGlucoseSample
            }
            
            if let manager = self.cgmManager {
                self.queue.async {
                    self.cgmManager(manager, didUpdateWith: result)
                }
                self.queue.async {
                    self.setNextTimer()
                }
            }
        }
        
        
    }
    
    func setNextTimer() {
        dispatchPrecondition(condition: .onQueue(queue))
        var intervalToNextUpdate = TimeInterval(minutes: 1.0)
        var dateFromLastUpdate = self.lastGlucose?.date
        if (dateFromLastUpdate != nil) {
            self.log.default("Last spike update \(dateFromLastUpdate!.timeIntervalSinceNow.minutes) minutes ago")
            dateFromLastUpdate = dateFromLastUpdate!.addingTimeInterval(TimeInterval(minutes: 5.25))
            intervalToNextUpdate = dateFromLastUpdate!.timeIntervalSinceNow
            self.log.default("Next spike update in \((intervalToNextUpdate/60).rounded(.towardZero)) minutes and \(intervalToNextUpdate.truncatingRemainder(dividingBy: 60.0)) seconds")
        }
        if (intervalToNextUpdate < 0) {
            if (intervalToNextUpdate < .minutes(-5)) {
                intervalToNextUpdate = TimeInterval(minutes:5.0)
            } else {
                intervalToNextUpdate = TimeInterval(minutes:1.0)
            }
        }
        DispatchQueue.main.async {
            // timer needs a runloop?
            Timer.scheduledTimer(timeInterval: intervalToNextUpdate, target: self, selector: #selector(self.onIdleSpikeUpdate), userInfo: nil, repeats: false)
        }
    }
}

// MARK: - DoseStoreDelegate
extension DeviceDataManager: DoseStoreDelegate {
    func doseStore(_ doseStore: DoseStore,
        hasEventsNeedingUpload pumpEvents: [PersistedPumpEvent],
        completion completionHandler: @escaping (_ uploadedObjectIDURLs: [URL]) -> Void
    ) {
        guard let uploader = remoteDataManager.nightscoutService.uploader else {
            completionHandler(pumpEvents.map({ $0.objectIDURL }))
            return
        }

        uploader.upload(pumpEvents, fromSource: "loop://\(UIDevice.current.name)") { (result) in
            switch result {
            case .success(let objects):
                completionHandler(objects)
            case .failure(let error):
                let logger = DiagnosticLogger.shared.forCategory("NightscoutUploader")
                logger.error(error)
                completionHandler([])
            }
        }
    }
}

// MARK: - TestingPumpManager
extension DeviceDataManager {
    func deleteTestingPumpData(completion: ((Error?) -> Void)? = nil) {
        assertDebugOnly()

        guard let testingPumpManager = pumpManager as? TestingPumpManager else {
            assertionFailure("\(#function) should be invoked only when a testing pump manager is in use")
            return
        }

        let devicePredicate = HKQuery.predicateForObjects(from: [testingPumpManager.testingDevice])
        let doseStore = loopManager.doseStore
        let insulinDeliveryStore = doseStore.insulinDeliveryStore
        let healthStore = insulinDeliveryStore.healthStore
        doseStore.resetPumpData { doseStoreError in
            guard doseStoreError == nil else {
                completion?(doseStoreError!)
                return
            }

            healthStore.deleteObjects(of: doseStore.sampleType!, predicate: devicePredicate) { success, deletedObjectCount, error in
                if success {
                    insulinDeliveryStore.test_lastBasalEndDate = nil
                }
                completion?(error)
            }
        }
    }

    func deleteTestingCGMData(completion: ((Error?) -> Void)? = nil) {
        assertDebugOnly()

        guard let testingCGMManager = cgmManager as? TestingCGMManager else {
            assertionFailure("\(#function) should be invoked only when a testing CGM manager is in use")
            return
        }

        let predicate = HKQuery.predicateForObjects(from: [testingCGMManager.testingDevice])
        loopManager.glucoseStore.purgeGlucoseSamples(matchingCachePredicate: nil, healthKitPredicate: predicate) { success, count, error in
            completion?(error)
        }
    }
}

// MARK: - LoopDataManagerDelegate
extension DeviceDataManager: LoopDataManagerDelegate {
    func loopDataManager(_ manager: LoopDataManager, roundBasalRate unitsPerHour: Double) -> Double {
        guard let pumpManager = pumpManager else {
            return unitsPerHour
        }
        
        return pumpManager.roundToSupportedBasalRate(unitsPerHour: unitsPerHour)
    }

    func loopDataManager(_ manager: LoopDataManager, roundBolusVolume units: Double) -> Double {
        guard let pumpManager = pumpManager else {
            return units
        }

        return pumpManager.roundToSupportedBolusVolume(units: units)
    }

    func loopDataManager(
        _ manager: LoopDataManager,
        didRecommendBasalChange basal: (recommendation: TempBasalRecommendation, date: Date),
        completion: @escaping (_ result: Result<DoseEntry>) -> Void
    ) {
        guard let pumpManager = pumpManager else {
            completion(.failure(LoopError.configurationError(.pumpManager)))
            return
        }

        log.default("LoopManager did recommend basal change")

        pumpManager.enactTempBasal(
            unitsPerHour: basal.recommendation.unitsPerHour,
            for: basal.recommendation.duration,
            completion: { result in
                switch result {
                case .success(let doseEntry):
                    completion(.success(doseEntry))
                case .failure(let error):
                    completion(.failure(error))
                }
            }
        )
    }

    func loopDataManager(_ manager: LoopDataManager, didRecommendMicroBolus bolus: (amount: Double, date: Date), completion: @escaping (_ error: Error?) -> Void) -> Void {
        enactBolus(
            units: bolus.amount,
            at: bolus.date,
            completion: completion)
    }
<<<<<<< HEAD
=======

    var bolusState: PumpManagerStatus.BolusState? { pumpManager?.status.bolusState }
>>>>>>> 0d28665d
}


// MARK: - CustomDebugStringConvertible
extension DeviceDataManager: CustomDebugStringConvertible {
    var debugDescription: String {
        return [
            Bundle.main.localizedNameAndVersion,
            "* gitRevision: \(Bundle.main.gitRevision ?? "N/A")",
            "* gitBranch: \(Bundle.main.gitBranch ?? "N/A")",
            "* sourceRoot: \(Bundle.main.sourceRoot ?? "N/A")",
            "* buildDateString: \(Bundle.main.buildDateString ?? "N/A")",
            "* xcodeVersion: \(Bundle.main.xcodeVersion ?? "N/A")",
            "",
            "## DeviceDataManager",
            "* launchDate: \(launchDate)",
            "* lastError: \(String(describing: lastError))",
            "* lastBLEDrivenUpdate: \(lastBLEDrivenUpdate)",
            "",
            cgmManager != nil ? String(reflecting: cgmManager!) : "cgmManager: nil",
            "",
            pumpManager != nil ? String(reflecting: pumpManager!) : "pumpManager: nil",
            "",
            String(reflecting: watchManager!),
            "",
            String(reflecting: statusExtensionManager!),
        ].joined(separator: "\n")
    }
}

extension Notification.Name {
    static let PumpManagerChanged = Notification.Name(rawValue:  "com.loopKit.notification.PumpManagerChanged")
    static let PumpEventsAdded = Notification.Name(rawValue:  "com.loopKit.notification.PumpEventsAdded")
}

// MARK: - Remote Notification Handling
extension DeviceDataManager {
    func handleRemoteNotification(_ notification: [String: AnyObject]) {
        
        if let command = RemoteCommand(notification: notification, allowedPresets: loopManager.settings.overridePresets) {
            switch command {
            case .temporaryScheduleOverride(let override):
                log.default("Enacting remote temporary override: \(override)")
                loopManager.settings.scheduleOverride = override
            case .cancelTemporaryOverride:
                log.default("Canceling temporary override from remote command")
                loopManager.settings.scheduleOverride = nil
            }
        } else {
            log.info("Unhandled remote notification: \(notification)")
        }
    }
}<|MERGE_RESOLUTION|>--- conflicted
+++ resolved
@@ -679,11 +679,8 @@
             at: bolus.date,
             completion: completion)
     }
-<<<<<<< HEAD
-=======
 
     var bolusState: PumpManagerStatus.BolusState? { pumpManager?.status.bolusState }
->>>>>>> 0d28665d
 }
 
 
