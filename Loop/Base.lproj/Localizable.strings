/* The string format appended to active insulin that describes pending insulin. (1: pending insulin) */
" (pending: %@)" = " (pending: %@)";

/* Format string for carb ratio average. (1: value)(2: carb unit) */
"%1$@ %2$@/U" = "%1$@ %2$@/U";

/* Formats (1: carb start time) and (2: carb absorption duration) */
"%1$@ + %2$@" = "%1$@ + %2$@";

/* Low reservoir alert format string. (1: Number of units remaining) */
"%1$@ U left" = "%1$@ U left";

/* Low reservoir alert with time remaining format string. (1: Number of units remaining)(2: approximate time remaining) */
"%1$@ U left: %2$@" = "%1$@ U left: %2$@";

/* The format for recommended temp basal rate and time. (1: localized rate number)(2: localized time) */
"%1$@ U/hour @ %2$@" = "%1$@ U/hour @ %2$@";

/* The format string for the app name and version number. (1: bundle name)(2: bundle version) */
"%1$@ v%2$@" = "%1$@ v%2$@";

/* Format string for glucose target range. (1: Min target)(2: Max target)(3: glucose unit) */
"%1$@ – %2$@ %3$@" = "%1$@ – %2$@ %3$@";

/* Formats (1: carb value) and (2: food type) */
"%1$@: %2$@" = "%1$@: %2$@";

/* The format for an active override preset. (1: preset symbol)(2: preset name) */
"%@ %@" = "%1$@ %2$@";

/* Formats absorbed carb value */
"%@ absorbed" = "%@ absorbed";

/* The subtitle format describing total insulin. (1: localized insulin total) */
"%@ U Total" = "%@ U Total";

/* Appends a full-stop to a statement */
"%@." = "%@.";

/* Description of the prediction input effect for glucose momentum */
"15 min glucose regression coefficient (b₁), continued with decay over 30 min" = "15 min glucose regression coefficient (b₁), continued with decay over 30 min";

/* Description of the prediction input effect for retrospective correction */
"30 min comparison of glucose prediction vs actual, continued with decay over 60 min" = "30 min comparison of glucose prediction vs actual, continued with decay over 60 min";

/* Subtitle of Fiasp preset */
"A model based on the published absorption of Fiasp insulin." = "A model based on the published absorption of Fiasp insulin.";

/* Subtitle of Rapid-Acting – Adult preset */
"A model based on the published absorption of Humalog, Novolog, and Apidra insulin in adults." = "A model based on the published absorption of Humalog, Novolog, and Apidra insulin in adults.";

/* Action to copy the recommended Bolus value to the actual Bolus Field */
"AcceptRecommendedBolus" = "AcceptRecommendedBolus";

/* The title of the Carbs On-Board graph */
"Active Carbohydrates" = "Active Carbohydrates";

/* The string format describing active carbohydrates. (1: localized glucose value description) */
"Active Carbohydrates: %@" = "Active Carbohydrates: %@";

/* The title of the Insulin On-Board graph */
"Active Insulin" = "Active Insulin";

/* The string format describing active insulin. (1: localized insulin value description) */
"Active Insulin: %@" = "Active Insulin: %@";

/* Action sheet title selecting CGM
   Title text for button to set up a CGM */
"Add CGM" = "Add CGM";

/* The label of the meal button */
"Add Meal" = "Add Meal";

/* Action sheet title selecting Pump
   Title text for button to set up a new pump */
"Add Pump" = "Add Pump";

/* The title of the Amplitude service */
"Amplitude" = "Amplitude";

/* Subtitle of Rapid-Acting – Children preset */
"An adjustment to the adult model based on empirical effects in children." = "An adjustment to the adult model based on empirical effects in children.";

/* The title of the amplitude API key credential */
"API Key" = "API Key";

/* The title of the nightscout API secret credential */
"API Secret" = "API Secret";

/* Confirmation message for deleting a CGM */
"Are you sure you want to delete this CGM?" = "Are you sure you want to delete this CGM?";

/* Format fragment for a specific time */
"at %@" = "at %@";

/* The message displayed during a device authentication prompt for bolus specification */
"Authenticate to Bolus %@ Units" = "Authenticate to Bolus %@ Units";

/* Details for configuration error when basal rate schedule is missing */
"Basal Rate Schedule" = "Basal Rate Schedule";

/* The title of the basal rate profile screen
   The title text for the basal rate schedule */
"Basal Rates" = "Basal Rates";

/* The label of the bolus entry button
   The notification title for a bolus failure */
"Bolus" = "Bolus";

/* The format string for bolus progress. (1: delivered volume)(2: total volume) */
"Bolused %1$@ of %2$@" = "Bolused %1$@ of %2$@";

/* The format string for bolus in progress showing total volume. (1: total volume) */
"Bolusing %1$@" = "Bolusing %1$@";

/* The title of the cancel action in an action sheet */
"Cancel" = "Cancel";

/* The title of the cell indicating a bolus is being canceled */
"Canceling Bolus" = "Canceling Bolus";

/* Details for missing data error when carb effects are missing */
"Carb effects" = "Carb effects";

/* The title of the carb ratios schedule screen
   The title text for the carb ratio schedule */
"Carb Ratios" = "Carb Ratios";

/* Title of the prediction input effect for carbohydrates */
"Carbohydrates" = "Carbohydrates";

/* Description of the prediction input effect for carbohydrates. (1: The glucose unit string) */
"Carbs Absorbed (g) ÷ Carb Ratio (g/U) × Insulin Sensitivity (%1$@/U)" = "Carbs Absorbed (g) ÷ Carb Ratio (g/U) × Insulin Sensitivity (%1$@/U)";

/* The notification alert describing a low pump battery */
"Change the pump battery immediately" = "Change the pump battery immediately";

/* The notification alert describing an empty pump reservoir */
"Change the pump reservoir now" = "Change the pump reservoir now";

/* Details for configuration error when one or more loop settings are missing */
"Check settings" = "Check settings";

/* Recovery suggestion when reservoir data is missing */
"Check that your pump is in range" = "Check that your pump is in range";

/* Recovery suggestion when glucose data is missing */
"Check your CGM data source" = "Check your CGM data source";

/* The title text for the looping enabled switch cell */
"Closed Loop" = "Closed Loop";

/* The title of the action used to dismiss an error alert */
"com.loudnate.LoopKit.errorAlertActionTitle" = "OK";

/* The title of the configuration section in settings */
"Configuration" = "Configuration";

/* The error message displayed for configuration errors. (1: configuration error details) */
"Configuration Error: %1$@" = "Configuration Error: %1$@";

/* The title of the continuous glucose monitor section in settings */
"Continuous Glucose Monitor" = "Continuous Glucose Monitor";

/* The title of the glucose target range schedule screen
   The title text for the glucose target range schedule */
"Correction Range" = "Correction Range";

/* Message when offering bolus recommendation even though bg is below range. (1: glucose value) */
"Current glucose of %1$@ is below correction range." = "Current glucose of %1$@ is below correction range.";

/* The title of the cell indicating a generic temporary override is enabled */
"Custom Override" = "Custom Override";

/* The title of the Loggly customer token credential */
"Customer Token" = "Customer Token";

/* Button title to delete CGM */
"Delete CGM" = "Delete CGM";

/* Title text for delivery limits */
"Delivery Limits" = "Delivery Limits";

/* The action hint of the workout mode toggle button when enabled */
"Disables" = "Disables";

/* The action hint of the workout mode toggle button when disabled */
"Enables" = "Enables";

/* The placeholder text instructing users to enter a suspend treshold */
"Enter suspend threshold" = "Enter suspend threshold";

/* The alert title for an error while canceling a bolus */
"Error Canceling Bolus" = "Error Canceling Bolus";

/* The alert title for a resume error */
"Error Resuming" = "Error Resuming";

/* The subtitle format describing eventual glucose. (1: localized glucose value description) */
"Eventually %@" = "Eventually %@";

/* The title of the alert describing a maximum bolus validation error */
"Exceeds Maximum Bolus" = "Exceeds Maximum Bolus";

/* Title of insulin model preset */
"Fiasp" = "Fiasp";

/* The format string used to describe a finite workout targets duration */
"For %1$@" = "For %1$@";

/* The title of the glucose and prediction graph */
"Glucose" = "Glucose";

/* The error message when glucose data is too old to be used. (1: glucose data age in minutes) */
"Glucose data is %1$@ old" = "Glucose data is %1$@ old";

/* Description of error when glucose data is missing */
"Glucose data not available" = "Glucose data not available";

/* Title of the prediction input effect for glucose momentum */
"Glucose Momentum" = "Glucose Momentum";

/* The placeholder text for the nightscout site URL credential */
"https://mysite.herokuapp.com" = "https://mysite.herokuapp.com";

/* The title of a target alert action specifying an indefinitely long workout targets duration */
"Indefinitely" = "Indefinitely";

/* Title of the prediction input effect for insulin */
"Insulin" = "Insulin";

/* Description of the prediction input effect for insulin */
"Insulin Absorbed (U) × Insulin Sensitivity (%1$@/U)" = "Insulin Absorbed (U) × Insulin Sensitivity (%1$@/U)";

/* The title of the insulin delivery graph */
"Insulin Delivery" = "Insulin Delivery";

/* Details for missing data error when insulin effects are missing */
"Insulin effects" = "Insulin effects";

/* Details for configuration error when insulin model is missing
   The title text for the insulin model setting row */
"Insulin Model" = "Insulin Model";

/* The title of the insulin sensitivities schedule screen
   The title text for the insulin sensitivity schedule */
"Insulin Sensitivities" = "Insulin Sensitivities";

/* The error message when invalid data was encountered. (1: details of invalid data) */
"Invalid data: %1$@" = "Invalid data: %1$@";

/* The title text for the issue report cell */
"Issue Report" = "Issue Report";

<<<<<<< HEAD
/* Format string describing retrospective glucose prediction comparison. (1: Predicted glucose)(2: Actual glucose)(3: difference) */
"prediction-description-retrospective-correction" = "Predicted: %1$@\nActual: %2$@ (%3$@)";

/* Format string describing integral retrospective correction. (1: Integral glucose effect)(2: Total glucose effect) */
"prediction-description-integral-retrospective-correction" = "Integral effect: %1$@\nTotal glucose effect: %2$@";

=======
>>>>>>> 4e7544b0
/* Glucose HUD accessibility hint */
"Launches CGM app" = "Launches CGM app";

/* The loading message for the diagnostic report screen */
"Loading..." = "Loading...";

/* The title of the loggly service */
"Loggly" = "Loggly";

/* The notification title for a loop failure */
"Loop Failure" = "Loop Failure";

/* The notification alert describing a long-lasting loop failure. The substitution parameter is the time interval since the last loop */
"Loop has not completed successfully in %@" = "Loop has not completed successfully in %@";

/* The error message for missing data. (1: missing data details) */
"Missing data: %1$@" = "Missing data: %1$@";

/* Details for missing data error when momentum effects are missing */
"Momentum effects" = "Momentum effects";

/* The title of the Nightscout service */
"Nightscout" = "Nightscout";

/* The error message displayed for device connection errors. */
"No connected devices, or failure during device connection" = "No connected devices, or failure during device connection";

/* The title text for the override presets */
"Override Presets" = "Override Presets";

/* The label of the pre-meal mode toggle button */
"Pre-Meal Targets" = "Pre-Meal Targets";

/* Message when offering bolus recommendation even though bg is below range and minBG is in future. (1: glucose time)(2: glucose number) */
"Predicted glucose at %1$@ is %2$@." = "Predicted glucose at %1$@ is %2$@.";

/* Notice message when recommending bolus when BG is below the suspend threshold. (1: glucose value) */
"Predicted glucose of %1$@ is below your suspend threshold setting." = "Predicted glucose of %1$@ is below your suspend threshold setting.";

/* Format string describing retrospective glucose prediction comparison. (1: Predicted glucose)(2: Actual glucose)(3: difference) */
"Predicted: %1$@\nActual: %2$@ (%3$@)" = "Predicted: %1$@\nActual: %2$@ (%3$@)";

/* The title of the pump section in settings */
"Pump" = "Pump";

/* The notification title for a low pump battery */
"Pump Battery Low" = "Pump Battery Low";

/* The error message when pump data is too old to be used. (1: pump data age in minutes) */
"Pump data is %1$@ old" = "Pump data is %1$@ old";

/* Details for configuration error when pump manager is missing */
"Pump Manager" = "Pump Manager";

/* The notification title for an empty pump reservoir */
"Pump Reservoir Empty" = "Pump Reservoir Empty";

/* The notification title for a low pump reservoir */
"Pump Reservoir Low" = "Pump Reservoir Low";

/* The title of the cell indicating the pump is suspended */
"Pump Suspended" = "Pump Suspended";

/* Title of insulin model preset */
"Rapid-Acting – Adults" = "Rapid-Acting – Adults";

/* Title of insulin model preset */
"Rapid-Acting – Children" = "Rapid-Acting – Children";

/* The error message when a recommendation has expired. (1: age of recommendation in minutes) */
"Recommendation expired: %1$@ old" = "Recommendation expired: %1$@ old";

/* The title of the cell displaying a recommended temp basal value */
"Recommended Basal" = "Recommended Basal";

/* Accessibility hint describing recommended bolus units */
"Recommended Bolus: %@ Units" = "Recommended Bolus: %@ Units";

/* Details for missing data error when reservoir data is missing */
"Reservoir" = "Reservoir";

/* Title of the prediction input effect for retrospective correction */
"Retrospective Correction" = "Retrospective Correction";

/* The title of the notification action to retry a bolus command */
"Retry" = "Retry";

/* The title of the services section in settings */
"Services" = "Services";

/* The label of the settings button */
"Settings" = "Settings";

/* Loop Completion HUD accessibility hint */
"Shows last loop error" = "Shows last loop error";

/* Format fragment for a start time */
"since %@" = "since %@";

/* The title of the nightscout site URL credential */
"Site URL" = "Site URL";

/* The format for the description of a temporary override start date */
"starting at %@" = "starting at %@";

/* The title of the cell indicating a bolus is being sent */
"Starting Bolus" = "Starting Bolus";

/* The title text in settings */
"Suspend Threshold" = "Suspend Threshold";

/* The subtitle of the cell displaying an action to resume insulin delivery */
"Tap to Resume" = "Tap to Resume";

/* Subtitle description of Walsh insulin model setting */
"The legacy model used by Loop, allowing customization of action duration." = "The legacy model used by Loop, allowing customization of action duration.";

/* Body of the alert describing a maximum bolus validation error. (1: The localized max bolus value) */
"The maximum bolus amount is %@ Units" = "The maximum bolus amount is %@ Units";

/* The short unit display string for international units of insulin */
"U" = "U";

/* The format for the description of a temporary override end date */
"until %@" = "until %@";

/* The title of the alert controller used to select a duration for workout targets */
"Use Workout Glucose Targets" = "Use Workout Glucose Targets";

/* Title of insulin model setting */
"Walsh" = "Walsh";

/* Explanation of suspend threshold */
"When current or forecasted glucose is below the suspend threshold, Loop will not recommend a bolus, and will always recommend a temporary basal rate of 0 units per hour." = "When current or forecasted glucose is below the suspend threshold, Loop will not recommend a bolus, and will always recommend a temporary basal rate of 0 units per hour.";

/* The label of the workout mode toggle button */
"Workout Targets" = "Workout Targets";
<|MERGE_RESOLUTION|>--- conflicted
+++ resolved
@@ -252,15 +252,12 @@
 /* The title text for the issue report cell */
 "Issue Report" = "Issue Report";
 
-<<<<<<< HEAD
 /* Format string describing retrospective glucose prediction comparison. (1: Predicted glucose)(2: Actual glucose)(3: difference) */
 "prediction-description-retrospective-correction" = "Predicted: %1$@\nActual: %2$@ (%3$@)";
 
 /* Format string describing integral retrospective correction. (1: Integral glucose effect)(2: Total glucose effect) */
 "prediction-description-integral-retrospective-correction" = "Integral effect: %1$@\nTotal glucose effect: %2$@";
 
-=======
->>>>>>> 4e7544b0
 /* Glucose HUD accessibility hint */
 "Launches CGM app" = "Launches CGM app";
 
