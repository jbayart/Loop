--- conflicted
+++ resolved
@@ -185,10 +185,10 @@
         case charts
         case inputs
     }
-    
+
     fileprivate enum SettingsRow: Int, CaseCountable {
         case integralRetrospectiveCorrection
-        
+
         static let count = 1
     }
 
@@ -208,11 +208,8 @@
             return 1
         case .inputs:
             return availableInputs.count
-<<<<<<< HEAD
-=======
         case .settings:
             return SettingsRow.count
->>>>>>> d7cbd414
         }
     }
 
@@ -236,23 +233,20 @@
             let cell = tableView.dequeueReusableCell(withIdentifier: PredictionInputEffectTableViewCell.className, for: indexPath) as! PredictionInputEffectTableViewCell
             self.tableView(tableView, updateTextFor: cell, at: indexPath)
             return cell
-<<<<<<< HEAD
-=======
         case .settings:
             let cell = tableView.dequeueReusableCell(withIdentifier: SwitchTableViewCell.className, for: indexPath) as! SwitchTableViewCell
-            
+
             switch SettingsRow(rawValue: indexPath.row)! {
             case .integralRetrospectiveCorrection:
                 cell.titleLabel?.text = NSLocalizedString("Integral Retrospective Correction", comment: "Title of the switch which toggles integral retrospective correction effects")
                 cell.subtitleLabel?.text = NSLocalizedString("Respond more aggressively to persistent discrepancies between observed glucose movement and predictions based on carbohydrate and insulin models.", comment: "The description of the switch which toggles integral retrospective correction effects")
                 cell.`switch`?.isOn = deviceManager.loopManager.settings.integralRetrospectiveCorrectionEnabled
                 cell.`switch`?.addTarget(self, action: #selector(integralRetrospectiveCorrectionSwitchChanged(_:)), for: .valueChanged)
-                
+
                 cell.contentView.layoutMargins.left = tableView.separatorInset.left
             }
 
             return cell
->>>>>>> d7cbd414
         }
     }
 
@@ -277,13 +271,8 @@
 
         cell.titleLabel?.text = input.localizedTitle
         cell.accessoryType = selectedInputs.contains(input) ? .checkmark : .none
-<<<<<<< HEAD
 
         var subtitleText = input.localizedDescription(forGlucoseUnit: glucoseChart.glucoseUnit) ?? ""
-=======
-        cell.enabled = true
-        var subtitleText = input.localizedDescription(forGlucoseUnit: charts.glucoseUnit) ?? ""
->>>>>>> d7cbd414
 
         if input == .retrospection,
             let lastDiscrepancy = retrospectiveGlucoseDiscrepancies?.last,
@@ -300,11 +289,6 @@
                 format: NSLocalizedString("prediction-description-retrospective-correction", comment: "Format string describing retrospective glucose prediction comparison. (1: Predicted glucose)(2: Actual glucose)(3: difference)"),
                 values[0], values[1], values[2]
             )
-<<<<<<< HEAD
-
-            // Standard retrospective correction
-            subtitleText = String(format: "%@\n%@", subtitleText, retro)
-=======
             if !deviceManager.loopManager.settings.integralRetrospectiveCorrectionEnabled {
                 // Standard retrospective correction
                 subtitleText = String(format: "%@\n%@", subtitleText, retro)
@@ -324,7 +308,6 @@
                 )
                 subtitleText = String(format: "%@\n%@", retro, integralRetro)
             }
->>>>>>> d7cbd414
         }
 
         cell.subtitleLabel?.text = subtitleText
@@ -358,13 +341,10 @@
         refreshContext.update(with: .status)
         reloadData()
     }
-<<<<<<< HEAD
-=======
 
     // MARK: - Actions
 
     @objc private func integralRetrospectiveCorrectionSwitchChanged(_ sender: UISwitch) {
         deviceManager.loopManager.settings.integralRetrospectiveCorrectionEnabled = sender.isOn
     }
->>>>>>> d7cbd414
 }