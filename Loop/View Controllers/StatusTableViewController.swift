//
//  StatusTableViewController.swift
//  Naterade
//
//  Created by Nathan Racklyeft on 9/6/15.
//  Copyright © 2015 Nathan Racklyeft. All rights reserved.
//

import UIKit
import HealthKit
import Intents
import LoopCore
import LoopKit
import LoopKitUI
import LoopUI
import SwiftCharts
import os.log


private extension RefreshContext {
    static let all: Set<RefreshContext> = [.status, .glucose, .insulin, .carbs, .targets]
}

final class StatusTableViewController: ChartsTableViewController {

    private let log = OSLog(category: "StatusTableViewController")

    lazy var quantityFormatter: QuantityFormatter = QuantityFormatter()

    override func viewDidLoad() {
        super.viewDidLoad()

        statusCharts.glucose.glucoseDisplayRange = HKQuantity(unit: .milligramsPerDeciliter, doubleValue: 100)...HKQuantity(unit: .milligramsPerDeciliter, doubleValue: 175)

        registerPumpManager()

        let notificationCenter = NotificationCenter.default

        notificationObservers += [
            notificationCenter.addObserver(forName: .LoopDataUpdated, object: deviceManager.loopManager, queue: nil) { [weak self] note in
                let rawContext = note.userInfo?[LoopDataManager.LoopUpdateContextKey] as! LoopDataManager.LoopUpdateContext.RawValue
                let context = LoopDataManager.LoopUpdateContext(rawValue: rawContext)
                DispatchQueue.main.async {
                    switch context {
                    case .none, .bolus?:
                        self?.refreshContext.formUnion([.status, .insulin])
                    case .preferences?:
                        self?.refreshContext.formUnion([.status, .targets])
                    case .carbs?:
                        self?.refreshContext.update(with: .carbs)
                    case .glucose?:
                        self?.refreshContext.formUnion([.glucose, .carbs])
                    case .tempBasal?:
                        self?.refreshContext.update(with: .insulin)
                    }

                    self?.hudView?.loopCompletionHUD.loopInProgress = false
                    self?.log.debug("[reloadData] from notification with context %{public}@", String(describing: context))
                    self?.reloadData(animated: true)
                }
            },
            notificationCenter.addObserver(forName: .LoopRunning, object: deviceManager.loopManager, queue: nil) { [weak self] _ in
                DispatchQueue.main.async {
                    self?.hudView?.loopCompletionHUD.loopInProgress = true
                }
            },
            notificationCenter.addObserver(forName: .PumpManagerChanged, object: deviceManager, queue: nil) { [weak self] (notification: Notification) in
                DispatchQueue.main.async {
                    self?.registerPumpManager()
                    self?.configurePumpManagerHUDViews()
                }
            },
            notificationCenter.addObserver(forName: .PumpEventsAdded, object: deviceManager, queue: nil) { [weak self] (notification: Notification) in
                DispatchQueue.main.async {
                    self?.refreshContext.update(with: .insulin)
                    self?.reloadData(animated: true)
                }
            }

        ]

        if let gestureRecognizer = charts.gestureRecognizer {
            tableView.addGestureRecognizer(gestureRecognizer)
        }

        tableView.estimatedRowHeight = 70

        // Estimate an initial value
        landscapeMode = UIScreen.main.bounds.size.width > UIScreen.main.bounds.size.height

        // Toolbar
        toolbarItems![0].accessibilityLabel = NSLocalizedString("Add Meal", comment: "The label of the carb entry button")
        toolbarItems![0].tintColor = UIColor.COBTintColor
        toolbarItems![4].accessibilityLabel = NSLocalizedString("Bolus", comment: "The label of the bolus entry button")
        toolbarItems![4].tintColor = UIColor.doseTintColor

        if #available(iOS 13.0, *) {
            toolbarItems![8].image = UIImage(systemName: "gear")
        }
        toolbarItems![8].accessibilityLabel = NSLocalizedString("Settings", comment: "The label of the settings button")
        toolbarItems![8].tintColor = UIColor.secondaryLabelColor

        tableView.register(BolusProgressTableViewCell.nib(), forCellReuseIdentifier: BolusProgressTableViewCell.className)

        addScenarioStepGestureRecognizers()
    }

    override func didReceiveMemoryWarning() {
        super.didReceiveMemoryWarning()

        if !visible {
            refreshContext.formUnion(RefreshContext.all)
        }
    }

    private var appearedOnce = false

    override func viewWillAppear(_ animated: Bool) {
        super.viewWillAppear(animated)

        navigationController?.setNavigationBarHidden(true, animated: animated)

        updateBolusProgress()
    }

    override func viewDidAppear(_ animated: Bool) {
        super.viewDidAppear(animated)

        if !appearedOnce {
            appearedOnce = true

            if deviceManager.loopManager.authorizationRequired {
                deviceManager.loopManager.authorize {
                    DispatchQueue.main.async {
                        self.log.debug("[reloadData] after HealthKit authorization")
                        self.reloadData()
                    }
                }
            }
        }

        onscreen = true

        AnalyticsManager.shared.didDisplayStatusScreen()
    }

    override func viewWillDisappear(_ animated: Bool) {
        super.viewWillDisappear(animated)

        onscreen = false

        if presentedViewController == nil {
            navigationController?.setNavigationBarHidden(false, animated: animated)
        }
    }

    override func viewWillTransition(to size: CGSize, with coordinator: UIViewControllerTransitionCoordinator) {
        refreshContext.update(with: .size(size))

        super.viewWillTransition(to: size, with: coordinator)
    }

    // MARK: - State

    override var active: Bool {
        didSet {
            hudView?.loopCompletionHUD.assertTimer(active)
            updateHUDActive()
        }
    }

    // This is similar to the visible property, but is set later, on viewDidAppear, to be
    // suitable for animations that should be seen in their entirety.
    var onscreen: Bool = false {
        didSet {
            updateHUDActive()
        }
    }

    private var bolusState = PumpManagerStatus.BolusState.none {
        didSet {
            if oldValue != bolusState {
                // Bolus starting
                if case .inProgress = bolusState {
                    self.bolusProgressReporter = self.deviceManager.pumpManager?.createBolusProgressReporter(reportingOn: DispatchQueue.main)
                }
                refreshContext.update(with: .status)
                self.reloadData(animated: true)
            }
        }
    }

    private var bolusProgressReporter: DoseProgressReporter?

    private func updateBolusProgress() {
        if let cell = tableView.cellForRow(at: IndexPath(row: StatusRow.status.rawValue, section: Section.status.rawValue)) as? BolusProgressTableViewCell {
            cell.deliveredUnits = bolusProgressReporter?.progress.deliveredUnits
        }
    }

    private func updateHUDActive() {
        deviceManager.pumpManagerHUDProvider?.visible = active && onscreen
    }
    
    public var basalDeliveryState: PumpManagerStatus.BasalDeliveryState = .active(Date()) {
        didSet {
            if oldValue != basalDeliveryState {
                log.debug("New basalDeliveryState: %@", String(describing: basalDeliveryState))
                refreshContext.update(with: .status)
                self.reloadData(animated: true)
            }
        }
    }

    // Toggles the display mode based on the screen aspect ratio. Should not be updated outside of reloadData().
    private var landscapeMode = false

    private var lastLoopError: Error?

    private var reloading = false

    private var refreshContext = RefreshContext.all

    private var shouldShowHUD: Bool {
        return !landscapeMode
    }

    private var shouldShowStatus: Bool {
        return !landscapeMode && statusRowMode.hasRow
    }

    override func glucoseUnitDidChange() {
        refreshContext = RefreshContext.all
    }

    private func registerPumpManager() {
        if let pumpManager = deviceManager.pumpManager {
            self.basalDeliveryState = pumpManager.status.basalDeliveryState
            pumpManager.removeStatusObserver(self)
            pumpManager.addStatusObserver(self, queue: .main)
        }
    }

    private lazy var statusCharts = StatusChartsManager(colors: .default, settings: .default, traitCollection: self.traitCollection)

    override func createChartsManager() -> ChartsManager {
        return statusCharts
    }

    private func updateChartDateRange() {
        let settings = deviceManager.loopManager.settings

        // How far back should we show data? Use the screen size as a guide.
        let availableWidth = (refreshContext.newSize ?? self.tableView.bounds.size).width - self.charts.fixedHorizontalMargin

        let totalHours = floor(Double(availableWidth / settings.minimumChartWidthPerHour))
        let futureHours = ceil((deviceManager.loopManager.insulinModelSettings?.model.effectDuration ?? .hours(4)).hours)
        let historyHours = max(settings.statusChartMinimumHistoryDisplay.hours, totalHours - futureHours)

        let date = Date(timeIntervalSinceNow: -TimeInterval(hours: historyHours))
        let chartStartDate = Calendar.current.nextDate(after: date, matching: DateComponents(minute: 0), matchingPolicy: .strict, direction: .backward) ?? date
        if charts.startDate != chartStartDate {
            refreshContext.formUnion(RefreshContext.all)
        }
        charts.startDate = chartStartDate
        charts.maxEndDate = chartStartDate.addingTimeInterval(.hours(totalHours))
        charts.updateEndDate(charts.maxEndDate)
    }

    override func reloadData(animated: Bool = false) {
        // This should be kept up to date immediately
        hudView?.loopCompletionHUD.lastLoopCompleted = deviceManager.loopManager.lastLoopCompleted

        guard !reloading && !deviceManager.loopManager.authorizationRequired else {
            return
        }

        updateChartDateRange()
        redrawCharts()

        if case .bolusing = statusRowMode, bolusProgressReporter?.progress.isComplete == true {
            refreshContext.update(with: .status)
        }

        if visible && active {
            bolusProgressReporter?.addObserver(self)
        } else {
            bolusProgressReporter?.removeObserver(self)
        }

        guard active && visible && !refreshContext.isEmpty else {
            return
        }

        log.debug("Reloading data with context: %@", String(describing: refreshContext))

        let currentContext = refreshContext
        var retryContext: Set<RefreshContext> = []
        self.refreshContext = []
        reloading = true

        let reloadGroup = DispatchGroup()
        var newRecommendedTempBasal: (recommendation: TempBasalRecommendation, date: Date)?
        var glucoseValues: [StoredGlucoseSample]?
        var predictedGlucoseValues: [GlucoseValue]?
        var iobValues: [InsulinValue]?
        var doseEntries: [DoseEntry]?
        var totalDelivery: Double?
        var cobValues: [CarbValue]?
        let startDate = charts.startDate
        let basalDeliveryState = self.basalDeliveryState

        // TODO: Don't always assume currentContext.contains(.status)
        reloadGroup.enter()
        self.deviceManager.loopManager.getLoopState { (manager, state) -> Void in
            predictedGlucoseValues = state.predictedGlucose ?? []

            // Retry this refresh again if predicted glucose isn't available
            if state.predictedGlucose == nil {
                retryContext.update(with: .status)
            }

            /// Update the status HUDs immediately
            let lastLoopCompleted = manager.lastLoopCompleted
            let lastLoopError = state.error

            // Net basal rate HUD
            let netBasal: NetBasal?
            if let basalSchedule = manager.basalRateScheduleApplyingOverrideHistory {
                netBasal = basalDeliveryState.getNetBasal(basalSchedule: basalSchedule, settings: manager.settings)
            } else {
                netBasal = nil
            }
            self.log.debug("Update net basal to %{public}@", String(describing: netBasal))

            DispatchQueue.main.async {
                self.hudView?.loopCompletionHUD.dosingEnabled = manager.settings.dosingEnabled
                self.lastLoopError = lastLoopError

                if let netBasal = netBasal {
                    self.hudView?.basalRateHUD.setNetBasalRate(netBasal.rate, percent: netBasal.percent, at: netBasal.start)
                }
            }

            // Display a recommended basal change only if we haven't completed recently, or we're in open-loop mode
            if lastLoopCompleted == nil ||
                lastLoopCompleted! < Date(timeIntervalSinceNow: .minutes(-6)) ||
                !manager.settings.dosingEnabled
            {
                newRecommendedTempBasal = state.recommendedTempBasal
            }

            if currentContext.contains(.carbs) {
                reloadGroup.enter()
                manager.carbStore.getCarbsOnBoardValues(start: startDate, effectVelocities: manager.settings.dynamicCarbAbsorptionEnabled ? state.insulinCounteractionEffects : nil) { (values) in
                    cobValues = values
                    reloadGroup.leave()
                }
            }

            reloadGroup.leave()
        }

        if currentContext.contains(.glucose) {
            reloadGroup.enter()
            self.deviceManager.loopManager.glucoseStore.getCachedGlucoseSamples(start: startDate) { (values) -> Void in
                glucoseValues = values
                reloadGroup.leave()
            }
        }

        if currentContext.contains(.insulin) {
            reloadGroup.enter()
            deviceManager.loopManager.doseStore.getInsulinOnBoardValues(start: startDate) { (result) -> Void in
                switch result {
                case .failure(let error):
                    self.log.error("DoseStore failed to get insulin on board values: %{public}@", String(describing: error))
                    retryContext.update(with: .insulin)
                    iobValues = []
                case .success(let values):
                    iobValues = values
                }
                reloadGroup.leave()
            }

            reloadGroup.enter()
            deviceManager.loopManager.doseStore.getNormalizedDoseEntries(start: startDate) { (result) -> Void in
                switch result {
                case .failure(let error):
                    self.log.error("DoseStore failed to get normalized dose entries: %{public}@", String(describing: error))
                    retryContext.update(with: .insulin)
                    doseEntries = []
                case .success(let doses):
                    doseEntries = doses
                }
                reloadGroup.leave()
            }

            reloadGroup.enter()
            deviceManager.loopManager.doseStore.getTotalUnitsDelivered(since: Calendar.current.startOfDay(for: Date())) { (result) in
                switch result {
                case .failure:
                    retryContext.update(with: .insulin)
                    totalDelivery = nil
                case .success(let total):
                    totalDelivery = total.value
                }

                reloadGroup.leave()
            }
        }

        if deviceManager.loopManager.settings.preMealTargetRange == nil {
            preMealMode = nil
        } else {
            preMealMode = deviceManager.loopManager.settings.preMealTargetEnabled()
        }

        if !FeatureFlags.sensitivityOverridesEnabled, deviceManager.loopManager.settings.legacyWorkoutTargetRange == nil {
            workoutMode = nil
        } else {
            workoutMode = deviceManager.loopManager.settings.nonPreMealOverrideEnabled()
        }

        reloadGroup.notify(queue: .main) {
            /// Update the chart data

            // Glucose
            if let glucoseValues = glucoseValues {
                self.statusCharts.setGlucoseValues(glucoseValues)
            }
            if let predictedGlucoseValues = predictedGlucoseValues {
                self.statusCharts.setPredictedGlucoseValues(predictedGlucoseValues)
            }
            if let lastPoint = self.statusCharts.glucose.predictedGlucosePoints.last?.y {
                self.eventualGlucoseDescription = String(describing: lastPoint)
            } else {
                self.eventualGlucoseDescription = nil
            }
            if currentContext.contains(.targets) {
                self.statusCharts.targetGlucoseSchedule = self.deviceManager.loopManager.settings.glucoseTargetRangeSchedule
                self.statusCharts.scheduleOverride = self.deviceManager.loopManager.settings.scheduleOverride
            }
            if self.statusCharts.scheduleOverride?.hasFinished() == true {
                self.statusCharts.scheduleOverride = nil
            }

            let charts = self.statusCharts

            // Active Insulin
            if let iobValues = iobValues {
                charts.setIOBValues(iobValues)
            }

            // Show the larger of the value either before or after the current date
            if let maxValue = charts.iob.iobPoints.allElementsAdjacent(to: Date()).max(by: {
                return $0.y.scalar < $1.y.scalar
            }) {
                self.currentIOBDescription = String(describing: maxValue.y)
            } else {
                self.currentIOBDescription = nil
            }

            // Insulin Delivery
            if let doseEntries = doseEntries {
                charts.setDoseEntries(doseEntries)
            }
            if let totalDelivery = totalDelivery {
                self.totalDelivery = totalDelivery
            }

            // Active Carbohydrates
            if let cobValues = cobValues {
                charts.setCOBValues(cobValues)
            }
            if let index = charts.cob.cobPoints.closestIndex(priorTo: 	Date()) {
                self.currentCOBDescription = String(describing: charts.cob.cobPoints[index].y)
            } else {
                self.currentCOBDescription = nil
            }

            self.tableView.beginUpdates()
            if let hudView = self.hudView {
                // Glucose HUD
                if let glucose = self.deviceManager.loopManager.glucoseStore.latestGlucose {
                    let unit = self.statusCharts.glucose.glucoseUnit
                    hudView.glucoseHUD.setGlucoseQuantity(glucose.quantity.doubleValue(for: unit),
                        at: glucose.startDate,
                        unit: unit,
                        sensor: self.deviceManager.sensorState
                    )
                }
            }

            // Show/hide the table view rows
            let statusRowMode = self.determineStatusRowMode(recommendedTempBasal: newRecommendedTempBasal)

            self.updateHUDandStatusRows(statusRowMode: statusRowMode, newSize: currentContext.newSize, animated: animated)

            self.redrawCharts()

            self.tableView.endUpdates()

            self.reloading = false
            let reloadNow = !self.refreshContext.isEmpty
            self.refreshContext.formUnion(retryContext)

            // Trigger a reload if new context exists.
            if reloadNow {
                self.log.debug("[reloadData] due to context change during previous reload")
                self.reloadData()
            }
        }
    }

    private enum Section: Int {
        case hud = 0
        case status
        case charts

        static let count = 3
    }

    // MARK: - Chart Section Data

    private enum ChartRow: Int {
        case glucose = 0
        case iob
        case dose
        case cob

        static let count = 4
    }

    // MARK: Glucose

    private var eventualGlucoseDescription: String?

    // MARK: IOB

    private var currentIOBDescription: String?

    // MARK: Dose

    private var totalDelivery: Double?

    // MARK: COB

    private var currentCOBDescription: String?

    // MARK: - Loop Status Section Data

    private enum StatusRow: Int {
        case status = 0

        static let count = 1
    }

    private enum StatusRowMode {
        case hidden
        case recommendedTempBasal(tempBasal: TempBasalRecommendation, at: Date, enacting: Bool)
        case scheduleOverrideEnabled(TemporaryScheduleOverride)
        case enactingBolus
        case bolusing(dose: DoseEntry)
        case cancelingBolus
        case pumpSuspended(resuming: Bool)

        var hasRow: Bool {
            switch self {
            case .hidden:
                return false
            default:
                return true
            }
        }
    }

    private var statusRowMode = StatusRowMode.hidden

    private func determineStatusRowMode(recommendedTempBasal: (recommendation: TempBasalRecommendation, date: Date)? = nil) -> StatusRowMode {
        let statusRowMode: StatusRowMode

        if case .initiating = bolusState {
            statusRowMode = .enactingBolus
        } else if case .canceling = bolusState {
            statusRowMode = .cancelingBolus
        } else if case .suspended = basalDeliveryState {
            statusRowMode = .pumpSuspended(resuming: false)
        } else if self.basalDeliveryState == .resuming {
            statusRowMode = .pumpSuspended(resuming: true)
        } else if case .inProgress(let dose) = bolusState, dose.endDate.timeIntervalSinceNow > 0 {
            statusRowMode = .bolusing(dose: dose)
        } else if let (recommendation: tempBasal, date: date) = recommendedTempBasal {
            statusRowMode = .recommendedTempBasal(tempBasal: tempBasal, at: date, enacting: false)
        } else if let scheduleOverride = deviceManager.loopManager.settings.scheduleOverride,
            scheduleOverride.context != .preMeal && scheduleOverride.context != .legacyWorkout,
            !scheduleOverride.hasFinished()
        {
            statusRowMode = .scheduleOverrideEnabled(scheduleOverride)
        } else {
            statusRowMode = .hidden
        }

        return statusRowMode
    }

    private func updateHUDandStatusRows(statusRowMode: StatusRowMode, newSize: CGSize?, animated: Bool) {
        let hudWasVisible = self.shouldShowHUD
        let statusWasVisible = self.shouldShowStatus

        let oldStatusRowMode = self.statusRowMode

        self.statusRowMode = statusRowMode

        if let newSize = newSize {
            self.landscapeMode = newSize.width > newSize.height
        }

        let hudIsVisible = self.shouldShowHUD
        let statusIsVisible = self.shouldShowStatus

        tableView.beginUpdates()

        switch (hudWasVisible, hudIsVisible) {
        case (false, true):
            self.tableView.insertRows(at: [IndexPath(row: 0, section: Section.hud.rawValue)], with: animated ? .top : .none)
        case (true, false):
            self.tableView.deleteRows(at: [IndexPath(row: 0, section: Section.hud.rawValue)], with: animated ? .top : .none)
        default:
            break
        }

        let statusIndexPath = IndexPath(row: StatusRow.status.rawValue, section: Section.status.rawValue)

        switch (statusWasVisible, statusIsVisible) {
        case (true, true):
            switch (oldStatusRowMode, self.statusRowMode) {
            case (.recommendedTempBasal(tempBasal: let oldTempBasal, at: let oldDate, enacting: let wasEnacting),
                  .recommendedTempBasal(tempBasal: let newTempBasal, at: let newDate, enacting: let isEnacting)):
                // Ensure we have a change
                guard oldTempBasal != newTempBasal || oldDate != newDate || wasEnacting != isEnacting else {
                    break
                }

                // If the rate or date change, reload the row
                if oldTempBasal != newTempBasal || oldDate != newDate {
                    self.tableView.reloadRows(at: [statusIndexPath], with: animated ? .fade : .none)
                } else if let cell = tableView.cellForRow(at: statusIndexPath) {
                    // If only the enacting state changed, update the activity indicator
                    if isEnacting {
                        let indicatorView = UIActivityIndicatorView(style: .default)
                        indicatorView.startAnimating()
                        cell.accessoryView = indicatorView
                    } else {
                        cell.accessoryView = nil
                    }
                }
            case (.enactingBolus, .enactingBolus):
                break
            case (.bolusing(let oldDose), .bolusing(let newDose)):
                if oldDose != newDose {
                    self.tableView.reloadRows(at: [statusIndexPath], with: animated ? .fade : .none)
                }
            case (.pumpSuspended(resuming: let wasResuming), .pumpSuspended(resuming: let isResuming)):
                if isResuming != wasResuming {
                    self.tableView.reloadRows(at: [statusIndexPath], with: animated ? .fade : .none)
                }
            default:
                self.tableView.reloadRows(at: [statusIndexPath], with: animated ? .fade : .none)
            }
        case (false, true):
            self.tableView.insertRows(at: [statusIndexPath], with: animated ? .top : .none)
        case (true, false):
            self.tableView.deleteRows(at: [statusIndexPath], with: animated ? .top : .none)
        default:
            break
        }

        tableView.endUpdates()
    }

    private func redrawCharts() {
        tableView.beginUpdates()
        self.charts.prerender()
        for case let cell as ChartTableViewCell in self.tableView.visibleCells {
            cell.reloadChart()

            if let indexPath = self.tableView.indexPath(for: cell) {
                self.tableView(self.tableView, updateSubtitleFor: cell, at: indexPath)
            }
        }
        tableView.endUpdates()
    }

    // MARK: - Toolbar data

    private var preMealMode: Bool? = nil {
        didSet {
            guard oldValue != preMealMode else {
                return
            }

            if let preMealMode = preMealMode {
                toolbarItems![2] = createPreMealButtonItem(selected: preMealMode)
            } else {
                toolbarItems![2].isEnabled = false
            }
        }
    }

    private var workoutMode: Bool? = nil {
        didSet {
            guard oldValue != workoutMode else {
                return
            }

            if let workoutMode = workoutMode {
                toolbarItems![6] = createWorkoutButtonItem(selected: workoutMode)
            } else {
                toolbarItems![6].isEnabled = false
            }
        }
    }

    // MARK: - Table view data source

    override func numberOfSections(in tableView: UITableView) -> Int {
        return Section.count
    }

    override func tableView(_ tableView: UITableView, numberOfRowsInSection section: Int) -> Int {
        switch Section(rawValue: section)! {
        case .hud:
            return shouldShowHUD ? 1 : 0
        case .charts:
            return ChartRow.count
        case .status:
            return shouldShowStatus ? StatusRow.count : 0
        }
    }

    override func tableView(_ tableView: UITableView, cellForRowAt indexPath: IndexPath) -> UITableViewCell {
        switch Section(rawValue: indexPath.section)! {
        case .hud:
            let cell = tableView.dequeueReusableCell(withIdentifier: HUDViewTableViewCell.className, for: indexPath) as! HUDViewTableViewCell
            self.hudView = cell.hudView

            return cell
        case .charts:
            let cell = tableView.dequeueReusableCell(withIdentifier: ChartTableViewCell.className, for: indexPath) as! ChartTableViewCell

            switch ChartRow(rawValue: indexPath.row)! {
            case .glucose:
                cell.chartContentView.chartGenerator = { [weak self] (frame) in
                    return self?.statusCharts.glucoseChart(withFrame: frame)?.view
                }
                cell.titleLabel?.text = NSLocalizedString("Glucose", comment: "The title of the glucose and prediction graph")
            case .iob:
                cell.chartContentView.chartGenerator = { [weak self] (frame) in
                    return self?.statusCharts.iobChart(withFrame: frame)?.view
                }
                cell.titleLabel?.text = NSLocalizedString("Active Insulin", comment: "The title of the Insulin On-Board graph")
            case .dose:
                cell.chartContentView?.chartGenerator = { [weak self] (frame) in
                    return self?.statusCharts.doseChart(withFrame: frame)?.view
                }
                cell.titleLabel?.text = NSLocalizedString("Insulin Delivery", comment: "The title of the insulin delivery graph")
            case .cob:
                cell.chartContentView?.chartGenerator = { [weak self] (frame) in
                    return self?.statusCharts.cobChart(withFrame: frame)?.view
                }
                cell.titleLabel?.text = NSLocalizedString("Active Carbohydrates", comment: "The title of the Carbs On-Board graph")
            }

            self.tableView(tableView, updateSubtitleFor: cell, at: indexPath)

            let alpha: CGFloat = charts.gestureRecognizer?.state == .possible ? 1 : 0
            cell.titleLabel?.alpha = alpha
            cell.subtitleLabel?.alpha = alpha

            cell.subtitleLabel?.textColor = UIColor.secondaryLabelColor

            return cell
        case .status:

            func getTitleSubtitleCell() -> TitleSubtitleTableViewCell {
                let cell = tableView.dequeueReusableCell(withIdentifier: TitleSubtitleTableViewCell.className, for: indexPath) as! TitleSubtitleTableViewCell
                cell.selectionStyle = .none
                return cell
            }

            switch StatusRow(rawValue: indexPath.row)! {
            case .status:
                switch statusRowMode {
                case .hidden:
                    let cell = getTitleSubtitleCell()
                    cell.titleLabel.text = nil
                    cell.subtitleLabel?.text = nil
                    cell.accessoryView = nil
                    return cell
                case .recommendedTempBasal(tempBasal: let tempBasal, at: let date, enacting: let enacting):
                    let cell = getTitleSubtitleCell()
                    let timeFormatter = DateFormatter()
                    timeFormatter.dateStyle = .none
                    timeFormatter.timeStyle = .short

                    cell.titleLabel.text = NSLocalizedString("Recommended Basal", comment: "The title of the cell displaying a recommended temp basal value")
                    cell.subtitleLabel?.text = String(format: NSLocalizedString("%1$@ U/hour @ %2$@", comment: "The format for recommended temp basal rate and time. (1: localized rate number)(2: localized time)"), NumberFormatter.localizedString(from: NSNumber(value: tempBasal.unitsPerHour), number: .decimal), timeFormatter.string(from: date))
                    cell.selectionStyle = .default

                    if enacting {
                        let indicatorView = UIActivityIndicatorView(style: .default)
                        indicatorView.startAnimating()
                        cell.accessoryView = indicatorView
                    } else {
                        cell.accessoryView = nil
                    }
                    return cell
                case .scheduleOverrideEnabled(let override):
                    let cell = getTitleSubtitleCell()
                    switch override.context {
                    case .preMeal, .legacyWorkout:
                        assertionFailure("Pre-meal and legacy workout modes should not produce status rows")
                    case .preset(let preset):
                        cell.titleLabel.text = String(format: NSLocalizedString("%@ %@", comment: "The format for an active override preset. (1: preset symbol)(2: preset name)"), preset.symbol, preset.name)
                    case .custom:
                        cell.titleLabel.text = NSLocalizedString("Custom Override", comment: "The title of the cell indicating a generic temporary override is enabled")
                    }

                    if override.isActive() {
                        switch override.duration {
                        case .finite:
                            let endTimeText = DateFormatter.localizedString(from: override.activeInterval.end, dateStyle: .none, timeStyle: .short)
                            cell.subtitleLabel.text = String(format: NSLocalizedString("until %@", comment: "The format for the description of a temporary override end date"), endTimeText)
                        case .indefinite:
                            cell.subtitleLabel.text = nil
                        }
                    } else {
                        let startTimeText = DateFormatter.localizedString(from: override.startDate, dateStyle: .none, timeStyle: .short)
                        cell.subtitleLabel.text = String(format: NSLocalizedString("starting at %@", comment: "The format for the description of a temporary override start date"), startTimeText)
                    }

                    cell.accessoryView = nil
                    return cell
                case .enactingBolus:
                    let cell = getTitleSubtitleCell()
                    cell.titleLabel.text = NSLocalizedString("Starting Bolus", comment: "The title of the cell indicating a bolus is being sent")
                    cell.subtitleLabel.text = nil

                    let indicatorView = UIActivityIndicatorView(style: .default)
                    indicatorView.startAnimating()
                    cell.accessoryView = indicatorView
                    return cell
                case .bolusing(let dose):
                    let progressCell = tableView.dequeueReusableCell(withIdentifier: BolusProgressTableViewCell.className, for: indexPath) as! BolusProgressTableViewCell
                    progressCell.selectionStyle = .none
                    progressCell.totalUnits = dose.programmedUnits
                    progressCell.tintColor = .doseTintColor
                    progressCell.unit = HKUnit.internationalUnit()
                    progressCell.deliveredUnits = bolusProgressReporter?.progress.deliveredUnits
                    return progressCell
                case .cancelingBolus:
                    let cell = getTitleSubtitleCell()
                    cell.titleLabel.text = NSLocalizedString("Canceling Bolus", comment: "The title of the cell indicating a bolus is being canceled")
                    cell.subtitleLabel.text = nil

                    let indicatorView = UIActivityIndicatorView(style: .default)
                    indicatorView.startAnimating()
                    cell.accessoryView = indicatorView
                    return cell
                case .pumpSuspended(let resuming):
                    let cell = getTitleSubtitleCell()
                    cell.titleLabel.text = NSLocalizedString("Pump Suspended", comment: "The title of the cell indicating the pump is suspended")

                    if resuming {
                        let indicatorView = UIActivityIndicatorView(style: .default)
                        indicatorView.startAnimating()
                        cell.accessoryView = indicatorView
                        cell.subtitleLabel.text = nil
                    } else {
                        cell.accessoryView = nil
                        cell.subtitleLabel.text = NSLocalizedString("Tap to Resume", comment: "The subtitle of the cell displaying an action to resume insulin delivery")
                    }
                    cell.selectionStyle = .default
                    return cell
                }
            }
        }
    }

    private func tableView(_ tableView: UITableView, updateSubtitleFor cell: ChartTableViewCell, at indexPath: IndexPath) {
        switch Section(rawValue: indexPath.section)! {
        case .charts:
            switch ChartRow(rawValue: indexPath.row)! {
            case .glucose:
                if let eventualGlucose = eventualGlucoseDescription {
                    cell.subtitleLabel?.text = String(format: NSLocalizedString("Eventually %@", comment: "The subtitle format describing eventual glucose. (1: localized glucose value description)"), eventualGlucose)
                } else {
                    cell.subtitleLabel?.text = nil
                }
            case .iob:
                if let currentIOB = currentIOBDescription {
                    cell.subtitleLabel?.text = currentIOB
                } else {
                    cell.subtitleLabel?.text = nil
                }
            case .dose:
                let integerFormatter = NumberFormatter()
                integerFormatter.maximumFractionDigits = 0

                if  let total = totalDelivery,
                    let totalString = integerFormatter.string(from: total) {
                    cell.subtitleLabel?.text = String(format: NSLocalizedString("%@ U Total", comment: "The subtitle format describing total insulin. (1: localized insulin total)"), totalString)
                } else {
                    cell.subtitleLabel?.text = nil
                }
            case .cob:
                if let currentCOB = currentCOBDescription {
                    cell.subtitleLabel?.text = currentCOB
                } else {
                    cell.subtitleLabel?.text = nil
                }
            }
        case .hud, .status:
            break
        }
    }

    // MARK: - UITableViewDelegate

    override func tableView(_ tableView: UITableView, heightForRowAt indexPath: IndexPath) -> CGFloat {
        switch Section(rawValue: indexPath.section)! {
        case .charts:
            // Compute the height of the HUD, defaulting to 70
            let hudHeight = ceil(hudView?.systemLayoutSizeFitting(UIView.layoutFittingCompressedSize).height ?? 70)
            var availableSize = max(tableView.bounds.width, tableView.bounds.height)

            if #available(iOS 11.0, *) {
                availableSize -= (tableView.safeAreaInsets.top + tableView.safeAreaInsets.bottom + hudHeight)
            } else {
                // 20: Status bar
                // 44: Toolbar
                availableSize -= hudHeight + 20 + 44
            }

            switch ChartRow(rawValue: indexPath.row)! {
            case .glucose:
                return max(106, 0.37 * availableSize)
            case .iob, .dose, .cob:
                return max(106, 0.21 * availableSize)
            }
        case .hud, .status:
            return UITableView.automaticDimension
        }
    }

    override func tableView(_ tableView: UITableView, didSelectRowAt indexPath: IndexPath) {
        switch Section(rawValue: indexPath.section)! {
        case .charts:
            switch ChartRow(rawValue: indexPath.row)! {
            case .glucose:
                performSegue(withIdentifier: PredictionTableViewController.className, sender: indexPath)
            case .iob, .dose:
                performSegue(withIdentifier: InsulinDeliveryTableViewController.className, sender: indexPath)
            case .cob:
                performSegue(withIdentifier: CarbAbsorptionViewController.className, sender: indexPath)
            }
        case .status:
            switch StatusRow(rawValue: indexPath.row)! {
            case .status:
                tableView.deselectRow(at: indexPath, animated: true)

                switch statusRowMode {
                case .recommendedTempBasal(tempBasal: let tempBasal, at: let date, enacting: let enacting) where !enacting:
                    self.updateHUDandStatusRows(statusRowMode: .recommendedTempBasal(tempBasal: tempBasal, at: date, enacting: true), newSize: nil, animated: true)

                    self.deviceManager.loopManager.enactRecommendedTempBasal { (error) in
                        DispatchQueue.main.async {
                            self.updateHUDandStatusRows(statusRowMode: .hidden, newSize: nil, animated: true)

                            if let error = error {
                                self.log.error("Failed to enact recommended temp basal: %{public}@", String(describing: error))
                                self.present(UIAlertController(with: error), animated: true)
                            } else {
                                self.refreshContext.update(with: .status)
                                self.log.debug("[reloadData] after manually enacting temp basal")
                                self.reloadData()
                            }
                        }
                    }
                case .pumpSuspended(let resuming) where !resuming:
                    self.updateHUDandStatusRows(statusRowMode: .pumpSuspended(resuming: true) , newSize: nil, animated: true)
                    self.deviceManager.pumpManager?.resumeDelivery() { (error) in
                        DispatchQueue.main.async {
                            if let error = error {
                                let alert = UIAlertController(with: error, title: NSLocalizedString("Error Resuming", comment: "The alert title for a resume error"))
                                self.present(alert, animated: true, completion: nil)
                                if case .suspended = self.basalDeliveryState {
                                    self.updateHUDandStatusRows(statusRowMode: .pumpSuspended(resuming: false), newSize: nil, animated: true)
                                }
                            } else {
                                self.updateHUDandStatusRows(statusRowMode: self.determineStatusRowMode(), newSize: nil, animated: true)
                                self.refreshContext.update(with: .insulin)
                                self.log.debug("[reloadData] after manually resuming suspend")
                                self.reloadData()
                            }
                        }
                    }
                case .scheduleOverrideEnabled(let override):
                    let vc = AddEditOverrideTableViewController(glucoseUnit: statusCharts.glucose.glucoseUnit)
                    vc.inputMode = .editOverride(override)
                    vc.delegate = self
                    show(vc, sender: tableView.cellForRow(at: indexPath))
                case .bolusing:
                    self.updateHUDandStatusRows(statusRowMode: .cancelingBolus, newSize: nil, animated: true)
                    self.deviceManager.pumpManager?.cancelBolus() { (result) in
                        DispatchQueue.main.async {
                            switch result {
                            case .success:
                                // show user confirmation and actual delivery amount?
                                break
                            case .failure(let error):
                                let alert = UIAlertController(with: error, title: NSLocalizedString("Error Canceling Bolus", comment: "The alert title for an error while canceling a bolus"))
                                self.present(alert, animated: true, completion: nil)
                                if case .inProgress(let dose) = self.bolusState {
                                    self.updateHUDandStatusRows(statusRowMode: .bolusing(dose: dose), newSize: nil, animated: true)
                                } else {
                                    self.updateHUDandStatusRows(statusRowMode: .hidden, newSize: nil, animated: true)
                                }
                            }
                        }
                    }

                default:
                    break
                }
            }
        case .hud:
            break
        }
    }

    // MARK: - Actions

    override func restoreUserActivityState(_ activity: NSUserActivity) {
        switch activity.activityType {
        case NSUserActivity.newCarbEntryActivityType:
            performSegue(withIdentifier: CarbEntryEditViewController.className, sender: activity)
        default:
            break
        }
    }

    override func prepare(for segue: UIStoryboardSegue, sender: Any?) {
        super.prepare(for: segue, sender: sender)

        var targetViewController = segue.destination

        if let navVC = targetViewController as? UINavigationController, let topViewController = navVC.topViewController {
            targetViewController = topViewController
        }

        switch targetViewController {
        case let vc as CarbAbsorptionViewController:
            vc.deviceManager = deviceManager
            vc.hidesBottomBarWhenPushed = true
        case let vc as CarbEntryTableViewController:
            vc.carbStore = deviceManager.loopManager.carbStore
            vc.hidesBottomBarWhenPushed = true
        case let vc as CarbEntryEditViewController:
            vc.defaultAbsorptionTimes = deviceManager.loopManager.carbStore.defaultAbsorptionTimes
            vc.preferredUnit = deviceManager.loopManager.carbStore.preferredUnit

            if let activity = sender as? NSUserActivity {
                vc.restoreUserActivityState(activity)
            }
        case let vc as InsulinDeliveryTableViewController:
            vc.doseStore = deviceManager.loopManager.doseStore
            vc.hidesBottomBarWhenPushed = true
        case let vc as BolusViewController:
            vc.configureWithLoopManager(self.deviceManager.loopManager,
                recommendation: sender as? BolusRecommendation,
                glucoseUnit: self.statusCharts.glucose.glucoseUnit
            )
        case let vc as OverrideSelectionViewController:
            if deviceManager.loopManager.settings.futureOverrideEnabled() {
                vc.scheduledOverride = deviceManager.loopManager.settings.scheduleOverride
            }
            vc.presets = deviceManager.loopManager.settings.overridePresets
            vc.glucoseUnit = statusCharts.glucose.glucoseUnit
            vc.delegate = self
        case let vc as PredictionTableViewController:
            vc.deviceManager = deviceManager
        case let vc as SettingsTableViewController:
            vc.dataManager = deviceManager
        default:
            break
        }
    }

    /// Unwind segue action from the CarbEntryEditViewController
    ///
    /// - parameter segue: The unwind segue
    @IBAction func unwindFromEditing(_ segue: UIStoryboardSegue) {
        guard let carbVC = segue.source as? CarbEntryEditViewController, let updatedEntry = carbVC.updatedCarbEntry else {
            return
        }

        if #available(iOS 12.0, *) {
            let interaction = INInteraction(intent: NewCarbEntryIntent(), response: nil)
            interaction.donate { [weak self] (error) in
                if let error = error {
                    self?.log.error("Failed to donate intent: %{public}@", String(describing: error))
                }
            }
        }

<<<<<<< HEAD
        let notOpenBolusScreen = deviceManager.loopManager.settings.dosingEnabled
            && deviceManager.loopManager.settings.microbolusesEnabled
            && !deviceManager.loopManager.settings.microbolusesOpenBolusScreen
=======
        let notOpenBolusScreen = deviceManager.loopManager.settings.notOpenBolusScreen
>>>>>>> 0d28665d
        deviceManager.loopManager.addCarbEntryAndRecommendBolus(updatedEntry) { (result) -> Void in
            DispatchQueue.main.async {
                switch result {
                case .success(let recommendation):
                    guard !notOpenBolusScreen else { return }
                    if self.active && self.visible, let bolus = recommendation?.amount, bolus > 0 {
                        self.performSegue(withIdentifier: BolusViewController.className, sender: recommendation)
                    }
                case .failure(let error):
                    // Ignore bolus wizard errors
                    if error is CarbStore.CarbStoreError {
                        self.present(UIAlertController(with: error), animated: true)
                    } else {
                        self.log.error("Failed to add carb entry: %{public}@", String(describing: error))
                    }
                }
            }
        }
    }

    @IBAction func unwindFromBolusViewController(_ segue: UIStoryboardSegue) {
        if let bolusViewController = segue.source as? BolusViewController {
            if let bolus = bolusViewController.bolus, bolus > 0 {
                deviceManager.enactBolus(units: bolus) { (_) in }
            }
        }
    }

    @IBAction func unwindFromSettings(_ segue: UIStoryboardSegue) {
    }

    private func createPreMealButtonItem(selected: Bool) -> UIBarButtonItem {
        let item = UIBarButtonItem(image: UIImage.preMealImage(selected: selected), style: .plain, target: self, action: #selector(togglePreMealMode(_:)))
        item.accessibilityLabel = NSLocalizedString("Pre-Meal Targets", comment: "The label of the pre-meal mode toggle button")

        if selected {
            item.accessibilityTraits.insert(.selected)
            item.accessibilityHint = NSLocalizedString("Disables", comment: "The action hint of the workout mode toggle button when enabled")
        } else {
            item.accessibilityHint = NSLocalizedString("Enables", comment: "The action hint of the workout mode toggle button when disabled")
        }

        item.tintColor = UIColor.COBTintColor

        return item
    }

    private func createWorkoutButtonItem(selected: Bool) -> UIBarButtonItem {
        let item = UIBarButtonItem(image: UIImage.workoutImage(selected: selected), style: .plain, target: self, action: #selector(toggleWorkoutMode(_:)))
        item.accessibilityLabel = NSLocalizedString("Workout Targets", comment: "The label of the workout mode toggle button")

        if selected {
            item.accessibilityTraits.insert(.selected)
            item.accessibilityHint = NSLocalizedString("Disables", comment: "The action hint of the workout mode toggle button when enabled")
        } else {
            item.accessibilityHint = NSLocalizedString("Enables", comment: "The action hint of the workout mode toggle button when disabled")
        }

        item.tintColor = UIColor.glucoseTintColor

        return item
    }

    @IBAction func togglePreMealMode(_ sender: UIBarButtonItem) {
        if preMealMode == true {
            deviceManager.loopManager.settings.clearOverride(matching: .preMeal)
        } else {
            deviceManager.loopManager.settings.enablePreMealOverride(for: .hours(1))
        }
    }

    @IBAction func toggleWorkoutMode(_ sender: UIBarButtonItem) {
        if workoutMode == true {
            deviceManager.loopManager.settings.clearOverride()
        } else {
            if FeatureFlags.sensitivityOverridesEnabled {
                performSegue(withIdentifier: OverrideSelectionViewController.className, sender: toolbarItems![6])
            } else {
                let vc = UIAlertController(workoutDurationSelectionHandler: { duration in
                    let startDate = Date()
                    self.deviceManager.loopManager.settings.enableLegacyWorkoutOverride(at: startDate, for: duration)
                })

                present(vc, animated: true, completion: nil)
            }
        }
    }

    // MARK: - HUDs

    @IBOutlet var hudView: HUDView? {
        didSet {
            guard let hudView = hudView, hudView != oldValue else {
                return
            }

            let statusTapGestureRecognizer = UITapGestureRecognizer(target: self, action: #selector(showLastError(_:)))
            hudView.loopCompletionHUD.addGestureRecognizer(statusTapGestureRecognizer)
            hudView.loopCompletionHUD.accessibilityHint = NSLocalizedString("Shows last loop error", comment: "Loop Completion HUD accessibility hint")

            let glucoseTapGestureRecognizer = UITapGestureRecognizer(target: self, action: #selector(openCGMApp(_:)))
            hudView.glucoseHUD.addGestureRecognizer(glucoseTapGestureRecognizer)
            
            if deviceManager.cgmManager?.appURL != nil {
                hudView.glucoseHUD.accessibilityHint = NSLocalizedString("Launches CGM app", comment: "Glucose HUD accessibility hint")
            }
            
            configurePumpManagerHUDViews()
            
            hudView.loopCompletionHUD.stateColors = .loopStatus
            hudView.glucoseHUD.stateColors = .cgmStatus
            hudView.glucoseHUD.tintColor = .glucoseTintColor
            hudView.basalRateHUD.tintColor = .doseTintColor

            refreshContext.update(with: .status)
            self.log.debug("[reloadData] after hudView loaded")
            reloadData()
        }
    }
    
    private func configurePumpManagerHUDViews() {
        if let hudView = hudView {
            hudView.removePumpManagerProvidedViews()
            if let pumpManagerHUDProvider = deviceManager.pumpManagerHUDProvider {
                let views = pumpManagerHUDProvider.createHUDViews()
                for view in views {
                    addViewToHUD(view)
                }
                pumpManagerHUDProvider.visible = active && onscreen
            } else {
                let reservoirView = ReservoirVolumeHUDView.instantiate()
                let batteryView = BatteryLevelHUDView.instantiate()
                for view in [reservoirView, batteryView] {
                    addViewToHUD(view)
                }
            }
        }
    }
    
    private func addViewToHUD(_ view: BaseHUDView) {
        if let hudView = hudView {
            let hudTapGestureRecognizer = UITapGestureRecognizer(target: self, action: #selector(hudViewTapped(_:)))
            view.addGestureRecognizer(hudTapGestureRecognizer)
            view.stateColors = .pumpStatus
            hudView.addHUDView(view)
        }
    }

    @objc private func showLastError(_: Any) {
        // First, check whether we have a device error after the most recent completion date
        if let deviceError = deviceManager.lastError,
            deviceError.date > (hudView?.loopCompletionHUD.lastLoopCompleted ?? .distantPast)
        {
            self.present(UIAlertController(with: deviceError.error), animated: true)
        } else if let lastLoopError = lastLoopError {
            self.present(UIAlertController(with: lastLoopError), animated: true)
        }
    }

    @objc private func openCGMApp(_: Any) {
        if let url = deviceManager.cgmManager?.appURL, UIApplication.shared.canOpenURL(url) {
            UIApplication.shared.open(url)
        }
    }

    @objc private func hudViewTapped(_ sender: UIGestureRecognizer) {
        if let hudSubView = sender.view as? BaseHUDView,
            let pumpManagerHUDProvider = deviceManager.pumpManagerHUDProvider,
            let action = pumpManagerHUDProvider.didTapOnHUDView(hudSubView)
        {
            switch action {
            case .presentViewController(let vc):
                var completionNotifyingVC = vc
                completionNotifyingVC.completionDelegate = self
                self.present(vc, animated: true, completion: nil)
            case .openAppURL(let url):
                UIApplication.shared.open(url)
            }
        }
    }

    // MARK: - Testing scenarios

    override func motionEnded(_ motion: UIEvent.EventSubtype, with event: UIEvent?) {
        if let testingScenariosManager = deviceManager.testingScenariosManager, testingScenariosManager.scenarioURLs.isEmpty {
            if motion == .motionShake {
                presentScenarioSelector()
            }
        }
    }

    private func presentScenarioSelector() {
        guard let testingScenariosManager = deviceManager.testingScenariosManager else {
            return
        }

        let vc = TestingScenariosTableViewController(scenariosManager: testingScenariosManager)
        present(UINavigationController(rootViewController: vc), animated: true)
    }

    private func addScenarioStepGestureRecognizers() {
        if debugEnabled {
            let leftSwipe = UISwipeGestureRecognizer(target: self, action: #selector(stepActiveScenarioForward))
            leftSwipe.direction = .left
            let rightSwipe = UISwipeGestureRecognizer(target: self, action: #selector(stepActiveScenarioBackward))
            rightSwipe.direction = .right

            let toolBar = navigationController!.toolbar!
            toolBar.addGestureRecognizer(leftSwipe)
            toolBar.addGestureRecognizer(rightSwipe)
        }
    }

    @objc private func stepActiveScenarioForward() {
        deviceManager.testingScenariosManager?.stepActiveScenarioForward { _ in }
    }

    @objc private func stepActiveScenarioBackward() {
        deviceManager.testingScenariosManager?.stepActiveScenarioBackward { _ in }
    }
}

extension StatusTableViewController: CompletionDelegate {
    func completionNotifyingDidComplete(_ object: CompletionNotifying) {
        if let vc = object as? UIViewController, presentedViewController === vc {
            dismiss(animated: true, completion: nil)
        }
    }
}

extension StatusTableViewController: PumpManagerStatusObserver {
    func pumpManager(_ pumpManager: PumpManager, didUpdate status: PumpManagerStatus, oldStatus: PumpManagerStatus) {
        dispatchPrecondition(condition: .onQueue(.main))
        log.default("PumpManager:%{public}@ did update status", String(describing: type(of: pumpManager)))

        self.basalDeliveryState = status.basalDeliveryState
        self.bolusState = status.bolusState
    }
}

extension StatusTableViewController: DoseProgressObserver {
    func doseProgressReporterDidUpdate(_ doseProgressReporter: DoseProgressReporter) {

        updateBolusProgress()

        if doseProgressReporter.progress.isComplete {
            // Bolus ended
            self.bolusProgressReporter = nil
            DispatchQueue.main.asyncAfter(deadline: .now() + 0.5, execute: {
                self.bolusState = .none
                self.reloadData(animated: true)
            })
        }
    }
}

extension StatusTableViewController: OverrideSelectionViewControllerDelegate {
    func overrideSelectionViewController(_ vc: OverrideSelectionViewController, didConfirmOverride override: TemporaryScheduleOverride) {
        deviceManager.loopManager.settings.scheduleOverride = override
    }

    func overrideSelectionViewController(_ vc: OverrideSelectionViewController, didCancelOverride override: TemporaryScheduleOverride) {
        deviceManager.loopManager.settings.scheduleOverride = nil
    }
}

extension StatusTableViewController: AddEditOverrideTableViewControllerDelegate {
    func addEditOverrideTableViewController(_ vc: AddEditOverrideTableViewController, didSaveOverride override: TemporaryScheduleOverride) {
        deviceManager.loopManager.settings.scheduleOverride = override
    }

    func addEditOverrideTableViewController(_ vc: AddEditOverrideTableViewController, didCancelOverride override: TemporaryScheduleOverride) {
        deviceManager.loopManager.settings.scheduleOverride = nil
    }
}<|MERGE_RESOLUTION|>--- conflicted
+++ resolved
@@ -1115,13 +1115,7 @@
             }
         }
 
-<<<<<<< HEAD
-        let notOpenBolusScreen = deviceManager.loopManager.settings.dosingEnabled
-            && deviceManager.loopManager.settings.microbolusesEnabled
-            && !deviceManager.loopManager.settings.microbolusesOpenBolusScreen
-=======
         let notOpenBolusScreen = deviceManager.loopManager.settings.notOpenBolusScreen
->>>>>>> 0d28665d
         deviceManager.loopManager.addCarbEntryAndRecommendBolus(updatedEntry) { (result) -> Void in
             DispatchQueue.main.async {
                 switch result {
