//
//  StatusTableViewController.swift
//  Naterade
//
//  Created by Nathan Racklyeft on 9/6/15.
//  Copyright © 2015 Nathan Racklyeft. All rights reserved.
//

import UIKit
import HealthKit
import Intents
import LoopCore
import LoopKit
import LoopKitUI
import LoopUI
import SwiftCharts
import os.log


private extension RefreshContext {
    static let all: Set<RefreshContext> = [.status, .glucose, .insulin, .carbs, .targets]
}

final class StatusTableViewController: ChartsTableViewController {

    private let log = OSLog(category: "StatusTableViewController")

    lazy var quantityFormatter: QuantityFormatter = QuantityFormatter()

    override func viewDidLoad() {
        super.viewDidLoad()

        statusCharts.glucose.glucoseDisplayRange = HKQuantity(unit: .milligramsPerDeciliter, doubleValue: 100)...HKQuantity(unit: .milligramsPerDeciliter, doubleValue: 175)

        registerPumpManager()

        let notificationCenter = NotificationCenter.default

        notificationObservers += [
            notificationCenter.addObserver(forName: .LoopDataUpdated, object: deviceManager.loopManager, queue: nil) { [weak self] note in
                let rawContext = note.userInfo?[LoopDataManager.LoopUpdateContextKey] as! LoopDataManager.LoopUpdateContext.RawValue
                let context = LoopDataManager.LoopUpdateContext(rawValue: rawContext)
                DispatchQueue.main.async {
                    switch context {
                    case .none, .bolus?:
                        self?.refreshContext.formUnion([.status, .insulin])
                    case .preferences?:
                        self?.refreshContext.formUnion([.status, .targets])
                    case .carbs?:
                        self?.refreshContext.update(with: .carbs)
                    case .glucose?:
                        self?.refreshContext.formUnion([.glucose, .carbs])
                    case .tempBasal?:
                        self?.refreshContext.update(with: .insulin)
                    }

                    self?.hudView?.loopCompletionHUD.loopInProgress = false
                    self?.log.debug("[reloadData] from notification with context %{public}@", String(describing: context))
                    self?.reloadData(animated: true)
                }
            },
            notificationCenter.addObserver(forName: .LoopRunning, object: deviceManager.loopManager, queue: nil) { [weak self] _ in
                DispatchQueue.main.async {
                    self?.hudView?.loopCompletionHUD.loopInProgress = true
                }
            },
            notificationCenter.addObserver(forName: .PumpManagerChanged, object: deviceManager, queue: nil) { [weak self] (notification: Notification) in
                DispatchQueue.main.async {
                    self?.registerPumpManager()
                    self?.configurePumpManagerHUDViews()
                }
            },
            notificationCenter.addObserver(forName: .PumpEventsAdded, object: deviceManager, queue: nil) { [weak self] (notification: Notification) in
                DispatchQueue.main.async {
                    self?.refreshContext.update(with: .insulin)
                    self?.reloadData(animated: true)
                }
            }

        ]

        if let gestureRecognizer = charts.gestureRecognizer {
            tableView.addGestureRecognizer(gestureRecognizer)
        }

        tableView.estimatedRowHeight = 70

        // Estimate an initial value
        landscapeMode = UIScreen.main.bounds.size.width > UIScreen.main.bounds.size.height

        // Toolbar
        toolbarItems![0].accessibilityLabel = NSLocalizedString("Add Meal", comment: "The label of the carb entry button")
        toolbarItems![0].tintColor = UIColor.COBTintColor
        toolbarItems![4].accessibilityLabel = NSLocalizedString("Bolus", comment: "The label of the bolus entry button")
        toolbarItems![4].tintColor = UIColor.doseTintColor

        if #available(iOS 13.0, *) {
            toolbarItems![8].image = UIImage(systemName: "gear")
        }
        toolbarItems![8].accessibilityLabel = NSLocalizedString("Settings", comment: "The label of the settings button")
        toolbarItems![8].tintColor = UIColor.secondaryLabelColor

        tableView.register(BolusProgressTableViewCell.nib(), forCellReuseIdentifier: BolusProgressTableViewCell.className)

        addScenarioStepGestureRecognizers()
    }

    override func didReceiveMemoryWarning() {
        super.didReceiveMemoryWarning()

        if !visible {
            refreshContext.formUnion(RefreshContext.all)
        }
    }

    private var appearedOnce = false

    override func viewWillAppear(_ animated: Bool) {
        super.viewWillAppear(animated)

        navigationController?.setNavigationBarHidden(true, animated: animated)

        updateBolusProgress()
    }

    override func viewDidAppear(_ animated: Bool) {
        super.viewDidAppear(animated)

        if !appearedOnce {
            appearedOnce = true

            if deviceManager.loopManager.authorizationRequired {
                deviceManager.loopManager.authorize {
                    DispatchQueue.main.async {
                        self.log.debug("[reloadData] after HealthKit authorization")
                        self.reloadData()
                    }
                }
            }
        }

        onscreen = true

        AnalyticsManager.shared.didDisplayStatusScreen()
    }

    override func viewWillDisappear(_ animated: Bool) {
        super.viewWillDisappear(animated)

        onscreen = false

        if presentedViewController == nil {
            navigationController?.setNavigationBarHidden(false, animated: animated)
        }
    }

    override func viewWillTransition(to size: CGSize, with coordinator: UIViewControllerTransitionCoordinator) {
        refreshContext.update(with: .size(size))

        super.viewWillTransition(to: size, with: coordinator)
    }

    // MARK: - State

    override var active: Bool {
        didSet {
            hudView?.loopCompletionHUD.assertTimer(active)
            updateHUDActive()
        }
    }

    // This is similar to the visible property, but is set later, on viewDidAppear, to be
    // suitable for animations that should be seen in their entirety.
    var onscreen: Bool = false {
        didSet {
            updateHUDActive()
        }
    }

    private var bolusState = PumpManagerStatus.BolusState.none {
        didSet {
            if oldValue != bolusState {
                // Bolus starting
                if case .inProgress = bolusState {
                    self.bolusProgressReporter = self.deviceManager.pumpManager?.createBolusProgressReporter(reportingOn: DispatchQueue.main)
                }
                refreshContext.update(with: .status)
                self.reloadData(animated: true)
            }
        }
    }

    private var bolusProgressReporter: DoseProgressReporter?

    private func updateBolusProgress() {
        if let cell = tableView.cellForRow(at: IndexPath(row: StatusRow.status.rawValue, section: Section.status.rawValue)) as? BolusProgressTableViewCell {
            cell.deliveredUnits = bolusProgressReporter?.progress.deliveredUnits
        }
    }

    private func updateHUDActive() {
        deviceManager.pumpManagerHUDProvider?.visible = active && onscreen
    }
    
    public var basalDeliveryState: PumpManagerStatus.BasalDeliveryState = .active(Date()) {
        didSet {
            if oldValue != basalDeliveryState {
                log.debug("New basalDeliveryState: %@", String(describing: basalDeliveryState))
                refreshContext.update(with: .status)
                self.reloadData(animated: true)
            }
        }
    }

    // Toggles the display mode based on the screen aspect ratio. Should not be updated outside of reloadData().
    private var landscapeMode = false

    private var lastLoopError: Error?

    private var reloading = false

    private var refreshContext = RefreshContext.all

    private var shouldShowHUD: Bool {
        return !landscapeMode
    }

    private var shouldShowStatus: Bool {
        return !landscapeMode && statusRowMode.hasRow
    }

    override func glucoseUnitDidChange() {
        refreshContext = RefreshContext.all
    }

    private func registerPumpManager() {
        if let pumpManager = deviceManager.pumpManager {
            self.basalDeliveryState = pumpManager.status.basalDeliveryState
            pumpManager.removeStatusObserver(self)
            pumpManager.addStatusObserver(self, queue: .main)
        }
    }

    private lazy var statusCharts = StatusChartsManager(colors: .default, settings: .default, traitCollection: self.traitCollection)

    override func createChartsManager() -> ChartsManager {
        return statusCharts
    }

    private func updateChartDateRange() {
        let settings = deviceManager.loopManager.settings

        // How far back should we show data? Use the screen size as a guide.
        let availableWidth = (refreshContext.newSize ?? self.tableView.bounds.size).width - self.charts.fixedHorizontalMargin

        let totalHours = floor(Double(availableWidth / settings.minimumChartWidthPerHour))
        let futureHours = ceil((deviceManager.loopManager.insulinModelSettings?.model.effectDuration ?? .hours(4)).hours)
        let historyHours = max(settings.statusChartMinimumHistoryDisplay.hours, totalHours - futureHours)

        let date = Date(timeIntervalSinceNow: -TimeInterval(hours: historyHours))
        let chartStartDate = Calendar.current.nextDate(after: date, matching: DateComponents(minute: 0), matchingPolicy: .strict, direction: .backward) ?? date
        if charts.startDate != chartStartDate {
            refreshContext.formUnion(RefreshContext.all)
        }
        charts.startDate = chartStartDate
        charts.maxEndDate = chartStartDate.addingTimeInterval(.hours(totalHours))
        charts.updateEndDate(charts.maxEndDate)
    }

    override func reloadData(animated: Bool = false) {
        // This should be kept up to date immediately
        hudView?.loopCompletionHUD.lastLoopCompleted = deviceManager.loopManager.lastLoopCompleted

        guard !reloading && !deviceManager.loopManager.authorizationRequired else {
            return
        }

        updateChartDateRange()
        redrawCharts()

        if case .bolusing = statusRowMode, bolusProgressReporter?.progress.isComplete == true {
            refreshContext.update(with: .status)
        }

        if visible && active {
            bolusProgressReporter?.addObserver(self)
        } else {
            bolusProgressReporter?.removeObserver(self)
        }

        guard active && visible && !refreshContext.isEmpty else {
            return
        }

        log.debug("Reloading data with context: %@", String(describing: refreshContext))

        let currentContext = refreshContext
        var retryContext: Set<RefreshContext> = []
        self.refreshContext = []
        reloading = true

        let reloadGroup = DispatchGroup()
        var newRecommendedTempBasal: (recommendation: TempBasalRecommendation, date: Date)?
        var glucoseValues: [StoredGlucoseSample]?
        var predictedGlucoseValues: [GlucoseValue]?
        var iobValues: [InsulinValue]?
        var doseEntries: [DoseEntry]?
        var totalDelivery: Double?
        var cobValues: [CarbValue]?
        let startDate = charts.startDate
        let basalDeliveryState = self.basalDeliveryState

        // TODO: Don't always assume currentContext.contains(.status)
        reloadGroup.enter()
        self.deviceManager.loopManager.getLoopState { (manager, state) -> Void in
            predictedGlucoseValues = state.predictedGlucoseIncludingPendingInsulin ?? []

            // Retry this refresh again if predicted glucose isn't available
            if state.predictedGlucose == nil {
                retryContext.update(with: .status)
            }

            /// Update the status HUDs immediately
            let lastLoopCompleted = manager.lastLoopCompleted
            let lastLoopError = state.error

            // Net basal rate HUD
            let netBasal: NetBasal?
            if let basalSchedule = manager.basalRateScheduleApplyingOverrideHistory {
                netBasal = basalDeliveryState.getNetBasal(basalSchedule: basalSchedule, settings: manager.settings)
            } else {
                netBasal = nil
            }
            self.log.debug("Update net basal to %{public}@", String(describing: netBasal))

            DispatchQueue.main.async {
                self.hudView?.loopCompletionHUD.dosingEnabled = manager.settings.dosingEnabled
                self.lastLoopError = lastLoopError

                if let netBasal = netBasal {
                    self.hudView?.basalRateHUD.setNetBasalRate(netBasal.rate, percent: netBasal.percent, at: netBasal.start)
                }
            }

            // Display a recommended basal change only if we haven't completed recently, or we're in open-loop mode
            if lastLoopCompleted == nil ||
                lastLoopCompleted! < Date(timeIntervalSinceNow: .minutes(-6)) ||
                !manager.settings.dosingEnabled
            {
                newRecommendedTempBasal = state.recommendedTempBasal
            }

            if currentContext.contains(.carbs) {
                reloadGroup.enter()
                manager.carbStore.getCarbsOnBoardValues(start: startDate, effectVelocities: manager.settings.dynamicCarbAbsorptionEnabled ? state.insulinCounteractionEffects : nil) { (values) in
                    cobValues = values
                    reloadGroup.leave()
                }
            }

            reloadGroup.leave()
        }

        if currentContext.contains(.glucose) {
            reloadGroup.enter()
            self.deviceManager.loopManager.glucoseStore.getCachedGlucoseSamples(start: startDate) { (values) -> Void in
                glucoseValues = values
                reloadGroup.leave()
            }
        }

        if currentContext.contains(.insulin) {
            reloadGroup.enter()
            deviceManager.loopManager.doseStore.getInsulinOnBoardValues(start: startDate) { (result) -> Void in
                switch result {
                case .failure(let error):
                    self.log.error("DoseStore failed to get insulin on board values: %{public}@", String(describing: error))
                    retryContext.update(with: .insulin)
                    iobValues = []
                case .success(let values):
                    iobValues = values
                }
                reloadGroup.leave()
            }

            reloadGroup.enter()
            deviceManager.loopManager.doseStore.getNormalizedDoseEntries(start: startDate) { (result) -> Void in
                switch result {
                case .failure(let error):
                    self.log.error("DoseStore failed to get normalized dose entries: %{public}@", String(describing: error))
                    retryContext.update(with: .insulin)
                    doseEntries = []
                case .success(let doses):
                    doseEntries = doses
                }
                reloadGroup.leave()
            }

            reloadGroup.enter()
            deviceManager.loopManager.doseStore.getTotalUnitsDelivered(since: Calendar.current.startOfDay(for: Date())) { (result) in
                switch result {
                case .failure:
                    retryContext.update(with: .insulin)
                    totalDelivery = nil
                case .success(let total):
                    totalDelivery = total.value
                }

                reloadGroup.leave()
            }
        }

        if deviceManager.loopManager.settings.preMealTargetRange == nil {
            preMealMode = nil
        } else {
            preMealMode = deviceManager.loopManager.settings.preMealTargetEnabled()
        }

        if !FeatureFlags.sensitivityOverridesEnabled, deviceManager.loopManager.settings.legacyWorkoutTargetRange == nil {
            workoutMode = nil
        } else {
            workoutMode = deviceManager.loopManager.settings.nonPreMealOverrideEnabled()
        }

        reloadGroup.notify(queue: .main) {
            /// Update the chart data

            // Glucose
            if let glucoseValues = glucoseValues {
                self.statusCharts.setGlucoseValues(glucoseValues)
            }
            if let predictedGlucoseValues = predictedGlucoseValues {
                self.statusCharts.setPredictedGlucoseValues(predictedGlucoseValues)
            }
            if let lastPoint = self.statusCharts.glucose.predictedGlucosePoints.last?.y {
                self.eventualGlucoseDescription = String(describing: lastPoint)
            } else {
                self.eventualGlucoseDescription = nil
            }
            if currentContext.contains(.targets) {
                self.statusCharts.targetGlucoseSchedule = self.deviceManager.loopManager.settings.glucoseTargetRangeSchedule
                self.statusCharts.scheduleOverride = self.deviceManager.loopManager.settings.scheduleOverride
            }
            if self.statusCharts.scheduleOverride?.hasFinished() == true {
                self.statusCharts.scheduleOverride = nil
            }

            let charts = self.statusCharts

            // Active Insulin
            if let iobValues = iobValues {
                charts.setIOBValues(iobValues)
            }

            // Show the larger of the value either before or after the current date
            if let maxValue = charts.iob.iobPoints.allElementsAdjacent(to: Date()).max(by: {
                return $0.y.scalar < $1.y.scalar
            }) {
                self.currentIOBDescription = String(describing: maxValue.y)
            } else {
                self.currentIOBDescription = nil
            }

            // Insulin Delivery
            if let doseEntries = doseEntries {
                charts.setDoseEntries(doseEntries)
            }
            if let totalDelivery = totalDelivery {
                self.totalDelivery = totalDelivery
            }

            // Active Carbohydrates
            if let cobValues = cobValues {
                charts.setCOBValues(cobValues)
            }
            if let index = charts.cob.cobPoints.closestIndex(priorTo: 	Date()) {
                self.currentCOBDescription = String(describing: charts.cob.cobPoints[index].y)
            } else {
                self.currentCOBDescription = nil
            }

            self.tableView.beginUpdates()
            if let hudView = self.hudView {
                // Glucose HUD
                if let glucose = self.deviceManager.loopManager.glucoseStore.latestGlucose {
                    let unit = self.statusCharts.glucose.glucoseUnit
                    hudView.glucoseHUD.setGlucoseQuantity(glucose.quantity.doubleValue(for: unit),
                        at: glucose.startDate,
                        unit: unit,
                        sensor: self.deviceManager.sensorState
                    )
                }
            }

            // Show/hide the table view rows
            let statusRowMode = self.determineStatusRowMode(recommendedTempBasal: newRecommendedTempBasal)

            self.updateHUDandStatusRows(statusRowMode: statusRowMode, newSize: currentContext.newSize, animated: animated)

            self.redrawCharts()

            self.tableView.endUpdates()

            self.reloading = false
            let reloadNow = !self.refreshContext.isEmpty
            self.refreshContext.formUnion(retryContext)

            // Trigger a reload if new context exists.
            if reloadNow {
                self.log.debug("[reloadData] due to context change during previous reload")
                self.reloadData()
            }
        }
    }

    private enum Section: Int {
        case hud = 0
        case status
        case charts

        static let count = 3
    }

    // MARK: - Chart Section Data

    private enum ChartRow: Int {
        case glucose = 0
        case iob
        case dose
        case cob

        static let count = 4
    }

    // MARK: Glucose

    private var eventualGlucoseDescription: String?

    // MARK: IOB

    private var currentIOBDescription: String?

    // MARK: Dose

    private var totalDelivery: Double?

    // MARK: COB

    private var currentCOBDescription: String?

    // MARK: - Loop Status Section Data

    private enum StatusRow: Int {
        case status = 0

        static let count = 1
    }

    private enum StatusRowMode {
        case hidden
        case recommendedTempBasal(tempBasal: TempBasalRecommendation, at: Date, enacting: Bool)
        case scheduleOverrideEnabled(TemporaryScheduleOverride)
        case enactingBolus
        case bolusing(dose: DoseEntry)
        case cancelingBolus
        case pumpSuspended(resuming: Bool)

        var hasRow: Bool {
            switch self {
            case .hidden:
                return false
            default:
                return true
            }
        }
    }

    private var statusRowMode = StatusRowMode.hidden

    private func determineStatusRowMode(recommendedTempBasal: (recommendation: TempBasalRecommendation, date: Date)? = nil) -> StatusRowMode {
        let statusRowMode: StatusRowMode

        if case .initiating = bolusState {
            statusRowMode = .enactingBolus
        } else if case .canceling = bolusState {
            statusRowMode = .cancelingBolus
        } else if case .suspended = basalDeliveryState {
            statusRowMode = .pumpSuspended(resuming: false)
        } else if self.basalDeliveryState == .resuming {
            statusRowMode = .pumpSuspended(resuming: true)
        } else if case .inProgress(let dose) = bolusState, dose.endDate.timeIntervalSinceNow > 0 {
            statusRowMode = .bolusing(dose: dose)
        } else if let (recommendation: tempBasal, date: date) = recommendedTempBasal {
            statusRowMode = .recommendedTempBasal(tempBasal: tempBasal, at: date, enacting: false)
        } else if let scheduleOverride = deviceManager.loopManager.settings.scheduleOverride,
            scheduleOverride.context != .preMeal && scheduleOverride.context != .legacyWorkout,
            !scheduleOverride.hasFinished()
        {
            statusRowMode = .scheduleOverrideEnabled(scheduleOverride)
        } else {
            statusRowMode = .hidden
        }

        return statusRowMode
    }

    private func updateHUDandStatusRows(statusRowMode: StatusRowMode, newSize: CGSize?, animated: Bool) {
        let hudWasVisible = self.shouldShowHUD
        let statusWasVisible = self.shouldShowStatus

        let oldStatusRowMode = self.statusRowMode

        self.statusRowMode = statusRowMode

        if let newSize = newSize {
            self.landscapeMode = newSize.width > newSize.height
        }

        let hudIsVisible = self.shouldShowHUD
        let statusIsVisible = self.shouldShowStatus

        tableView.beginUpdates()

        switch (hudWasVisible, hudIsVisible) {
        case (false, true):
            self.tableView.insertRows(at: [IndexPath(row: 0, section: Section.hud.rawValue)], with: animated ? .top : .none)
        case (true, false):
            self.tableView.deleteRows(at: [IndexPath(row: 0, section: Section.hud.rawValue)], with: animated ? .top : .none)
        default:
            break
        }

        let statusIndexPath = IndexPath(row: StatusRow.status.rawValue, section: Section.status.rawValue)

        switch (statusWasVisible, statusIsVisible) {
        case (true, true):
            switch (oldStatusRowMode, self.statusRowMode) {
            case (.recommendedTempBasal(tempBasal: let oldTempBasal, at: let oldDate, enacting: let wasEnacting),
                  .recommendedTempBasal(tempBasal: let newTempBasal, at: let newDate, enacting: let isEnacting)):
                // Ensure we have a change
                guard oldTempBasal != newTempBasal || oldDate != newDate || wasEnacting != isEnacting else {
                    break
                }

                // If the rate or date change, reload the row
                if oldTempBasal != newTempBasal || oldDate != newDate {
                    self.tableView.reloadRows(at: [statusIndexPath], with: animated ? .fade : .none)
                } else if let cell = tableView.cellForRow(at: statusIndexPath) {
                    // If only the enacting state changed, update the activity indicator
                    if isEnacting {
                        let indicatorView = UIActivityIndicatorView(style: .default)
                        indicatorView.startAnimating()
                        cell.accessoryView = indicatorView
                    } else {
                        cell.accessoryView = nil
                    }
                }
            case (.enactingBolus, .enactingBolus):
                break
            case (.bolusing(let oldDose), .bolusing(let newDose)):
                if oldDose != newDose {
                    self.tableView.reloadRows(at: [statusIndexPath], with: animated ? .fade : .none)
                }
            case (.pumpSuspended(resuming: let wasResuming), .pumpSuspended(resuming: let isResuming)):
                if isResuming != wasResuming {
                    self.tableView.reloadRows(at: [statusIndexPath], with: animated ? .fade : .none)
                }
            default:
                self.tableView.reloadRows(at: [statusIndexPath], with: animated ? .fade : .none)
            }
        case (false, true):
            self.tableView.insertRows(at: [statusIndexPath], with: animated ? .top : .none)
        case (true, false):
            self.tableView.deleteRows(at: [statusIndexPath], with: animated ? .top : .none)
        default:
            break
        }

        tableView.endUpdates()
    }

    private func redrawCharts() {
        tableView.beginUpdates()
        self.charts.prerender()
        for case let cell as ChartTableViewCell in self.tableView.visibleCells {
            cell.reloadChart()

            if let indexPath = self.tableView.indexPath(for: cell) {
                self.tableView(self.tableView, updateSubtitleFor: cell, at: indexPath)
            }
        }
        tableView.endUpdates()
    }

    // MARK: - Toolbar data

    private var preMealMode: Bool? = nil {
        didSet {
            guard oldValue != preMealMode else {
                return
            }

            if let preMealMode = preMealMode {
                toolbarItems![2] = createPreMealButtonItem(selected: preMealMode)
            } else {
                toolbarItems![2].isEnabled = false
            }
        }
    }

    private var workoutMode: Bool? = nil {
        didSet {
            guard oldValue != workoutMode else {
                return
            }

            if let workoutMode = workoutMode {
                toolbarItems![6] = createWorkoutButtonItem(selected: workoutMode)
            } else {
                toolbarItems![6].isEnabled = false
            }
        }
    }

    // MARK: - Table view data source

    override func numberOfSections(in tableView: UITableView) -> Int {
        return Section.count
    }

    override func tableView(_ tableView: UITableView, numberOfRowsInSection section: Int) -> Int {
        switch Section(rawValue: section)! {
        case .hud:
            return shouldShowHUD ? 1 : 0
        case .charts:
            return ChartRow.count
        case .status:
            return shouldShowStatus ? StatusRow.count : 0
        }
    }

    override func tableView(_ tableView: UITableView, cellForRowAt indexPath: IndexPath) -> UITableViewCell {
        switch Section(rawValue: indexPath.section)! {
        case .hud:
            let cell = tableView.dequeueReusableCell(withIdentifier: HUDViewTableViewCell.className, for: indexPath) as! HUDViewTableViewCell
            self.hudView = cell.hudView

            return cell
        case .charts:
            let cell = tableView.dequeueReusableCell(withIdentifier: ChartTableViewCell.className, for: indexPath) as! ChartTableViewCell

            switch ChartRow(rawValue: indexPath.row)! {
            case .glucose:
                cell.chartContentView.chartGenerator = { [weak self] (frame) in
                    return self?.statusCharts.glucoseChart(withFrame: frame)?.view
                }
                cell.titleLabel?.text = NSLocalizedString("Glucose", comment: "The title of the glucose and prediction graph")
            case .iob:
                cell.chartContentView.chartGenerator = { [weak self] (frame) in
                    return self?.statusCharts.iobChart(withFrame: frame)?.view
                }
                cell.titleLabel?.text = NSLocalizedString("Active Insulin", comment: "The title of the Insulin On-Board graph")
            case .dose:
                cell.chartContentView?.chartGenerator = { [weak self] (frame) in
                    return self?.statusCharts.doseChart(withFrame: frame)?.view
                }
                cell.titleLabel?.text = NSLocalizedString("Insulin Delivery", comment: "The title of the insulin delivery graph")
            case .cob:
                cell.chartContentView?.chartGenerator = { [weak self] (frame) in
                    return self?.statusCharts.cobChart(withFrame: frame)?.view
                }
                cell.titleLabel?.text = NSLocalizedString("Active Carbohydrates", comment: "The title of the Carbs On-Board graph")
            }

            self.tableView(tableView, updateSubtitleFor: cell, at: indexPath)

            let alpha: CGFloat = charts.gestureRecognizer?.state == .possible ? 1 : 0
            cell.titleLabel?.alpha = alpha
            cell.subtitleLabel?.alpha = alpha

            cell.subtitleLabel?.textColor = UIColor.secondaryLabelColor

            return cell
        case .status:

            func getTitleSubtitleCell() -> TitleSubtitleTableViewCell {
                let cell = tableView.dequeueReusableCell(withIdentifier: TitleSubtitleTableViewCell.className, for: indexPath) as! TitleSubtitleTableViewCell
                cell.selectionStyle = .none
                return cell
            }

            switch StatusRow(rawValue: indexPath.row)! {
            case .status:
                switch statusRowMode {
                case .hidden:
                    let cell = getTitleSubtitleCell()
                    cell.titleLabel.text = nil
                    cell.subtitleLabel?.text = nil
                    cell.accessoryView = nil
                    return cell
                case .recommendedTempBasal(tempBasal: let tempBasal, at: let date, enacting: let enacting):
                    let cell = getTitleSubtitleCell()
                    let timeFormatter = DateFormatter()
                    timeFormatter.dateStyle = .none
                    timeFormatter.timeStyle = .short

                    cell.titleLabel.text = NSLocalizedString("Recommended Basal", comment: "The title of the cell displaying a recommended temp basal value")
                    cell.subtitleLabel?.text = String(format: NSLocalizedString("%1$@ U/hour @ %2$@", comment: "The format for recommended temp basal rate and time. (1: localized rate number)(2: localized time)"), NumberFormatter.localizedString(from: NSNumber(value: tempBasal.unitsPerHour), number: .decimal), timeFormatter.string(from: date))
                    cell.selectionStyle = .default

                    if enacting {
                        let indicatorView = UIActivityIndicatorView(style: .default)
                        indicatorView.startAnimating()
                        cell.accessoryView = indicatorView
                    } else {
                        cell.accessoryView = nil
                    }
                    return cell
                case .scheduleOverrideEnabled(let override):
                    let cell = getTitleSubtitleCell()
                    switch override.context {
                    case .preMeal, .legacyWorkout:
                        assertionFailure("Pre-meal and legacy workout modes should not produce status rows")
                    case .preset(let preset):
                        cell.titleLabel.text = String(format: NSLocalizedString("%@ %@", comment: "The format for an active override preset. (1: preset symbol)(2: preset name)"), preset.symbol, preset.name)
                    case .custom:
                        cell.titleLabel.text = NSLocalizedString("Custom Override", comment: "The title of the cell indicating a generic temporary override is enabled")
                    }

                    if override.isActive() {
                        switch override.duration {
                        case .finite:
                            let endTimeText = DateFormatter.localizedString(from: override.activeInterval.end, dateStyle: .none, timeStyle: .short)
                            cell.subtitleLabel.text = String(format: NSLocalizedString("until %@", comment: "The format for the description of a temporary override end date"), endTimeText)
                        case .indefinite:
                            cell.subtitleLabel.text = nil
                        }
                    } else {
                        let startTimeText = DateFormatter.localizedString(from: override.startDate, dateStyle: .none, timeStyle: .short)
                        cell.subtitleLabel.text = String(format: NSLocalizedString("starting at %@", comment: "The format for the description of a temporary override start date"), startTimeText)
                    }

                    cell.accessoryView = nil
                    return cell
                case .enactingBolus:
                    let cell = getTitleSubtitleCell()
                    cell.titleLabel.text = NSLocalizedString("Starting Bolus", comment: "The title of the cell indicating a bolus is being sent")
                    cell.subtitleLabel.text = nil

                    let indicatorView = UIActivityIndicatorView(style: .default)
                    indicatorView.startAnimating()
                    cell.accessoryView = indicatorView
                    return cell
                case .bolusing(let dose):
                    let progressCell = tableView.dequeueReusableCell(withIdentifier: BolusProgressTableViewCell.className, for: indexPath) as! BolusProgressTableViewCell
                    progressCell.selectionStyle = .none
                    progressCell.totalUnits = dose.programmedUnits
                    progressCell.tintColor = .doseTintColor
                    progressCell.unit = HKUnit.internationalUnit()
                    progressCell.deliveredUnits = bolusProgressReporter?.progress.deliveredUnits
                    return progressCell
                case .cancelingBolus:
                    let cell = getTitleSubtitleCell()
                    cell.titleLabel.text = NSLocalizedString("Canceling Bolus", comment: "The title of the cell indicating a bolus is being canceled")
                    cell.subtitleLabel.text = nil

                    let indicatorView = UIActivityIndicatorView(style: .default)
                    indicatorView.startAnimating()
                    cell.accessoryView = indicatorView
                    return cell
                case .pumpSuspended(let resuming):
                    let cell = getTitleSubtitleCell()
                    cell.titleLabel.text = NSLocalizedString("Pump Suspended", comment: "The title of the cell indicating the pump is suspended")

                    if resuming {
                        let indicatorView = UIActivityIndicatorView(style: .default)
                        indicatorView.startAnimating()
                        cell.accessoryView = indicatorView
                        cell.subtitleLabel.text = nil
                    } else {
                        cell.accessoryView = nil
                        cell.subtitleLabel.text = NSLocalizedString("Tap to Resume", comment: "The subtitle of the cell displaying an action to resume insulin delivery")
                    }
                    cell.selectionStyle = .default
                    return cell
                }
            }
        }
    }

    private func tableView(_ tableView: UITableView, updateSubtitleFor cell: ChartTableViewCell, at indexPath: IndexPath) {
        switch Section(rawValue: indexPath.section)! {
        case .charts:
            switch ChartRow(rawValue: indexPath.row)! {
            case .glucose:
                if let eventualGlucose = eventualGlucoseDescription {
                    cell.subtitleLabel?.text = String(format: NSLocalizedString("Eventually %@", comment: "The subtitle format describing eventual glucose. (1: localized glucose value description)"), eventualGlucose)
                } else {
                    cell.subtitleLabel?.text = nil
                }
            case .iob:
                if let currentIOB = currentIOBDescription {
                    cell.subtitleLabel?.text = currentIOB
                } else {
                    cell.subtitleLabel?.text = nil
                }
            case .dose:
                let integerFormatter = NumberFormatter()
                integerFormatter.maximumFractionDigits = 0

                if  let total = totalDelivery,
                    let totalString = integerFormatter.string(from: total) {
                    cell.subtitleLabel?.text = String(format: NSLocalizedString("%@ U Total", comment: "The subtitle format describing total insulin. (1: localized insulin total)"), totalString)
                } else {
                    cell.subtitleLabel?.text = nil
                }
            case .cob:
                if let currentCOB = currentCOBDescription {
                    cell.subtitleLabel?.text = currentCOB
                } else {
                    cell.subtitleLabel?.text = nil
                }
            }
        case .hud, .status:
            break
        }
    }

    // MARK: - UITableViewDelegate

    override func tableView(_ tableView: UITableView, heightForRowAt indexPath: IndexPath) -> CGFloat {
        switch Section(rawValue: indexPath.section)! {
        case .charts:
            // Compute the height of the HUD, defaulting to 70
            let hudHeight = ceil(hudView?.systemLayoutSizeFitting(UIView.layoutFittingCompressedSize).height ?? 70)
            var availableSize = max(tableView.bounds.width, tableView.bounds.height)

            if #available(iOS 11.0, *) {
                availableSize -= (tableView.safeAreaInsets.top + tableView.safeAreaInsets.bottom + hudHeight)
            } else {
                // 20: Status bar
                // 44: Toolbar
                availableSize -= hudHeight + 20 + 44
            }

            switch ChartRow(rawValue: indexPath.row)! {
            case .glucose:
                return max(106, 0.37 * availableSize)
            case .iob, .dose, .cob:
                return max(106, 0.21 * availableSize)
            }
        case .hud, .status:
            return UITableView.automaticDimension
        }
    }

    override func tableView(_ tableView: UITableView, didSelectRowAt indexPath: IndexPath) {
        switch Section(rawValue: indexPath.section)! {
        case .charts:
            switch ChartRow(rawValue: indexPath.row)! {
            case .glucose:
                performSegue(withIdentifier: PredictionTableViewController.className, sender: indexPath)
            case .iob, .dose:
                performSegue(withIdentifier: InsulinDeliveryTableViewController.className, sender: indexPath)
            case .cob:
                performSegue(withIdentifier: CarbAbsorptionViewController.className, sender: indexPath)
            }
        case .status:
            switch StatusRow(rawValue: indexPath.row)! {
            case .status:
                tableView.deselectRow(at: indexPath, animated: true)

                switch statusRowMode {
                case .recommendedTempBasal(tempBasal: let tempBasal, at: let date, enacting: let enacting) where !enacting:
                    self.updateHUDandStatusRows(statusRowMode: .recommendedTempBasal(tempBasal: tempBasal, at: date, enacting: true), newSize: nil, animated: true)

                    self.deviceManager.loopManager.enactRecommendedTempBasal { (error) in
                        DispatchQueue.main.async {
                            self.updateHUDandStatusRows(statusRowMode: .hidden, newSize: nil, animated: true)

                            if let error = error {
                                self.log.error("Failed to enact recommended temp basal: %{public}@", String(describing: error))
                                self.present(UIAlertController(with: error), animated: true)
                            } else {
                                self.refreshContext.update(with: .status)
                                self.log.debug("[reloadData] after manually enacting temp basal")
                                self.reloadData()
                            }
                        }
                    }
                case .pumpSuspended(let resuming) where !resuming:
                    self.updateHUDandStatusRows(statusRowMode: .pumpSuspended(resuming: true) , newSize: nil, animated: true)
                    self.deviceManager.pumpManager?.resumeDelivery() { (error) in
                        DispatchQueue.main.async {
                            if let error = error {
                                let alert = UIAlertController(with: error, title: NSLocalizedString("Error Resuming", comment: "The alert title for a resume error"))
                                self.present(alert, animated: true, completion: nil)
                                if case .suspended = self.basalDeliveryState {
                                    self.updateHUDandStatusRows(statusRowMode: .pumpSuspended(resuming: false), newSize: nil, animated: true)
                                }
                            } else {
                                self.updateHUDandStatusRows(statusRowMode: self.determineStatusRowMode(), newSize: nil, animated: true)
                                self.refreshContext.update(with: .insulin)
                                self.log.debug("[reloadData] after manually resuming suspend")
                                self.reloadData()
                            }
                        }
                    }
                case .scheduleOverrideEnabled(let override):
                    let vc = AddEditOverrideTableViewController(glucoseUnit: statusCharts.glucose.glucoseUnit)
                    vc.inputMode = .editOverride(override)
                    vc.delegate = self
                    show(vc, sender: tableView.cellForRow(at: indexPath))
                case .bolusing:
                    self.updateHUDandStatusRows(statusRowMode: .cancelingBolus, newSize: nil, animated: true)
                    self.deviceManager.pumpManager?.cancelBolus() { (result) in
                        DispatchQueue.main.async {
                            switch result {
                            case .success:
                                // show user confirmation and actual delivery amount?
                                break
                            case .failure(let error):
                                let alert = UIAlertController(with: error, title: NSLocalizedString("Error Canceling Bolus", comment: "The alert title for an error while canceling a bolus"))
                                self.present(alert, animated: true, completion: nil)
                                if case .inProgress(let dose) = self.bolusState {
                                    self.updateHUDandStatusRows(statusRowMode: .bolusing(dose: dose), newSize: nil, animated: true)
                                } else {
                                    self.updateHUDandStatusRows(statusRowMode: .hidden, newSize: nil, animated: true)
                                }
                            }
                        }
                    }

                default:
                    break
                }
            }
        case .hud:
            break
        }
    }

    // MARK: - Actions

    override func restoreUserActivityState(_ activity: NSUserActivity) {
        switch activity.activityType {
        case NSUserActivity.newCarbEntryActivityType:
            performSegue(withIdentifier: CarbEntryViewController.className, sender: activity)
        default:
            break
        }
    }

    override func prepare(for segue: UIStoryboardSegue, sender: Any?) {
        super.prepare(for: segue, sender: sender)

        var targetViewController = segue.destination

        if let navVC = targetViewController as? UINavigationController, let topViewController = navVC.topViewController {
            targetViewController = topViewController
        }

        switch targetViewController {
        case let vc as CarbAbsorptionViewController:
            vc.deviceManager = deviceManager
            vc.hidesBottomBarWhenPushed = true
        case let vc as CarbEntryViewController:
            vc.deviceManager = deviceManager
            vc.glucoseUnit = statusCharts.glucose.glucoseUnit
            vc.defaultAbsorptionTimes = deviceManager.loopManager.carbStore.defaultAbsorptionTimes
            vc.preferredUnit = deviceManager.loopManager.carbStore.preferredUnit

            if let activity = sender as? NSUserActivity {
                vc.restoreUserActivityState(activity)
            }
        case let vc as InsulinDeliveryTableViewController:
            vc.doseStore = deviceManager.loopManager.doseStore
            vc.hidesBottomBarWhenPushed = true
        case let vc as BolusViewController:
            vc.deviceManager = deviceManager
            vc.glucoseUnit = statusCharts.glucose.glucoseUnit
            vc.configuration = .manualCorrection
            AnalyticsManager.shared.didDisplayBolusScreen()
        case let vc as OverrideSelectionViewController:
            if deviceManager.loopManager.settings.futureOverrideEnabled() {
                vc.scheduledOverride = deviceManager.loopManager.settings.scheduleOverride
            }
            vc.presets = deviceManager.loopManager.settings.overridePresets
            vc.glucoseUnit = statusCharts.glucose.glucoseUnit
            vc.delegate = self
        case let vc as PredictionTableViewController:
            vc.deviceManager = deviceManager
        case let vc as SettingsTableViewController:
            vc.dataManager = deviceManager
        default:
            break
        }
    }

    @IBAction func unwindFromEditing(_ segue: UIStoryboardSegue) {}

    @IBAction func unwindFromBolusViewController(_ segue: UIStoryboardSegue) {
        guard let bolusViewController = segue.source as? BolusViewController else {
            return
        }

<<<<<<< HEAD
        if #available(iOS 12.0, *) {
            let interaction = INInteraction(intent: NewCarbEntryIntent(), response: nil)
            interaction.donate { [weak self] (error) in
                if let error = error {
                    self?.log.error("Failed to donate intent: %{public}@", String(describing: error))
                }
            }
        }

        let notOpenBolusScreen = deviceManager.loopManager.settings.notOpenBolusScreen
        deviceManager.loopManager.addCarbEntryAndRecommendBolus(updatedEntry) { (result) -> Void in
            DispatchQueue.main.async {
                switch result {
                case .success(let recommendation):
                    guard !notOpenBolusScreen else { return }
                    if self.active && self.visible, let bolus = recommendation?.amount, bolus > 0 {
                        self.performSegue(withIdentifier: BolusViewController.className, sender: recommendation)
                    }
                case .failure(let error):
                    // Ignore bolus wizard errors
                    if error is CarbStore.CarbStoreError {
                        self.present(UIAlertController(with: error), animated: true)
                    } else {
                        self.log.error("Failed to add carb entry: %{public}@", String(describing: error))
=======
        if let carbEntry = bolusViewController.updatedCarbEntry {
            if #available(iOS 12.0, *) {
                let interaction = INInteraction(intent: NewCarbEntryIntent(), response: nil)
                interaction.donate { [weak self] (error) in
                    if let error = error {
                        self?.log.error("Failed to donate intent: %{public}@", String(describing: error))
>>>>>>> ebd939ac
                    }
                }
            }

            deviceManager.loopManager.addCarbEntryAndRecommendBolus(carbEntry) { result in
                DispatchQueue.main.async {
                    switch result {
                    case .success:
                        // Enact the user-entered bolus
                        if let bolus = bolusViewController.bolus, bolus > 0 {
                            self.deviceManager.enactBolus(units: bolus) { _ in }
                        }
                    case .failure(let error):
                        // Ignore bolus wizard errors
                        if error is CarbStore.CarbStoreError {
                            self.present(UIAlertController(with: error), animated: true)
                        } else {
                            self.log.error("Failed to add carb entry: %{public}@", String(describing: error))
                        }
                    }
                }
            }
        } else if let bolus = bolusViewController.bolus, bolus > 0 {
            self.deviceManager.enactBolus(units: bolus) { _ in }
        }
    }

    @IBAction func unwindFromSettings(_ segue: UIStoryboardSegue) {
    }

    private func createPreMealButtonItem(selected: Bool) -> UIBarButtonItem {
        let item = UIBarButtonItem(image: UIImage.preMealImage(selected: selected), style: .plain, target: self, action: #selector(togglePreMealMode(_:)))
        item.accessibilityLabel = NSLocalizedString("Pre-Meal Targets", comment: "The label of the pre-meal mode toggle button")

        if selected {
            item.accessibilityTraits.insert(.selected)
            item.accessibilityHint = NSLocalizedString("Disables", comment: "The action hint of the workout mode toggle button when enabled")
        } else {
            item.accessibilityHint = NSLocalizedString("Enables", comment: "The action hint of the workout mode toggle button when disabled")
        }

        item.tintColor = UIColor.COBTintColor

        return item
    }

    private func createWorkoutButtonItem(selected: Bool) -> UIBarButtonItem {
        let item = UIBarButtonItem(image: UIImage.workoutImage(selected: selected), style: .plain, target: self, action: #selector(toggleWorkoutMode(_:)))
        item.accessibilityLabel = NSLocalizedString("Workout Targets", comment: "The label of the workout mode toggle button")

        if selected {
            item.accessibilityTraits.insert(.selected)
            item.accessibilityHint = NSLocalizedString("Disables", comment: "The action hint of the workout mode toggle button when enabled")
        } else {
            item.accessibilityHint = NSLocalizedString("Enables", comment: "The action hint of the workout mode toggle button when disabled")
        }

        item.tintColor = UIColor.glucoseTintColor

        return item
    }

    @IBAction func togglePreMealMode(_ sender: UIBarButtonItem) {
        if preMealMode == true {
            deviceManager.loopManager.settings.clearOverride(matching: .preMeal)
        } else {
            deviceManager.loopManager.settings.enablePreMealOverride(for: .hours(1))
        }
    }

    @IBAction func toggleWorkoutMode(_ sender: UIBarButtonItem) {
        if workoutMode == true {
            deviceManager.loopManager.settings.clearOverride()
        } else {
            if FeatureFlags.sensitivityOverridesEnabled {
                performSegue(withIdentifier: OverrideSelectionViewController.className, sender: toolbarItems![6])
            } else {
                let vc = UIAlertController(workoutDurationSelectionHandler: { duration in
                    let startDate = Date()
                    self.deviceManager.loopManager.settings.enableLegacyWorkoutOverride(at: startDate, for: duration)
                })

                present(vc, animated: true, completion: nil)
            }
        }
    }

    // MARK: - HUDs

    @IBOutlet var hudView: HUDView? {
        didSet {
            guard let hudView = hudView, hudView != oldValue else {
                return
            }

            let statusTapGestureRecognizer = UITapGestureRecognizer(target: self, action: #selector(showLastError(_:)))
            hudView.loopCompletionHUD.addGestureRecognizer(statusTapGestureRecognizer)
            hudView.loopCompletionHUD.accessibilityHint = NSLocalizedString("Shows last loop error", comment: "Loop Completion HUD accessibility hint")

            let glucoseTapGestureRecognizer = UITapGestureRecognizer(target: self, action: #selector(openCGMApp(_:)))
            hudView.glucoseHUD.addGestureRecognizer(glucoseTapGestureRecognizer)
            
            if deviceManager.cgmManager?.appURL != nil {
                hudView.glucoseHUD.accessibilityHint = NSLocalizedString("Launches CGM app", comment: "Glucose HUD accessibility hint")
            }
            
            configurePumpManagerHUDViews()
            
            hudView.loopCompletionHUD.stateColors = .loopStatus
            hudView.glucoseHUD.stateColors = .cgmStatus
            hudView.glucoseHUD.tintColor = .glucoseTintColor
            hudView.basalRateHUD.tintColor = .doseTintColor

            refreshContext.update(with: .status)
            self.log.debug("[reloadData] after hudView loaded")
            reloadData()
        }
    }
    
    private func configurePumpManagerHUDViews() {
        if let hudView = hudView {
            hudView.removePumpManagerProvidedViews()
            if let pumpManagerHUDProvider = deviceManager.pumpManagerHUDProvider {
                let views = pumpManagerHUDProvider.createHUDViews()
                for view in views {
                    addViewToHUD(view)
                }
                pumpManagerHUDProvider.visible = active && onscreen
            } else {
                let reservoirView = ReservoirVolumeHUDView.instantiate()
                let batteryView = BatteryLevelHUDView.instantiate()
                for view in [reservoirView, batteryView] {
                    addViewToHUD(view)
                }
            }
        }
    }
    
    private func addViewToHUD(_ view: BaseHUDView) {
        if let hudView = hudView {
            let hudTapGestureRecognizer = UITapGestureRecognizer(target: self, action: #selector(hudViewTapped(_:)))
            view.addGestureRecognizer(hudTapGestureRecognizer)
            view.stateColors = .pumpStatus
            hudView.addHUDView(view)
        }
    }

    @objc private func showLastError(_: Any) {
        // First, check whether we have a device error after the most recent completion date
        if let deviceError = deviceManager.lastError,
            deviceError.date > (hudView?.loopCompletionHUD.lastLoopCompleted ?? .distantPast)
        {
            self.present(UIAlertController(with: deviceError.error), animated: true)
        } else if let lastLoopError = lastLoopError {
            self.present(UIAlertController(with: lastLoopError), animated: true)
        }
    }

    @objc private func openCGMApp(_: Any) {
        if let url = deviceManager.cgmManager?.appURL, UIApplication.shared.canOpenURL(url) {
            UIApplication.shared.open(url)
        }
    }

    @objc private func hudViewTapped(_ sender: UIGestureRecognizer) {
        if let hudSubView = sender.view as? BaseHUDView,
            let pumpManagerHUDProvider = deviceManager.pumpManagerHUDProvider,
            let action = pumpManagerHUDProvider.didTapOnHUDView(hudSubView)
        {
            switch action {
            case .presentViewController(let vc):
                var completionNotifyingVC = vc
                completionNotifyingVC.completionDelegate = self
                self.present(vc, animated: true, completion: nil)
            case .openAppURL(let url):
                UIApplication.shared.open(url)
            }
        }
    }

    // MARK: - Testing scenarios

    override func motionEnded(_ motion: UIEvent.EventSubtype, with event: UIEvent?) {
        if let testingScenariosManager = deviceManager.testingScenariosManager, !testingScenariosManager.scenarioURLs.isEmpty {
            if motion == .motionShake {
                presentScenarioSelector()
            }
        }
    }

    private func presentScenarioSelector() {
        guard let testingScenariosManager = deviceManager.testingScenariosManager else {
            return
        }

        let vc = TestingScenariosTableViewController(scenariosManager: testingScenariosManager)
        present(UINavigationController(rootViewController: vc), animated: true)
    }

    private func addScenarioStepGestureRecognizers() {
        if debugEnabled {
            let leftSwipe = UISwipeGestureRecognizer(target: self, action: #selector(stepActiveScenarioForward))
            leftSwipe.direction = .left
            let rightSwipe = UISwipeGestureRecognizer(target: self, action: #selector(stepActiveScenarioBackward))
            rightSwipe.direction = .right

            let toolBar = navigationController!.toolbar!
            toolBar.addGestureRecognizer(leftSwipe)
            toolBar.addGestureRecognizer(rightSwipe)
        }
    }

    @objc private func stepActiveScenarioForward() {
        deviceManager.testingScenariosManager?.stepActiveScenarioForward { _ in }
    }

    @objc private func stepActiveScenarioBackward() {
        deviceManager.testingScenariosManager?.stepActiveScenarioBackward { _ in }
    }
}

extension StatusTableViewController: CompletionDelegate {
    func completionNotifyingDidComplete(_ object: CompletionNotifying) {
        if let vc = object as? UIViewController, presentedViewController === vc {
            dismiss(animated: true, completion: nil)
        }
    }
}

extension StatusTableViewController: PumpManagerStatusObserver {
    func pumpManager(_ pumpManager: PumpManager, didUpdate status: PumpManagerStatus, oldStatus: PumpManagerStatus) {
        dispatchPrecondition(condition: .onQueue(.main))
        log.default("PumpManager:%{public}@ did update status", String(describing: type(of: pumpManager)))

        self.basalDeliveryState = status.basalDeliveryState
        self.bolusState = status.bolusState
    }
}

extension StatusTableViewController: DoseProgressObserver {
    func doseProgressReporterDidUpdate(_ doseProgressReporter: DoseProgressReporter) {

        updateBolusProgress()

        if doseProgressReporter.progress.isComplete {
            // Bolus ended
            self.bolusProgressReporter = nil
            DispatchQueue.main.asyncAfter(deadline: .now() + 0.5, execute: {
                self.bolusState = .none
                self.reloadData(animated: true)
            })
        }
    }
}

extension StatusTableViewController: OverrideSelectionViewControllerDelegate {
    func overrideSelectionViewController(_ vc: OverrideSelectionViewController, didUpdatePresets presets: [TemporaryScheduleOverridePreset]) {
        deviceManager.loopManager.settings.overridePresets = presets
    }

    func overrideSelectionViewController(_ vc: OverrideSelectionViewController, didConfirmOverride override: TemporaryScheduleOverride) {
        deviceManager.loopManager.settings.scheduleOverride = override
    }

    func overrideSelectionViewController(_ vc: OverrideSelectionViewController, didCancelOverride override: TemporaryScheduleOverride) {
        deviceManager.loopManager.settings.scheduleOverride = nil
    }
}

extension StatusTableViewController: AddEditOverrideTableViewControllerDelegate {
    func addEditOverrideTableViewController(_ vc: AddEditOverrideTableViewController, didSaveOverride override: TemporaryScheduleOverride) {
        deviceManager.loopManager.settings.scheduleOverride = override
    }

    func addEditOverrideTableViewController(_ vc: AddEditOverrideTableViewController, didCancelOverride override: TemporaryScheduleOverride) {
        deviceManager.loopManager.settings.scheduleOverride = nil
    }
}<|MERGE_RESOLUTION|>--- conflicted
+++ resolved
@@ -1104,39 +1104,12 @@
             return
         }
 
-<<<<<<< HEAD
-        if #available(iOS 12.0, *) {
-            let interaction = INInteraction(intent: NewCarbEntryIntent(), response: nil)
-            interaction.donate { [weak self] (error) in
-                if let error = error {
-                    self?.log.error("Failed to donate intent: %{public}@", String(describing: error))
-                }
-            }
-        }
-
-        let notOpenBolusScreen = deviceManager.loopManager.settings.notOpenBolusScreen
-        deviceManager.loopManager.addCarbEntryAndRecommendBolus(updatedEntry) { (result) -> Void in
-            DispatchQueue.main.async {
-                switch result {
-                case .success(let recommendation):
-                    guard !notOpenBolusScreen else { return }
-                    if self.active && self.visible, let bolus = recommendation?.amount, bolus > 0 {
-                        self.performSegue(withIdentifier: BolusViewController.className, sender: recommendation)
-                    }
-                case .failure(let error):
-                    // Ignore bolus wizard errors
-                    if error is CarbStore.CarbStoreError {
-                        self.present(UIAlertController(with: error), animated: true)
-                    } else {
-                        self.log.error("Failed to add carb entry: %{public}@", String(describing: error))
-=======
         if let carbEntry = bolusViewController.updatedCarbEntry {
             if #available(iOS 12.0, *) {
                 let interaction = INInteraction(intent: NewCarbEntryIntent(), response: nil)
                 interaction.donate { [weak self] (error) in
                     if let error = error {
                         self?.log.error("Failed to donate intent: %{public}@", String(describing: error))
->>>>>>> ebd939ac
                     }
                 }
             }
