--- conflicted
+++ resolved
@@ -1635,23 +1635,19 @@
 			isa = PBXGroup;
 			children = (
 				C1F8B1D122375E4200DD66CF /* BolusProgressTableViewCell.swift */,
+				C1F8B1DB223862D500DD66CF /* BolusProgressTableViewCell.xib */,
 				43B260481ED248FB008CAA77 /* CarbEntryTableViewCell.swift */,
 				4346D1E61C77F5FE00ABAFE3 /* ChartTableViewCell.swift */,
 				431A8C3F1EC6E8AB00823B9C /* CircleMaskView.swift */,
 				43D381611EBD9759007F8C8F /* HeaderValuesTableViewCell.swift */,
 				430D85881F44037000AF2D4F /* HUDViewTableViewCell.swift */,
 				438D42FA1D7D11A4003244B0 /* PredictionInputEffectTableViewCell.swift */,
-				439706E522D2E84900C81566 /* PredictionSettingTableViewCell.swift */,
 				43C3B6EB20B650A80026CAFA /* SettingsImageTableViewCell.swift */,
 				43F64DD81D9C92C900D24DC6 /* TitleSubtitleTableViewCell.swift */,
 				4311FB9A1F37FE1B00D4C0A7 /* TitleSubtitleTextFieldTableViewCell.swift */,
-<<<<<<< HEAD
-				C1F8B1DB223862D500DD66CF /* BolusProgressTableViewCell.xib */,
-				38DAF6F023D71FFE00A3E9E3 /* Microboluses */,
-=======
 				89D6953D23B6DF8A002B3066 /* PotentialCarbEntryTableViewCell.swift */,
 				439706E522D2E84900C81566 /* PredictionSettingTableViewCell.swift */,
->>>>>>> ebd939ac
+                38DAF6F023D71FFE00A3E9E3 /* Microboluses */,
 			);
 			path = Views;
 			sourceTree = "<group>";
