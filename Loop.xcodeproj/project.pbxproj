// !$*UTF8*$!
{
	archiveVersion = 1;
	classes = {
	};
	objectVersion = 48;
	objects = {

/* Begin PBXAggregateTarget section */
		432CF87720D8B8380066B889 /* Cartfile */ = {
			isa = PBXAggregateTarget;
			buildConfigurationList = 432CF87820D8B8380066B889 /* Build configuration list for PBXAggregateTarget "Cartfile" */;
			buildPhases = (
				432CF88220D8BCD90066B889 /* Homebrew & Carthage Setup */,
				432CF87B20D8B8490066B889 /* Build Carthage Dependencies */,
			);
			dependencies = (
			);
			name = Cartfile;
			productName = Cartfile;
		};
/* End PBXAggregateTarget section */

/* Begin PBXBuildFile section */
		43027F0F1DFE0EC900C51989 /* HKUnit.swift in Sources */ = {isa = PBXBuildFile; fileRef = 4F526D5E1DF2459000A04910 /* HKUnit.swift */; };
		4302F4E11D4E9C8900F0FCAF /* TextFieldTableViewController.swift in Sources */ = {isa = PBXBuildFile; fileRef = 4302F4E01D4E9C8900F0FCAF /* TextFieldTableViewController.swift */; };
		4302F4E31D4EA54200F0FCAF /* InsulinDeliveryTableViewController.swift in Sources */ = {isa = PBXBuildFile; fileRef = 4302F4E21D4EA54200F0FCAF /* InsulinDeliveryTableViewController.swift */; };
		430B29932041F5B300BA9F93 /* UserDefaults+Loop.swift in Sources */ = {isa = PBXBuildFile; fileRef = 430B29922041F5B200BA9F93 /* UserDefaults+Loop.swift */; };
		430B29952041F5CB00BA9F93 /* LoopSettings+Loop.swift in Sources */ = {isa = PBXBuildFile; fileRef = 430B29942041F5CB00BA9F93 /* LoopSettings+Loop.swift */; };
		430D85891F44037000AF2D4F /* HUDViewTableViewCell.swift in Sources */ = {isa = PBXBuildFile; fileRef = 430D85881F44037000AF2D4F /* HUDViewTableViewCell.swift */; };
		4311FB9B1F37FE1B00D4C0A7 /* TitleSubtitleTextFieldTableViewCell.swift in Sources */ = {isa = PBXBuildFile; fileRef = 4311FB9A1F37FE1B00D4C0A7 /* TitleSubtitleTextFieldTableViewCell.swift */; };
		4315D2871CA5CC3B00589052 /* CarbEntryEditTableViewController.swift in Sources */ = {isa = PBXBuildFile; fileRef = 4315D2861CA5CC3B00589052 /* CarbEntryEditTableViewController.swift */; };
		4315D28A1CA5F45E00589052 /* DiagnosticLogger+LoopKit.swift in Sources */ = {isa = PBXBuildFile; fileRef = 4315D2891CA5F45E00589052 /* DiagnosticLogger+LoopKit.swift */; };
		431A8C401EC6E8AB00823B9C /* CircleMaskView.swift in Sources */ = {isa = PBXBuildFile; fileRef = 431A8C3F1EC6E8AB00823B9C /* CircleMaskView.swift */; };
		431EA87021EB29120076EC1A /* ExponentialInsulinModelPreset.swift in Sources */ = {isa = PBXBuildFile; fileRef = 435CB6241F37ABFC00C320C7 /* ExponentialInsulinModelPreset.swift */; };
		431EA87121EB29120076EC1A /* ExponentialInsulinModelPreset.swift in Sources */ = {isa = PBXBuildFile; fileRef = 435CB6241F37ABFC00C320C7 /* ExponentialInsulinModelPreset.swift */; };
		431EA87221EB29150076EC1A /* InsulinModelSettings.swift in Sources */ = {isa = PBXBuildFile; fileRef = 435CB6281F37B01300C320C7 /* InsulinModelSettings.swift */; };
		431EA87321EB29160076EC1A /* InsulinModelSettings.swift in Sources */ = {isa = PBXBuildFile; fileRef = 435CB6281F37B01300C320C7 /* InsulinModelSettings.swift */; };
		431EA87421EB291A0076EC1A /* WalshInsulinModel.swift in Sources */ = {isa = PBXBuildFile; fileRef = 435CB6261F37AE5600C320C7 /* WalshInsulinModel.swift */; };
		431EA87521EB291B0076EC1A /* WalshInsulinModel.swift in Sources */ = {isa = PBXBuildFile; fileRef = 435CB6261F37AE5600C320C7 /* WalshInsulinModel.swift */; };
		4326BA641F3A44D9007CCAD4 /* ChartLineModel.swift in Sources */ = {isa = PBXBuildFile; fileRef = 4326BA631F3A44D9007CCAD4 /* ChartLineModel.swift */; };
		4328E01A1CFBE1DA00E199AA /* ActionHUDController.swift in Sources */ = {isa = PBXBuildFile; fileRef = 4328E0151CFBE1DA00E199AA /* ActionHUDController.swift */; };
		4328E01B1CFBE1DA00E199AA /* BolusInterfaceController.swift in Sources */ = {isa = PBXBuildFile; fileRef = 4328E0161CFBE1DA00E199AA /* BolusInterfaceController.swift */; };
		4328E01E1CFBE25F00E199AA /* AddCarbsInterfaceController.swift in Sources */ = {isa = PBXBuildFile; fileRef = 4328E01D1CFBE25F00E199AA /* AddCarbsInterfaceController.swift */; };
		4328E0281CFBE2C500E199AA /* CLKComplicationTemplate.swift in Sources */ = {isa = PBXBuildFile; fileRef = 4328E0221CFBE2C500E199AA /* CLKComplicationTemplate.swift */; };
		4328E02A1CFBE2C500E199AA /* UIColor.swift in Sources */ = {isa = PBXBuildFile; fileRef = 4328E0241CFBE2C500E199AA /* UIColor.swift */; };
		4328E02B1CFBE2C500E199AA /* WKAlertAction.swift in Sources */ = {isa = PBXBuildFile; fileRef = 4328E0251CFBE2C500E199AA /* WKAlertAction.swift */; };
		4328E02F1CFBF81800E199AA /* WKInterfaceImage.swift in Sources */ = {isa = PBXBuildFile; fileRef = 4328E02E1CFBF81800E199AA /* WKInterfaceImage.swift */; };
		4328E0331CFC091100E199AA /* WatchContext+LoopKit.swift in Sources */ = {isa = PBXBuildFile; fileRef = 4328E0311CFC068900E199AA /* WatchContext+LoopKit.swift */; };
		4328E0351CFC0AE100E199AA /* WatchDataManager.swift in Sources */ = {isa = PBXBuildFile; fileRef = 4328E0341CFC0AE100E199AA /* WatchDataManager.swift */; };
		432CF87520D8AC950066B889 /* NSUserDefaults+WatchApp.swift in Sources */ = {isa = PBXBuildFile; fileRef = 4328E0231CFBE2C500E199AA /* NSUserDefaults+WatchApp.swift */; };
		432E73CB1D24B3D6009AD15D /* RemoteDataManager.swift in Sources */ = {isa = PBXBuildFile; fileRef = 432E73CA1D24B3D6009AD15D /* RemoteDataManager.swift */; };
		433EA4C41D9F71C800CD78FB /* CommandResponseViewController.swift in Sources */ = {isa = PBXBuildFile; fileRef = 433EA4C31D9F71C800CD78FB /* CommandResponseViewController.swift */; };
		4341F4EB1EDB92AC001C936B /* LogglyService.swift in Sources */ = {isa = PBXBuildFile; fileRef = 4341F4EA1EDB92AC001C936B /* LogglyService.swift */; };
		43441A9C1EDB34810087958C /* StatusExtensionContext+LoopKit.swift in Sources */ = {isa = PBXBuildFile; fileRef = 43441A9B1EDB34810087958C /* StatusExtensionContext+LoopKit.swift */; };
		4344628220A7A37F00C4BE6F /* CoreBluetooth.framework in Frameworks */ = {isa = PBXBuildFile; fileRef = 4344628120A7A37E00C4BE6F /* CoreBluetooth.framework */; };
		4344628520A7A3BE00C4BE6F /* LoopKit.framework in Frameworks */ = {isa = PBXBuildFile; fileRef = 4344628320A7A3BE00C4BE6F /* LoopKit.framework */; };
		4344628620A7A3BE00C4BE6F /* CGMBLEKit.framework in Frameworks */ = {isa = PBXBuildFile; fileRef = 4344628420A7A3BE00C4BE6F /* CGMBLEKit.framework */; };
		4344628E20A7ADD100C4BE6F /* UserDefaults+CGM.swift in Sources */ = {isa = PBXBuildFile; fileRef = 4344628D20A7ADD100C4BE6F /* UserDefaults+CGM.swift */; };
		4344628F20A7ADD500C4BE6F /* UserDefaults+CGM.swift in Sources */ = {isa = PBXBuildFile; fileRef = 4344628D20A7ADD100C4BE6F /* UserDefaults+CGM.swift */; };
		4344629220A7C19800C4BE6F /* ButtonGroup.swift in Sources */ = {isa = PBXBuildFile; fileRef = 4344629120A7C19800C4BE6F /* ButtonGroup.swift */; };
		4344629820A8B2D700C4BE6F /* OSLog.swift in Sources */ = {isa = PBXBuildFile; fileRef = 4374B5EE209D84BE00D17AA8 /* OSLog.swift */; };
		4345E3F421F036FC009E00E5 /* Result.swift in Sources */ = {isa = PBXBuildFile; fileRef = 43D848AF1E7DCBE100DADCBC /* Result.swift */; };
		4345E3F521F036FC009E00E5 /* Result.swift in Sources */ = {isa = PBXBuildFile; fileRef = 43D848AF1E7DCBE100DADCBC /* Result.swift */; };
		4345E3F821F03D2A009E00E5 /* DatesAndNumberCell.swift in Sources */ = {isa = PBXBuildFile; fileRef = 4345E3F721F03D2A009E00E5 /* DatesAndNumberCell.swift */; };
		4345E3FA21F0473B009E00E5 /* TextCell.swift in Sources */ = {isa = PBXBuildFile; fileRef = 4345E3F921F0473B009E00E5 /* TextCell.swift */; };
		4345E3FB21F04911009E00E5 /* UIColor+HIG.swift in Sources */ = {isa = PBXBuildFile; fileRef = 43BFF0C31E4659E700FF19A9 /* UIColor+HIG.swift */; };
		4345E3FC21F04911009E00E5 /* UIColor+HIG.swift in Sources */ = {isa = PBXBuildFile; fileRef = 43BFF0C31E4659E700FF19A9 /* UIColor+HIG.swift */; };
		4345E3FE21F04A50009E00E5 /* DateIntervalFormatter.swift in Sources */ = {isa = PBXBuildFile; fileRef = 4345E3FD21F04A50009E00E5 /* DateIntervalFormatter.swift */; };
		4345E3FF21F051C6009E00E5 /* LoopCore.framework in Frameworks */ = {isa = PBXBuildFile; fileRef = 43D9FFCF21EAE05D00AF44BF /* LoopCore.framework */; };
		4345E40021F051DD009E00E5 /* LoopCore.framework in CopyFiles */ = {isa = PBXBuildFile; fileRef = 43D9FFCF21EAE05D00AF44BF /* LoopCore.framework */; settings = {ATTRIBUTES = (CodeSignOnCopy, RemoveHeadersOnCopy, ); }; };
		4345E40121F67300009E00E5 /* CarbEntryUserInfo.swift in Sources */ = {isa = PBXBuildFile; fileRef = 43DE92581C5479E4001FFDE1 /* CarbEntryUserInfo.swift */; };
		4345E40221F67300009E00E5 /* CarbEntryUserInfo.swift in Sources */ = {isa = PBXBuildFile; fileRef = 43DE92581C5479E4001FFDE1 /* CarbEntryUserInfo.swift */; };
		4345E40421F68AD9009E00E5 /* TextRowController.swift in Sources */ = {isa = PBXBuildFile; fileRef = 4345E40321F68AD9009E00E5 /* TextRowController.swift */; };
		4345E40621F68E18009E00E5 /* CarbEntryListController.swift in Sources */ = {isa = PBXBuildFile; fileRef = 4345E40521F68E18009E00E5 /* CarbEntryListController.swift */; };
		4346D1E71C77F5FE00ABAFE3 /* ChartTableViewCell.swift in Sources */ = {isa = PBXBuildFile; fileRef = 4346D1E61C77F5FE00ABAFE3 /* ChartTableViewCell.swift */; };
		434A9F9923124B210047C077 /* BolusConfirmationScene.swift in Sources */ = {isa = PBXBuildFile; fileRef = 434A9F9823124B210047C077 /* BolusConfirmationScene.swift */; };
		434FB6461D68F1CD007B9C70 /* Amplitude.framework in Frameworks */ = {isa = PBXBuildFile; fileRef = 434FB6451D68F1CD007B9C70 /* Amplitude.framework */; };
		434FF1EE1CF27EEF000DB779 /* UITableViewCell.swift in Sources */ = {isa = PBXBuildFile; fileRef = 434FF1ED1CF27EEF000DB779 /* UITableViewCell.swift */; };
		43511CE221FD80E400566C63 /* RetrospectiveCorrection.swift in Sources */ = {isa = PBXBuildFile; fileRef = 43511CDF21FD80E400566C63 /* RetrospectiveCorrection.swift */; };
		43511CE321FD80E400566C63 /* StandardRetrospectiveCorrection.swift in Sources */ = {isa = PBXBuildFile; fileRef = 43511CE021FD80E400566C63 /* StandardRetrospectiveCorrection.swift */; };
		43511CEE220FC61700566C63 /* HUDRowController.swift in Sources */ = {isa = PBXBuildFile; fileRef = 43511CED220FC61700566C63 /* HUDRowController.swift */; };
		43517915230A07100072ECC0 /* NumberFormatter+WatchApp.swift in Sources */ = {isa = PBXBuildFile; fileRef = 43517914230A07100072ECC0 /* NumberFormatter+WatchApp.swift */; };
		43517917230A0E1A0072ECC0 /* WKInterfaceLabel.swift in Sources */ = {isa = PBXBuildFile; fileRef = 43517916230A0E1A0072ECC0 /* WKInterfaceLabel.swift */; };
		435400341C9F878D00D5819C /* SetBolusUserInfo.swift in Sources */ = {isa = PBXBuildFile; fileRef = 435400331C9F878D00D5819C /* SetBolusUserInfo.swift */; };
		435400351C9F878D00D5819C /* SetBolusUserInfo.swift in Sources */ = {isa = PBXBuildFile; fileRef = 435400331C9F878D00D5819C /* SetBolusUserInfo.swift */; };
		435CB6231F37967800C320C7 /* InsulinModelSettingsViewController.swift in Sources */ = {isa = PBXBuildFile; fileRef = 435CB6221F37967800C320C7 /* InsulinModelSettingsViewController.swift */; };
		436961911F19D11E00447E89 /* ChartPointsContextFillLayer.swift in Sources */ = {isa = PBXBuildFile; fileRef = 4369618F1F19C86400447E89 /* ChartPointsContextFillLayer.swift */; };
		436A0DA51D236A2A00104B24 /* LoopError.swift in Sources */ = {isa = PBXBuildFile; fileRef = 436A0DA41D236A2A00104B24 /* LoopError.swift */; };
		436D9BF81F6F4EA100CFA75F /* recommended_temp_start_low_end_just_above_range.json in Resources */ = {isa = PBXBuildFile; fileRef = 436D9BF71F6F4EA100CFA75F /* recommended_temp_start_low_end_just_above_range.json */; };
		4372E484213A63FB0068E043 /* ChartHUDController.swift in Sources */ = {isa = PBXBuildFile; fileRef = 4FFEDFBE20E5CF22000BFC58 /* ChartHUDController.swift */; };
		4372E487213C86240068E043 /* SampleValue.swift in Sources */ = {isa = PBXBuildFile; fileRef = 4372E486213C86240068E043 /* SampleValue.swift */; };
		4372E488213C862B0068E043 /* SampleValue.swift in Sources */ = {isa = PBXBuildFile; fileRef = 4372E486213C86240068E043 /* SampleValue.swift */; };
		4372E48B213CB5F00068E043 /* Double.swift in Sources */ = {isa = PBXBuildFile; fileRef = 4372E48A213CB5F00068E043 /* Double.swift */; };
		4372E48C213CB6750068E043 /* Double.swift in Sources */ = {isa = PBXBuildFile; fileRef = 4372E48A213CB5F00068E043 /* Double.swift */; };
		4372E490213CFCE70068E043 /* LoopSettingsUserInfo.swift in Sources */ = {isa = PBXBuildFile; fileRef = 4372E48F213CFCE70068E043 /* LoopSettingsUserInfo.swift */; };
		4372E491213D05F90068E043 /* LoopSettingsUserInfo.swift in Sources */ = {isa = PBXBuildFile; fileRef = 4372E48F213CFCE70068E043 /* LoopSettingsUserInfo.swift */; };
		4372E492213D956C0068E043 /* GlucoseRangeSchedule.swift in Sources */ = {isa = PBXBuildFile; fileRef = 43C513181E864C4E001547C7 /* GlucoseRangeSchedule.swift */; };
		4372E496213DCDD30068E043 /* GlucoseChartValueHashable.swift in Sources */ = {isa = PBXBuildFile; fileRef = 4372E495213DCDD30068E043 /* GlucoseChartValueHashable.swift */; };
		4374B5EF209D84BF00D17AA8 /* OSLog.swift in Sources */ = {isa = PBXBuildFile; fileRef = 4374B5EE209D84BE00D17AA8 /* OSLog.swift */; };
		4374B5F0209D857E00D17AA8 /* OSLog.swift in Sources */ = {isa = PBXBuildFile; fileRef = 4374B5EE209D84BE00D17AA8 /* OSLog.swift */; };
		43776F901B8022E90074EA36 /* AppDelegate.swift in Sources */ = {isa = PBXBuildFile; fileRef = 43776F8F1B8022E90074EA36 /* AppDelegate.swift */; };
		43776F971B8022E90074EA36 /* Main.storyboard in Resources */ = {isa = PBXBuildFile; fileRef = 43776F951B8022E90074EA36 /* Main.storyboard */; };
		43785E932120A01B0057DED1 /* NewCarbEntryIntent+Loop.swift in Sources */ = {isa = PBXBuildFile; fileRef = 43785E922120A01B0057DED1 /* NewCarbEntryIntent+Loop.swift */; };
		43785E972120E4500057DED1 /* INRelevantShortcutStore+Loop.swift in Sources */ = {isa = PBXBuildFile; fileRef = 43785E952120E4010057DED1 /* INRelevantShortcutStore+Loop.swift */; };
		43785E982120E7060057DED1 /* Intents.intentdefinition in Sources */ = {isa = PBXBuildFile; fileRef = 43785E9B2120E7060057DED1 /* Intents.intentdefinition */; };
		4379CFF021112CF700AADC79 /* ShareClientUI.framework in Frameworks */ = {isa = PBXBuildFile; fileRef = 4379CFEF21112CF700AADC79 /* ShareClientUI.framework */; };
		437AFEE520352591008C4892 /* NotificationCenter.framework in Frameworks */ = {isa = PBXBuildFile; fileRef = 4F70C1DD1DE8DCA7006380B7 /* NotificationCenter.framework */; };
		437AFEE8203689FE008C4892 /* LoopKit.framework in Frameworks */ = {isa = PBXBuildFile; fileRef = 43F78D4B1C914197002152D1 /* LoopKit.framework */; };
		437CEEE41CDE5C0A003C8C80 /* UIImage.swift in Sources */ = {isa = PBXBuildFile; fileRef = 437CEEE31CDE5C0A003C8C80 /* UIImage.swift */; };
		437D9BA31D7BC977007245E8 /* PredictionTableViewController.swift in Sources */ = {isa = PBXBuildFile; fileRef = 437D9BA21D7BC977007245E8 /* PredictionTableViewController.swift */; };
		438172D91F4E9E37003C3328 /* NewPumpEvent.swift in Sources */ = {isa = PBXBuildFile; fileRef = 438172D81F4E9E37003C3328 /* NewPumpEvent.swift */; };
		438849EA1D297CB6003B3F23 /* NightscoutService.swift in Sources */ = {isa = PBXBuildFile; fileRef = 438849E91D297CB6003B3F23 /* NightscoutService.swift */; };
		438849EC1D29EC34003B3F23 /* AmplitudeService.swift in Sources */ = {isa = PBXBuildFile; fileRef = 438849EB1D29EC34003B3F23 /* AmplitudeService.swift */; };
		438849EE1D2A1EBB003B3F23 /* MLabService.swift in Sources */ = {isa = PBXBuildFile; fileRef = 438849ED1D2A1EBB003B3F23 /* MLabService.swift */; };
		4389916B1E91B689000EEF90 /* ChartSettings+Loop.swift in Sources */ = {isa = PBXBuildFile; fileRef = 4389916A1E91B689000EEF90 /* ChartSettings+Loop.swift */; };
		438A95A81D8B9B24009D12E1 /* CGMBLEKit.framework in Frameworks */ = {isa = PBXBuildFile; fileRef = 438A95A71D8B9B24009D12E1 /* CGMBLEKit.framework */; };
		438D42F91D7C88BC003244B0 /* PredictionInputEffect.swift in Sources */ = {isa = PBXBuildFile; fileRef = 438D42F81D7C88BC003244B0 /* PredictionInputEffect.swift */; };
		438D42FB1D7D11A4003244B0 /* PredictionInputEffectTableViewCell.swift in Sources */ = {isa = PBXBuildFile; fileRef = 438D42FA1D7D11A4003244B0 /* PredictionInputEffectTableViewCell.swift */; };
		43947D731F529FAA00A07D31 /* GlucoseRangeSchedule.swift in Sources */ = {isa = PBXBuildFile; fileRef = 43C513181E864C4E001547C7 /* GlucoseRangeSchedule.swift */; };
		4396BD50225159C0005AA4D3 /* HealthKit.framework in Frameworks */ = {isa = PBXBuildFile; fileRef = 43D9002C21EB225D00AF44BF /* HealthKit.framework */; };
		439706E622D2E84900C81566 /* PredictionSettingTableViewCell.swift in Sources */ = {isa = PBXBuildFile; fileRef = 439706E522D2E84900C81566 /* PredictionSettingTableViewCell.swift */; };
		439897371CD2F80600223065 /* AnalyticsManager.swift in Sources */ = {isa = PBXBuildFile; fileRef = 439897361CD2F80600223065 /* AnalyticsManager.swift */; };
		439A7942211F631C0041B75F /* RootNavigationController.swift in Sources */ = {isa = PBXBuildFile; fileRef = 439A7941211F631C0041B75F /* RootNavigationController.swift */; };
		439A7944211FE22F0041B75F /* NSUserActivity.swift in Sources */ = {isa = PBXBuildFile; fileRef = 439A7943211FE22F0041B75F /* NSUserActivity.swift */; };
		439A7945211FE23A0041B75F /* NSUserActivity.swift in Sources */ = {isa = PBXBuildFile; fileRef = 439A7943211FE22F0041B75F /* NSUserActivity.swift */; };
		439BED2A1E76093C00B0AED5 /* CGMManager.swift in Sources */ = {isa = PBXBuildFile; fileRef = 439BED291E76093C00B0AED5 /* CGMManager.swift */; };
		43A51E1F1EB6D62A000736CC /* CarbAbsorptionViewController.swift in Sources */ = {isa = PBXBuildFile; fileRef = 43A51E1E1EB6D62A000736CC /* CarbAbsorptionViewController.swift */; };
		43A51E211EB6DBDD000736CC /* ChartsTableViewController.swift in Sources */ = {isa = PBXBuildFile; fileRef = 43A51E201EB6DBDD000736CC /* ChartsTableViewController.swift */; };
		43A567691C94880B00334FAC /* LoopDataManager.swift in Sources */ = {isa = PBXBuildFile; fileRef = 43A567681C94880B00334FAC /* LoopDataManager.swift */; };
		43A8EC6F210E622700A81379 /* CGMBLEKitUI.framework in Frameworks */ = {isa = PBXBuildFile; fileRef = 43A8EC6E210E622600A81379 /* CGMBLEKitUI.framework */; };
		43A943761B926B7B0051FA24 /* Interface.storyboard in Resources */ = {isa = PBXBuildFile; fileRef = 43A943741B926B7B0051FA24 /* Interface.storyboard */; };
		43A9437F1B926B7B0051FA24 /* WatchApp Extension.appex in Embed App Extensions */ = {isa = PBXBuildFile; fileRef = 43A9437E1B926B7B0051FA24 /* WatchApp Extension.appex */; settings = {ATTRIBUTES = (RemoveHeadersOnCopy, ); }; };
		43A943881B926B7B0051FA24 /* ExtensionDelegate.swift in Sources */ = {isa = PBXBuildFile; fileRef = 43A943871B926B7B0051FA24 /* ExtensionDelegate.swift */; };
		43A9438A1B926B7B0051FA24 /* NotificationController.swift in Sources */ = {isa = PBXBuildFile; fileRef = 43A943891B926B7B0051FA24 /* NotificationController.swift */; };
		43A9438E1B926B7B0051FA24 /* ComplicationController.swift in Sources */ = {isa = PBXBuildFile; fileRef = 43A9438D1B926B7B0051FA24 /* ComplicationController.swift */; };
		43A943901B926B7B0051FA24 /* Assets.xcassets in Resources */ = {isa = PBXBuildFile; fileRef = 43A9438F1B926B7B0051FA24 /* Assets.xcassets */; };
		43A943941B926B7B0051FA24 /* WatchApp.app in Embed Watch Content */ = {isa = PBXBuildFile; fileRef = 43A943721B926B7B0051FA24 /* WatchApp.app */; };
		43B260491ED248FB008CAA77 /* CarbEntryTableViewCell.swift in Sources */ = {isa = PBXBuildFile; fileRef = 43B260481ED248FB008CAA77 /* CarbEntryTableViewCell.swift */; };
		43B371881CE597D10013C5A6 /* ShareClient.framework in Frameworks */ = {isa = PBXBuildFile; fileRef = 43B371871CE597D10013C5A6 /* ShareClient.framework */; };
		43BFF0B51E45C1E700FF19A9 /* NumberFormatter.swift in Sources */ = {isa = PBXBuildFile; fileRef = 43BFF0B31E45C1BE00FF19A9 /* NumberFormatter.swift */; };
		43BFF0B71E45C20C00FF19A9 /* NumberFormatter.swift in Sources */ = {isa = PBXBuildFile; fileRef = 43BFF0B31E45C1BE00FF19A9 /* NumberFormatter.swift */; };
		43BFF0BC1E45C80600FF19A9 /* UIColor+Loop.swift in Sources */ = {isa = PBXBuildFile; fileRef = 43BFF0BB1E45C80600FF19A9 /* UIColor+Loop.swift */; };
		43BFF0BF1E45C8EA00FF19A9 /* UIColor+Widget.swift in Sources */ = {isa = PBXBuildFile; fileRef = 43BFF0BE1E45C8EA00FF19A9 /* UIColor+Widget.swift */; };
		43BFF0C61E465A4400FF19A9 /* UIColor+HIG.swift in Sources */ = {isa = PBXBuildFile; fileRef = 43BFF0C31E4659E700FF19A9 /* UIColor+HIG.swift */; };
		43BFF0CD1E466C8400FF19A9 /* StateColorPalette.swift in Sources */ = {isa = PBXBuildFile; fileRef = 43BFF0CC1E466C8400FF19A9 /* StateColorPalette.swift */; };
		43C05CA821EB2B26006FB252 /* PersistenceController.swift in Sources */ = {isa = PBXBuildFile; fileRef = 431E73471FF95A900069B5F7 /* PersistenceController.swift */; };
		43C05CA921EB2B26006FB252 /* PersistenceController.swift in Sources */ = {isa = PBXBuildFile; fileRef = 431E73471FF95A900069B5F7 /* PersistenceController.swift */; };
		43C05CAA21EB2B49006FB252 /* NSBundle.swift in Sources */ = {isa = PBXBuildFile; fileRef = 430DA58D1D4AEC230097D1CA /* NSBundle.swift */; };
		43C05CAB21EB2B4A006FB252 /* NSBundle.swift in Sources */ = {isa = PBXBuildFile; fileRef = 430DA58D1D4AEC230097D1CA /* NSBundle.swift */; };
		43C05CAC21EB2B8B006FB252 /* NSBundle.swift in Sources */ = {isa = PBXBuildFile; fileRef = 430DA58D1D4AEC230097D1CA /* NSBundle.swift */; };
		43C05CAD21EB2BBF006FB252 /* NSUserDefaults.swift in Sources */ = {isa = PBXBuildFile; fileRef = 430B29892041F54A00BA9F93 /* NSUserDefaults.swift */; };
		43C05CAE21EB2BBF006FB252 /* NSUserDefaults.swift in Sources */ = {isa = PBXBuildFile; fileRef = 430B29892041F54A00BA9F93 /* NSUserDefaults.swift */; };
		43C05CAF21EB2C24006FB252 /* NSBundle.swift in Sources */ = {isa = PBXBuildFile; fileRef = 430DA58D1D4AEC230097D1CA /* NSBundle.swift */; };
		43C05CB121EBBDB9006FB252 /* TimeInRangeLesson.swift in Sources */ = {isa = PBXBuildFile; fileRef = 43C05CB021EBBDB9006FB252 /* TimeInRangeLesson.swift */; };
		43C05CB221EBD88A006FB252 /* LoopCore.framework in Embed Frameworks */ = {isa = PBXBuildFile; fileRef = 43D9002A21EB209400AF44BF /* LoopCore.framework */; settings = {ATTRIBUTES = (CodeSignOnCopy, RemoveHeadersOnCopy, ); }; };
		43C05CB521EBE274006FB252 /* Date.swift in Sources */ = {isa = PBXBuildFile; fileRef = 43C05CB421EBE274006FB252 /* Date.swift */; };
		43C05CB621EBE321006FB252 /* NSTimeInterval.swift in Sources */ = {isa = PBXBuildFile; fileRef = 439897341CD2F7DE00223065 /* NSTimeInterval.swift */; };
		43C05CB821EBEA54006FB252 /* HKUnit.swift in Sources */ = {isa = PBXBuildFile; fileRef = 43C05CB721EBEA54006FB252 /* HKUnit.swift */; };
		43C05CB921EBEA54006FB252 /* HKUnit.swift in Sources */ = {isa = PBXBuildFile; fileRef = 43C05CB721EBEA54006FB252 /* HKUnit.swift */; };
		43C05CBA21EBEAD8006FB252 /* LoopCore.framework in Frameworks */ = {isa = PBXBuildFile; fileRef = 43D9FFCF21EAE05D00AF44BF /* LoopCore.framework */; };
		43C05CBD21EBF77D006FB252 /* LessonsViewController.swift in Sources */ = {isa = PBXBuildFile; fileRef = 43C05CBC21EBF77D006FB252 /* LessonsViewController.swift */; };
		43C05CC021EBFFA4006FB252 /* Lesson.swift in Sources */ = {isa = PBXBuildFile; fileRef = 43C05CBF21EBFFA4006FB252 /* Lesson.swift */; };
		43C05CC221EC06E4006FB252 /* LessonConfigurationViewController.swift in Sources */ = {isa = PBXBuildFile; fileRef = 43C05CC121EC06E4006FB252 /* LessonConfigurationViewController.swift */; };
		43C05CC521EC29E3006FB252 /* TextFieldTableViewCell.swift in Sources */ = {isa = PBXBuildFile; fileRef = 4374B5F3209D89A900D17AA8 /* TextFieldTableViewCell.swift */; };
		43C05CC621EC29E7006FB252 /* TextFieldTableViewCell.swift in Sources */ = {isa = PBXBuildFile; fileRef = 4374B5F3209D89A900D17AA8 /* TextFieldTableViewCell.swift */; };
		43C05CC721EC2ABC006FB252 /* IdentifiableClass.swift in Sources */ = {isa = PBXBuildFile; fileRef = 434FF1E91CF26C29000DB779 /* IdentifiableClass.swift */; };
		43C05CC821EC2ABC006FB252 /* IdentifiableClass.swift in Sources */ = {isa = PBXBuildFile; fileRef = 434FF1E91CF26C29000DB779 /* IdentifiableClass.swift */; };
		43C05CCA21EC382B006FB252 /* NumberEntry.swift in Sources */ = {isa = PBXBuildFile; fileRef = 43C05CC921EC382B006FB252 /* NumberEntry.swift */; };
		43C0944A1CACCC73001F6403 /* NotificationManager.swift in Sources */ = {isa = PBXBuildFile; fileRef = 43C094491CACCC73001F6403 /* NotificationManager.swift */; };
		43C246A81D89990F0031F8D1 /* Crypto.framework in Frameworks */ = {isa = PBXBuildFile; fileRef = 43C246A71D89990F0031F8D1 /* Crypto.framework */; };
		43C2FAE11EB656A500364AFF /* GlucoseEffectVelocity.swift in Sources */ = {isa = PBXBuildFile; fileRef = 43C2FAE01EB656A500364AFF /* GlucoseEffectVelocity.swift */; };
		43C3B6EC20B650A80026CAFA /* SettingsImageTableViewCell.swift in Sources */ = {isa = PBXBuildFile; fileRef = 43C3B6EB20B650A80026CAFA /* SettingsImageTableViewCell.swift */; };
		43C513191E864C4E001547C7 /* GlucoseRangeSchedule.swift in Sources */ = {isa = PBXBuildFile; fileRef = 43C513181E864C4E001547C7 /* GlucoseRangeSchedule.swift */; };
		43C5F257222C7B7200905D10 /* TimeComponents.swift in Sources */ = {isa = PBXBuildFile; fileRef = 43C5F256222C7B7200905D10 /* TimeComponents.swift */; };
		43C5F258222C7BD400905D10 /* AppDelegate.swift in Sources */ = {isa = PBXBuildFile; fileRef = 43D9FFA421EA9A0C00AF44BF /* AppDelegate.swift */; };
		43C5F25A222C921B00905D10 /* OSLog.swift in Sources */ = {isa = PBXBuildFile; fileRef = 43C5F259222C921B00905D10 /* OSLog.swift */; };
		43C728F5222266F000C62969 /* ModalDayLesson.swift in Sources */ = {isa = PBXBuildFile; fileRef = 43C728F4222266F000C62969 /* ModalDayLesson.swift */; };
		43C728F72222700000C62969 /* DateIntervalEntry.swift in Sources */ = {isa = PBXBuildFile; fileRef = 43C728F62222700000C62969 /* DateIntervalEntry.swift */; };
		43C728F9222A448700C62969 /* DayCalculator.swift in Sources */ = {isa = PBXBuildFile; fileRef = 43C728F8222A448700C62969 /* DayCalculator.swift */; };
		43CB2B2B1D924D450079823D /* WCSession.swift in Sources */ = {isa = PBXBuildFile; fileRef = 43CB2B2A1D924D450079823D /* WCSession.swift */; };
		43CE7CDE1CA8B63E003CC1B0 /* Data.swift in Sources */ = {isa = PBXBuildFile; fileRef = 43CE7CDD1CA8B63E003CC1B0 /* Data.swift */; };
		43CEE6E61E56AFD400CB9116 /* NightscoutUploader.swift in Sources */ = {isa = PBXBuildFile; fileRef = 43CEE6E51E56AFD400CB9116 /* NightscoutUploader.swift */; };
		43D2E8231F00425400AE5CBF /* BolusViewController+LoopDataManager.swift in Sources */ = {isa = PBXBuildFile; fileRef = 43D2E8221F00425400AE5CBF /* BolusViewController+LoopDataManager.swift */; };
		43D381621EBD9759007F8C8F /* HeaderValuesTableViewCell.swift in Sources */ = {isa = PBXBuildFile; fileRef = 43D381611EBD9759007F8C8F /* HeaderValuesTableViewCell.swift */; };
		43D9000B21EB0BE000AF44BF /* LoopCore.framework in Frameworks */ = {isa = PBXBuildFile; fileRef = 43D9FFCF21EAE05D00AF44BF /* LoopCore.framework */; };
		43D9001E21EB209400AF44BF /* LoopCore.h in Headers */ = {isa = PBXBuildFile; fileRef = 43D9FFD121EAE05D00AF44BF /* LoopCore.h */; settings = {ATTRIBUTES = (Public, ); }; };
		43D9002021EB209400AF44BF /* NSTimeInterval.swift in Sources */ = {isa = PBXBuildFile; fileRef = 439897341CD2F7DE00223065 /* NSTimeInterval.swift */; };
		43D9002121EB209400AF44BF /* GlucoseThreshold.swift in Sources */ = {isa = PBXBuildFile; fileRef = 430B298D2041F56500BA9F93 /* GlucoseThreshold.swift */; };
		43D9002221EB209400AF44BF /* LoopSettings.swift in Sources */ = {isa = PBXBuildFile; fileRef = 430B298C2041F56500BA9F93 /* LoopSettings.swift */; };
		43D9002D21EB225D00AF44BF /* HealthKit.framework in Frameworks */ = {isa = PBXBuildFile; fileRef = 43D9002C21EB225D00AF44BF /* HealthKit.framework */; };
		43D9002E21EB226F00AF44BF /* LoopKit.framework in Frameworks */ = {isa = PBXBuildFile; fileRef = 4344628320A7A3BE00C4BE6F /* LoopKit.framework */; };
		43D9002F21EB234400AF44BF /* LoopCore.framework in Frameworks */ = {isa = PBXBuildFile; fileRef = 43D9002A21EB209400AF44BF /* LoopCore.framework */; };
		43D9003321EB258C00AF44BF /* InsulinModelSettings+Loop.swift in Sources */ = {isa = PBXBuildFile; fileRef = 43D9003221EB258C00AF44BF /* InsulinModelSettings+Loop.swift */; };
		43D9F81821EC51CC000578CD /* DateEntry.swift in Sources */ = {isa = PBXBuildFile; fileRef = 43D9F81721EC51CC000578CD /* DateEntry.swift */; };
		43D9F81A21EC593C000578CD /* UITableViewCell.swift in Sources */ = {isa = PBXBuildFile; fileRef = 43D9F81921EC593C000578CD /* UITableViewCell.swift */; };
		43D9F81E21EF0609000578CD /* NumberRangeEntry.swift in Sources */ = {isa = PBXBuildFile; fileRef = 43D9F81D21EF0609000578CD /* NumberRangeEntry.swift */; };
		43D9F82021EF0906000578CD /* NSNumber.swift in Sources */ = {isa = PBXBuildFile; fileRef = 43D9F81F21EF0906000578CD /* NSNumber.swift */; };
		43D9F82221EF0A7A000578CD /* QuantityRangeEntry.swift in Sources */ = {isa = PBXBuildFile; fileRef = 43D9F82121EF0A7A000578CD /* QuantityRangeEntry.swift */; };
		43D9F82421EFF1AB000578CD /* LessonResultsViewController.swift in Sources */ = {isa = PBXBuildFile; fileRef = 43D9F82321EFF1AB000578CD /* LessonResultsViewController.swift */; };
		43D9FFAA21EA9A0C00AF44BF /* Main.storyboard in Resources */ = {isa = PBXBuildFile; fileRef = 43D9FFA821EA9A0C00AF44BF /* Main.storyboard */; };
		43D9FFAC21EA9A0F00AF44BF /* Assets.xcassets in Resources */ = {isa = PBXBuildFile; fileRef = 43D9FFAB21EA9A0F00AF44BF /* Assets.xcassets */; };
		43D9FFAF21EA9A0F00AF44BF /* LaunchScreen.storyboard in Resources */ = {isa = PBXBuildFile; fileRef = 43D9FFAD21EA9A0F00AF44BF /* LaunchScreen.storyboard */; };
		43D9FFB421EA9AD800AF44BF /* LoopUI.framework in Frameworks */ = {isa = PBXBuildFile; fileRef = 4F75288B1DFE1DC600C322D6 /* LoopUI.framework */; };
		43D9FFB621EA9B2F00AF44BF /* HealthKit.framework in Frameworks */ = {isa = PBXBuildFile; fileRef = 43F5C2C81B929C09003EB13D /* HealthKit.framework */; };
		43D9FFBB21EA9CC900AF44BF /* LoopKit.framework in Frameworks */ = {isa = PBXBuildFile; fileRef = 43F78D4B1C914197002152D1 /* LoopKit.framework */; };
		43D9FFBC21EA9CCD00AF44BF /* LoopKitUI.framework in Frameworks */ = {isa = PBXBuildFile; fileRef = 437AFEE6203688CF008C4892 /* LoopKitUI.framework */; };
		43D9FFBD21EA9CD700AF44BF /* SwiftCharts.framework in Frameworks */ = {isa = PBXBuildFile; fileRef = 4346D1EF1C781BEA00ABAFE3 /* SwiftCharts.framework */; };
		43D9FFC021EAB22E00AF44BF /* DataManager.swift in Sources */ = {isa = PBXBuildFile; fileRef = 43D9FFBF21EAB22E00AF44BF /* DataManager.swift */; };
		43D9FFD321EAE05D00AF44BF /* LoopCore.h in Headers */ = {isa = PBXBuildFile; fileRef = 43D9FFD121EAE05D00AF44BF /* LoopCore.h */; settings = {ATTRIBUTES = (Public, ); }; };
		43D9FFD621EAE05D00AF44BF /* LoopCore.framework in Frameworks */ = {isa = PBXBuildFile; fileRef = 43D9FFCF21EAE05D00AF44BF /* LoopCore.framework */; };
		43D9FFD721EAE05D00AF44BF /* LoopCore.framework in Embed Frameworks */ = {isa = PBXBuildFile; fileRef = 43D9FFCF21EAE05D00AF44BF /* LoopCore.framework */; settings = {ATTRIBUTES = (CodeSignOnCopy, RemoveHeadersOnCopy, ); }; };
		43D9FFDE21EAE3AE00AF44BF /* LoopCore.framework in Frameworks */ = {isa = PBXBuildFile; fileRef = 43D9FFCF21EAE05D00AF44BF /* LoopCore.framework */; };
		43D9FFE021EAE3E500AF44BF /* LoopUI.framework in Embed Frameworks */ = {isa = PBXBuildFile; fileRef = 4F75288B1DFE1DC600C322D6 /* LoopUI.framework */; settings = {ATTRIBUTES = (CodeSignOnCopy, RemoveHeadersOnCopy, ); }; };
		43D9FFE121EAE3E500AF44BF /* LoopCore.framework in Embed Frameworks */ = {isa = PBXBuildFile; fileRef = 43D9FFCF21EAE05D00AF44BF /* LoopCore.framework */; settings = {ATTRIBUTES = (CodeSignOnCopy, RemoveHeadersOnCopy, ); }; };
		43D9FFF521EAF27200AF44BF /* LoopSettings.swift in Sources */ = {isa = PBXBuildFile; fileRef = 430B298C2041F56500BA9F93 /* LoopSettings.swift */; };
		43D9FFF821EAF2EF00AF44BF /* LoopKit.framework in Frameworks */ = {isa = PBXBuildFile; fileRef = 43F78D4B1C914197002152D1 /* LoopKit.framework */; };
		43D9FFF921EAF34800AF44BF /* GlucoseThreshold.swift in Sources */ = {isa = PBXBuildFile; fileRef = 430B298D2041F56500BA9F93 /* GlucoseThreshold.swift */; };
		43D9FFFA21EAF35900AF44BF /* HealthKit.framework in Frameworks */ = {isa = PBXBuildFile; fileRef = 43F5C2C81B929C09003EB13D /* HealthKit.framework */; };
		43D9FFFB21EAF3D300AF44BF /* NSTimeInterval.swift in Sources */ = {isa = PBXBuildFile; fileRef = 439897341CD2F7DE00223065 /* NSTimeInterval.swift */; };
		43DAD00020A2736F000F8529 /* PersistedPumpEvent.swift in Sources */ = {isa = PBXBuildFile; fileRef = 43DACFFF20A2736F000F8529 /* PersistedPumpEvent.swift */; };
		43DBF04C1C93B8D700B3C386 /* BolusViewController.swift in Sources */ = {isa = PBXBuildFile; fileRef = 43DBF04B1C93B8D700B3C386 /* BolusViewController.swift */; };
		43DBF0531C93EC8200B3C386 /* DeviceDataManager.swift in Sources */ = {isa = PBXBuildFile; fileRef = 43DBF0521C93EC8200B3C386 /* DeviceDataManager.swift */; };
		43DBF0591C93F73800B3C386 /* CarbEntryTableViewController.swift in Sources */ = {isa = PBXBuildFile; fileRef = 43DBF0581C93F73800B3C386 /* CarbEntryTableViewController.swift */; };
		43DFB62320D4CAE7008A7BAE /* PumpManager.swift in Sources */ = {isa = PBXBuildFile; fileRef = 43C3B6F620BBCAA30026CAFA /* PumpManager.swift */; };
		43E2D8C81D208D5B004DA55F /* KeychainManager+Loop.swift in Sources */ = {isa = PBXBuildFile; fileRef = 43E2D8C71D208D5B004DA55F /* KeychainManager+Loop.swift */; };
		43E2D8D41D20BF42004DA55F /* DoseMathTests.swift in Sources */ = {isa = PBXBuildFile; fileRef = 43E2D8D31D20BF42004DA55F /* DoseMathTests.swift */; };
		43E2D8DB1D20C03B004DA55F /* NSTimeInterval.swift in Sources */ = {isa = PBXBuildFile; fileRef = 439897341CD2F7DE00223065 /* NSTimeInterval.swift */; };
		43E2D8DC1D20C049004DA55F /* DoseMath.swift in Sources */ = {isa = PBXBuildFile; fileRef = 43F78D251C8FC000002152D1 /* DoseMath.swift */; };
		43E2D8EC1D20C0DB004DA55F /* read_selected_basal_profile.json in Resources */ = {isa = PBXBuildFile; fileRef = 43E2D8E11D20C0DB004DA55F /* read_selected_basal_profile.json */; };
		43E2D8ED1D20C0DB004DA55F /* recommend_temp_basal_correct_low_at_min.json in Resources */ = {isa = PBXBuildFile; fileRef = 43E2D8E21D20C0DB004DA55F /* recommend_temp_basal_correct_low_at_min.json */; };
		43E2D8EE1D20C0DB004DA55F /* recommend_temp_basal_flat_and_high.json in Resources */ = {isa = PBXBuildFile; fileRef = 43E2D8E31D20C0DB004DA55F /* recommend_temp_basal_flat_and_high.json */; };
		43E2D8EF1D20C0DB004DA55F /* recommend_temp_basal_high_and_falling.json in Resources */ = {isa = PBXBuildFile; fileRef = 43E2D8E41D20C0DB004DA55F /* recommend_temp_basal_high_and_falling.json */; };
		43E2D8F01D20C0DB004DA55F /* recommend_temp_basal_high_and_rising.json in Resources */ = {isa = PBXBuildFile; fileRef = 43E2D8E51D20C0DB004DA55F /* recommend_temp_basal_high_and_rising.json */; };
		43E2D8F11D20C0DB004DA55F /* recommend_temp_basal_in_range_and_rising.json in Resources */ = {isa = PBXBuildFile; fileRef = 43E2D8E61D20C0DB004DA55F /* recommend_temp_basal_in_range_and_rising.json */; };
		43E2D8F21D20C0DB004DA55F /* recommend_temp_basal_no_change_glucose.json in Resources */ = {isa = PBXBuildFile; fileRef = 43E2D8E71D20C0DB004DA55F /* recommend_temp_basal_no_change_glucose.json */; };
		43E2D8F31D20C0DB004DA55F /* recommend_temp_basal_start_high_end_in_range.json in Resources */ = {isa = PBXBuildFile; fileRef = 43E2D8E81D20C0DB004DA55F /* recommend_temp_basal_start_high_end_in_range.json */; };
		43E2D8F41D20C0DB004DA55F /* recommend_temp_basal_start_high_end_low.json in Resources */ = {isa = PBXBuildFile; fileRef = 43E2D8E91D20C0DB004DA55F /* recommend_temp_basal_start_high_end_low.json */; };
		43E2D8F51D20C0DB004DA55F /* recommend_temp_basal_start_low_end_high.json in Resources */ = {isa = PBXBuildFile; fileRef = 43E2D8EA1D20C0DB004DA55F /* recommend_temp_basal_start_low_end_high.json */; };
		43E2D8F61D20C0DB004DA55F /* recommend_temp_basal_start_low_end_in_range.json in Resources */ = {isa = PBXBuildFile; fileRef = 43E2D8EB1D20C0DB004DA55F /* recommend_temp_basal_start_low_end_in_range.json */; };
		43E2D9151D20C5A2004DA55F /* KeychainManagerTests.swift in Sources */ = {isa = PBXBuildFile; fileRef = 43E2D8C91D20B9E7004DA55F /* KeychainManagerTests.swift */; };
		43E2D9191D222759004DA55F /* LoopKit.framework in Frameworks */ = {isa = PBXBuildFile; fileRef = 43F78D4B1C914197002152D1 /* LoopKit.framework */; };
		43E3449F1B9D68E900C85C07 /* StatusTableViewController.swift in Sources */ = {isa = PBXBuildFile; fileRef = 43E3449E1B9D68E900C85C07 /* StatusTableViewController.swift */; };
		43E93FB51E4675E800EAB8DB /* NumberFormatter.swift in Sources */ = {isa = PBXBuildFile; fileRef = 43BFF0B31E45C1BE00FF19A9 /* NumberFormatter.swift */; };
		43E93FB61E469A4000EAB8DB /* NumberFormatter.swift in Sources */ = {isa = PBXBuildFile; fileRef = 43BFF0B31E45C1BE00FF19A9 /* NumberFormatter.swift */; };
		43E93FB71E469A5100EAB8DB /* HKUnit.swift in Sources */ = {isa = PBXBuildFile; fileRef = 4F526D5E1DF2459000A04910 /* HKUnit.swift */; };
		43F1C31A1F5DC87700395429 /* ChartPoint.swift in Sources */ = {isa = PBXBuildFile; fileRef = 438991661E91B563000EEF90 /* ChartPoint.swift */; };
		43F41C371D3BF32400C11ED6 /* UIAlertController.swift in Sources */ = {isa = PBXBuildFile; fileRef = 43F41C361D3BF32400C11ED6 /* UIAlertController.swift */; };
		43F4EF1D1BA2A57600526CE1 /* DiagnosticLogger.swift in Sources */ = {isa = PBXBuildFile; fileRef = 43F4EF1C1BA2A57600526CE1 /* DiagnosticLogger.swift */; };
		43F5C2C91B929C09003EB13D /* HealthKit.framework in Frameworks */ = {isa = PBXBuildFile; fileRef = 43F5C2C81B929C09003EB13D /* HealthKit.framework */; };
		43F5C2DB1B92A5E1003EB13D /* SettingsTableViewController.swift in Sources */ = {isa = PBXBuildFile; fileRef = 43F5C2DA1B92A5E1003EB13D /* SettingsTableViewController.swift */; };
		43F64DD91D9C92C900D24DC6 /* TitleSubtitleTableViewCell.swift in Sources */ = {isa = PBXBuildFile; fileRef = 43F64DD81D9C92C900D24DC6 /* TitleSubtitleTableViewCell.swift */; };
		43F78D261C8FC000002152D1 /* DoseMath.swift in Sources */ = {isa = PBXBuildFile; fileRef = 43F78D251C8FC000002152D1 /* DoseMath.swift */; };
		43F78D4F1C914197002152D1 /* LoopKit.framework in Frameworks */ = {isa = PBXBuildFile; fileRef = 43F78D4B1C914197002152D1 /* LoopKit.framework */; };
		43F89CA322BDFBBD006BB54E /* UIActivityIndicatorView.swift in Sources */ = {isa = PBXBuildFile; fileRef = 43F89CA222BDFBBC006BB54E /* UIActivityIndicatorView.swift */; };
		43FCBBC21E51710B00343C1B /* LaunchScreen.storyboard in Resources */ = {isa = PBXBuildFile; fileRef = 43776F9A1B8022E90074EA36 /* LaunchScreen.storyboard */; };
		43FCEEA9221A615B0013DD30 /* StatusChartsManager.swift in Sources */ = {isa = PBXBuildFile; fileRef = 43FCEEA8221A615B0013DD30 /* StatusChartsManager.swift */; };
		43FCEEAB221A61B40013DD30 /* IOBChart.swift in Sources */ = {isa = PBXBuildFile; fileRef = 43FCEEAA221A61B40013DD30 /* IOBChart.swift */; };
		43FCEEAD221A66780013DD30 /* DateFormatter.swift in Sources */ = {isa = PBXBuildFile; fileRef = 43FCEEAC221A66780013DD30 /* DateFormatter.swift */; };
		43FCEEAF221A67A70013DD30 /* NumberFormatter+Charts.swift in Sources */ = {isa = PBXBuildFile; fileRef = 43FCEEAE221A67A70013DD30 /* NumberFormatter+Charts.swift */; };
		43FCEEB1221A863E0013DD30 /* StatusChartsManager.swift in Sources */ = {isa = PBXBuildFile; fileRef = 43FCEEB0221A863E0013DD30 /* StatusChartsManager.swift */; };
		43FCEEB3221BC3B60013DD30 /* DoseChart.swift in Sources */ = {isa = PBXBuildFile; fileRef = 43FCEEB2221BC3B60013DD30 /* DoseChart.swift */; };
		43FCEEB5221BCA020013DD30 /* COBChart.swift in Sources */ = {isa = PBXBuildFile; fileRef = 43FCEEB4221BCA020013DD30 /* COBChart.swift */; };
		43FCEEB7221BCD160013DD30 /* InsulinModelChart.swift in Sources */ = {isa = PBXBuildFile; fileRef = 43FCEEB6221BCD160013DD30 /* InsulinModelChart.swift */; };
		43FCEEB9221BCF790013DD30 /* GlucoseChart.swift in Sources */ = {isa = PBXBuildFile; fileRef = 43FCEEB8221BCF790013DD30 /* GlucoseChart.swift */; };
		43FCEEBB22211C860013DD30 /* CarbEffectChart.swift in Sources */ = {isa = PBXBuildFile; fileRef = 43FCEEBA22211C860013DD30 /* CarbEffectChart.swift */; };
		43FCEEBD22212DD50013DD30 /* PredictedGlucoseChart.swift in Sources */ = {isa = PBXBuildFile; fileRef = 43FCEEBC22212DD50013DD30 /* PredictedGlucoseChart.swift */; };
		43FCEEBE22220CE70013DD30 /* LoopKitUI.framework in Frameworks */ = {isa = PBXBuildFile; fileRef = 437AFEE6203688CF008C4892 /* LoopKitUI.framework */; };
		43FCEEBF22220CF30013DD30 /* LoopKitUI.framework in Frameworks */ = {isa = PBXBuildFile; fileRef = 437AFEE6203688CF008C4892 /* LoopKitUI.framework */; };
		43FCEEC022220D1F0013DD30 /* LoopKit.framework in Frameworks */ = {isa = PBXBuildFile; fileRef = 43F78D4B1C914197002152D1 /* LoopKit.framework */; };
		4D3B40041D4A9E1A00BC6334 /* G4ShareSpy.framework in Frameworks */ = {isa = PBXBuildFile; fileRef = 4D3B40021D4A9DFE00BC6334 /* G4ShareSpy.framework */; };
		4F08DE8F1E7BB871006741EA /* CollectionType+Loop.swift in Sources */ = {isa = PBXBuildFile; fileRef = 4F08DE8E1E7BB871006741EA /* CollectionType+Loop.swift */; };
		4F08DE9B1E7BC4ED006741EA /* SwiftCharts.framework in Frameworks */ = {isa = PBXBuildFile; fileRef = 4346D1EF1C781BEA00ABAFE3 /* SwiftCharts.framework */; };
		4F11D3C020DCBEEC006E072C /* GlucoseBackfillRequestUserInfo.swift in Sources */ = {isa = PBXBuildFile; fileRef = 4F11D3BF20DCBEEC006E072C /* GlucoseBackfillRequestUserInfo.swift */; };
		4F11D3C220DD80B3006E072C /* WatchHistoricalGlucose.swift in Sources */ = {isa = PBXBuildFile; fileRef = 4F11D3C120DD80B3006E072C /* WatchHistoricalGlucose.swift */; };
		4F11D3C320DD84DB006E072C /* GlucoseBackfillRequestUserInfo.swift in Sources */ = {isa = PBXBuildFile; fileRef = 4F11D3BF20DCBEEC006E072C /* GlucoseBackfillRequestUserInfo.swift */; };
		4F11D3C420DD881A006E072C /* WatchHistoricalGlucose.swift in Sources */ = {isa = PBXBuildFile; fileRef = 4F11D3C120DD80B3006E072C /* WatchHistoricalGlucose.swift */; };
		4F20AE631E6B87B100D07A06 /* ChartContainerView.swift in Sources */ = {isa = PBXBuildFile; fileRef = 4313EDDF1D8A6BF90060FA79 /* ChartContainerView.swift */; };
		4F2C15741E0209F500E160D4 /* NSTimeInterval.swift in Sources */ = {isa = PBXBuildFile; fileRef = 439897341CD2F7DE00223065 /* NSTimeInterval.swift */; };
		4F2C15811E0495B200E160D4 /* WatchContext+WatchApp.swift in Sources */ = {isa = PBXBuildFile; fileRef = 4F2C15801E0495B200E160D4 /* WatchContext+WatchApp.swift */; };
		4F2C15821E074FC600E160D4 /* NSTimeInterval.swift in Sources */ = {isa = PBXBuildFile; fileRef = 439897341CD2F7DE00223065 /* NSTimeInterval.swift */; };
		4F2C15831E0757E600E160D4 /* HKUnit.swift in Sources */ = {isa = PBXBuildFile; fileRef = 4F526D5E1DF2459000A04910 /* HKUnit.swift */; };
		4F2C15851E075B8700E160D4 /* LoopUI.h in Headers */ = {isa = PBXBuildFile; fileRef = 4F75288D1DFE1DC600C322D6 /* LoopUI.h */; settings = {ATTRIBUTES = (Public, ); }; };
		4F2C15931E09BF2C00E160D4 /* HUDView.swift in Sources */ = {isa = PBXBuildFile; fileRef = 4F2C15921E09BF2C00E160D4 /* HUDView.swift */; };
		4F2C15951E09BF3C00E160D4 /* HUDView.xib in Resources */ = {isa = PBXBuildFile; fileRef = 4F2C15941E09BF3C00E160D4 /* HUDView.xib */; };
		4F2C15971E09E94E00E160D4 /* HUDAssets.xcassets in Resources */ = {isa = PBXBuildFile; fileRef = 4F2C15961E09E94E00E160D4 /* HUDAssets.xcassets */; };
		4F2C159A1E0C9E5600E160D4 /* LoopUI.framework in Embed Frameworks */ = {isa = PBXBuildFile; fileRef = 4F75288B1DFE1DC600C322D6 /* LoopUI.framework */; settings = {ATTRIBUTES = (CodeSignOnCopy, RemoveHeadersOnCopy, ); }; };
		4F526D611DF8D9A900A04910 /* NetBasal.swift in Sources */ = {isa = PBXBuildFile; fileRef = 4F526D601DF8D9A900A04910 /* NetBasal.swift */; };
		4F6663941E905FD2009E74FC /* ChartColorPalette+Loop.swift in Sources */ = {isa = PBXBuildFile; fileRef = 4F6663931E905FD2009E74FC /* ChartColorPalette+Loop.swift */; };
		4F70C1E11DE8DCA7006380B7 /* StatusViewController.swift in Sources */ = {isa = PBXBuildFile; fileRef = 4F70C1E01DE8DCA7006380B7 /* StatusViewController.swift */; };
		4F70C1E41DE8DCA7006380B7 /* MainInterface.storyboard in Resources */ = {isa = PBXBuildFile; fileRef = 4F70C1E21DE8DCA7006380B7 /* MainInterface.storyboard */; };
		4F70C1E81DE8DCA7006380B7 /* Loop Status Extension.appex in Embed App Extensions */ = {isa = PBXBuildFile; fileRef = 4F70C1DC1DE8DCA7006380B7 /* Loop Status Extension.appex */; settings = {ATTRIBUTES = (RemoveHeadersOnCopy, ); }; };
		4F70C2101DE8FAC5006380B7 /* StatusExtensionDataManager.swift in Sources */ = {isa = PBXBuildFile; fileRef = 4F70C20F1DE8FAC5006380B7 /* StatusExtensionDataManager.swift */; };
		4F70C2121DE900EA006380B7 /* StatusExtensionContext.swift in Sources */ = {isa = PBXBuildFile; fileRef = 4F70C2111DE900EA006380B7 /* StatusExtensionContext.swift */; };
		4F70C2131DE90339006380B7 /* StatusExtensionContext.swift in Sources */ = {isa = PBXBuildFile; fileRef = 4F70C2111DE900EA006380B7 /* StatusExtensionContext.swift */; };
		4F73F5FC20E2E7FA00E8D82C /* GlucoseStore.swift in Sources */ = {isa = PBXBuildFile; fileRef = 4F73F5FB20E2E7FA00E8D82C /* GlucoseStore.swift */; };
		4F7528941DFE1E9500C322D6 /* LoopUI.framework in Frameworks */ = {isa = PBXBuildFile; fileRef = 4F75288B1DFE1DC600C322D6 /* LoopUI.framework */; };
		4F7528951DFE1E9B00C322D6 /* LoopUI.framework in Frameworks */ = {isa = PBXBuildFile; fileRef = 4F75288B1DFE1DC600C322D6 /* LoopUI.framework */; };
		4F75289A1DFE1F6000C322D6 /* BasalRateHUDView.swift in Sources */ = {isa = PBXBuildFile; fileRef = 437CEEBF1CD6FCD8003C8C80 /* BasalRateHUDView.swift */; };
		4F75289C1DFE1F6000C322D6 /* GlucoseHUDView.swift in Sources */ = {isa = PBXBuildFile; fileRef = 4337615E1D52F487004A3647 /* GlucoseHUDView.swift */; };
		4F75289E1DFE1F6000C322D6 /* LoopCompletionHUDView.swift in Sources */ = {isa = PBXBuildFile; fileRef = 437CEEBD1CD6E0CB003C8C80 /* LoopCompletionHUDView.swift */; };
		4F7528A01DFE1F9D00C322D6 /* LoopStateView.swift in Sources */ = {isa = PBXBuildFile; fileRef = 438DADC71CDE8F8B007697A5 /* LoopStateView.swift */; };
		4F7528A11DFE200B00C322D6 /* BasalStateView.swift in Sources */ = {isa = PBXBuildFile; fileRef = 43B371851CE583890013C5A6 /* BasalStateView.swift */; };
		4F7528A51DFE208C00C322D6 /* NSTimeInterval.swift in Sources */ = {isa = PBXBuildFile; fileRef = 439897341CD2F7DE00223065 /* NSTimeInterval.swift */; };
		4F7528AA1DFE215100C322D6 /* HKUnit.swift in Sources */ = {isa = PBXBuildFile; fileRef = 4F526D5E1DF2459000A04910 /* HKUnit.swift */; };
		4F75F00220FCFE8C00B5570E /* GlucoseChartScene.swift in Sources */ = {isa = PBXBuildFile; fileRef = 4F75F00120FCFE8C00B5570E /* GlucoseChartScene.swift */; };
		4F7E8AC520E2AB9600AEA65E /* Date.swift in Sources */ = {isa = PBXBuildFile; fileRef = 4F7E8AC420E2AB9600AEA65E /* Date.swift */; };
		4F7E8AC720E2AC0300AEA65E /* WatchPredictedGlucose.swift in Sources */ = {isa = PBXBuildFile; fileRef = 4F7E8AC620E2AC0300AEA65E /* WatchPredictedGlucose.swift */; };
		4F7E8ACB20E2ACB500AEA65E /* WatchPredictedGlucose.swift in Sources */ = {isa = PBXBuildFile; fileRef = 4F7E8AC620E2AC0300AEA65E /* WatchPredictedGlucose.swift */; };
		4F82655020E69F9A0031A8F5 /* HUDInterfaceController.swift in Sources */ = {isa = PBXBuildFile; fileRef = 4F82654F20E69F9A0031A8F5 /* HUDInterfaceController.swift */; };
		4FAC02541E22F6B20087A773 /* NSTimeInterval.swift in Sources */ = {isa = PBXBuildFile; fileRef = 439897341CD2F7DE00223065 /* NSTimeInterval.swift */; };
		4FB76FB01E8C3E8000B39636 /* SwiftCharts.framework in Frameworks */ = {isa = PBXBuildFile; fileRef = 4346D1EF1C781BEA00ABAFE3 /* SwiftCharts.framework */; };
		4FB76FB31E8C3EE400B39636 /* ChartAxisValueDoubleLog.swift in Sources */ = {isa = PBXBuildFile; fileRef = 4F08DE7C1E7BB6E5006741EA /* ChartAxisValueDoubleLog.swift */; };
		4FB76FB41E8C3F7C00B39636 /* ChartAxisValueDoubleUnit.swift in Sources */ = {isa = PBXBuildFile; fileRef = 4F08DE7D1E7BB6E5006741EA /* ChartAxisValueDoubleUnit.swift */; };
		4FB76FB51E8C41E200B39636 /* ChartPointsScatterDownTrianglesLayer.swift in Sources */ = {isa = PBXBuildFile; fileRef = 4F08DE831E7BB70B006741EA /* ChartPointsScatterDownTrianglesLayer.swift */; };
		4FB76FB61E8C426900B39636 /* ChartPointsTouchHighlightLayerViewCache.swift in Sources */ = {isa = PBXBuildFile; fileRef = 4F08DE841E7BB70B006741EA /* ChartPointsTouchHighlightLayerViewCache.swift */; };
		4FB76FB71E8C428600B39636 /* UIColor.swift in Sources */ = {isa = PBXBuildFile; fileRef = 43BFF0B11E45C18400FF19A9 /* UIColor.swift */; };
		4FB76FB81E8C429D00B39636 /* CGPoint.swift in Sources */ = {isa = PBXBuildFile; fileRef = 4F08DE801E7BB6F1006741EA /* CGPoint.swift */; };
		4FB76FB91E8C42B000B39636 /* CollectionType.swift in Sources */ = {isa = PBXBuildFile; fileRef = 43649A621C7A347F00523D7F /* CollectionType.swift */; };
		4FB76FBA1E8C42CE00B39636 /* UIColor.swift in Sources */ = {isa = PBXBuildFile; fileRef = 43BFF0B11E45C18400FF19A9 /* UIColor.swift */; };
		4FB76FBB1E8C42CF00B39636 /* UIColor.swift in Sources */ = {isa = PBXBuildFile; fileRef = 43BFF0B11E45C18400FF19A9 /* UIColor.swift */; };
		4FB76FC61E8C57B100B39636 /* ChartsManager.swift in Sources */ = {isa = PBXBuildFile; fileRef = 4FB76FC51E8C57B100B39636 /* ChartsManager.swift */; };
		4FB76FCE1E8C835D00B39636 /* ChartColorPalette.swift in Sources */ = {isa = PBXBuildFile; fileRef = 4FB76FCD1E8C835D00B39636 /* ChartColorPalette.swift */; };
		4FC8C8011DEB93E400A1452E /* NSUserDefaults+StatusExtension.swift in Sources */ = {isa = PBXBuildFile; fileRef = 4FC8C8001DEB93E400A1452E /* NSUserDefaults+StatusExtension.swift */; };
		4FC8C8021DEB943800A1452E /* NSUserDefaults+StatusExtension.swift in Sources */ = {isa = PBXBuildFile; fileRef = 4FC8C8001DEB93E400A1452E /* NSUserDefaults+StatusExtension.swift */; };
		4FDDD23720DC51DF00D04B16 /* LoopDataManager.swift in Sources */ = {isa = PBXBuildFile; fileRef = 4FDDD23620DC51DF00D04B16 /* LoopDataManager.swift */; };
		4FF4D0F81E1725B000846527 /* NibLoadable.swift in Sources */ = {isa = PBXBuildFile; fileRef = 434F54561D287FDB002A9274 /* NibLoadable.swift */; };
		4FF4D1001E18374700846527 /* WatchContext.swift in Sources */ = {isa = PBXBuildFile; fileRef = 4FF4D0FF1E18374700846527 /* WatchContext.swift */; };
		4FF4D1011E18375000846527 /* WatchContext.swift in Sources */ = {isa = PBXBuildFile; fileRef = 4FF4D0FF1E18374700846527 /* WatchContext.swift */; };
		7D23667D21250C7E0028B67D /* LocalizedString.swift in Sources */ = {isa = PBXBuildFile; fileRef = 7D23667C21250C7E0028B67D /* LocalizedString.swift */; };
		7D7076351FE06EDE004AC8EA /* Localizable.strings in Resources */ = {isa = PBXBuildFile; fileRef = 7D7076371FE06EDE004AC8EA /* Localizable.strings */; };
		7D7076451FE06EE0004AC8EA /* InfoPlist.strings in Resources */ = {isa = PBXBuildFile; fileRef = 7D7076471FE06EE0004AC8EA /* InfoPlist.strings */; };
		7D70764A1FE06EE1004AC8EA /* Localizable.strings in Resources */ = {isa = PBXBuildFile; fileRef = 7D70764C1FE06EE1004AC8EA /* Localizable.strings */; };
		7D70764F1FE06EE1004AC8EA /* InfoPlist.strings in Resources */ = {isa = PBXBuildFile; fileRef = 7D7076511FE06EE1004AC8EA /* InfoPlist.strings */; };
		7D7076591FE06EE2004AC8EA /* Localizable.strings in Resources */ = {isa = PBXBuildFile; fileRef = 7D70765B1FE06EE2004AC8EA /* Localizable.strings */; };
		7D70765E1FE06EE3004AC8EA /* Localizable.strings in Resources */ = {isa = PBXBuildFile; fileRef = 7D7076601FE06EE3004AC8EA /* Localizable.strings */; };
		7D7076631FE06EE4004AC8EA /* Localizable.strings in Resources */ = {isa = PBXBuildFile; fileRef = 7D7076651FE06EE4004AC8EA /* Localizable.strings */; };
		7D9BEEF32335CF8D005DCFD6 /* Localizable.strings in Resources */ = {isa = PBXBuildFile; fileRef = 7D9BEEF52335CF8D005DCFD6 /* Localizable.strings */; };
		892A5D2A222EF60A008961AB /* MockKit.framework in Frameworks */ = {isa = PBXBuildFile; fileRef = 892A5D29222EF60A008961AB /* MockKit.framework */; };
		892A5D2C222EF60A008961AB /* MockKitUI.framework in Frameworks */ = {isa = PBXBuildFile; fileRef = 892A5D2B222EF60A008961AB /* MockKitUI.framework */; };
		892A5D59222F0A27008961AB /* Debug.swift in Sources */ = {isa = PBXBuildFile; fileRef = 892A5D58222F0A27008961AB /* Debug.swift */; };
		892A5D5B222F0D7C008961AB /* LoopTestingKit.framework in Frameworks */ = {isa = PBXBuildFile; fileRef = 892A5D5A222F0D7C008961AB /* LoopTestingKit.framework */; };
		892A5D692230C41D008961AB /* RangeReplaceableCollection.swift in Sources */ = {isa = PBXBuildFile; fileRef = 892A5D682230C41D008961AB /* RangeReplaceableCollection.swift */; };
		892FB4CD22040104005293EC /* OverridePresetRow.swift in Sources */ = {isa = PBXBuildFile; fileRef = 892FB4CC22040104005293EC /* OverridePresetRow.swift */; };
		892FB4CF220402C0005293EC /* OverrideSelectionController.swift in Sources */ = {isa = PBXBuildFile; fileRef = 892FB4CE220402C0005293EC /* OverrideSelectionController.swift */; };
		895FE0952201234000FCF18A /* OverrideSelectionViewController.swift in Sources */ = {isa = PBXBuildFile; fileRef = 895FE0942201234000FCF18A /* OverrideSelectionViewController.swift */; };
		898ECA60218ABD17001E9D35 /* GlucoseChartScaler.swift in Sources */ = {isa = PBXBuildFile; fileRef = 898ECA5E218ABD17001E9D35 /* GlucoseChartScaler.swift */; };
		898ECA61218ABD17001E9D35 /* GlucoseChartData.swift in Sources */ = {isa = PBXBuildFile; fileRef = 898ECA5F218ABD17001E9D35 /* GlucoseChartData.swift */; };
		898ECA63218ABD21001E9D35 /* ComplicationChartManager.swift in Sources */ = {isa = PBXBuildFile; fileRef = 898ECA62218ABD21001E9D35 /* ComplicationChartManager.swift */; };
		898ECA65218ABD9B001E9D35 /* CGRect.swift in Sources */ = {isa = PBXBuildFile; fileRef = 898ECA64218ABD9A001E9D35 /* CGRect.swift */; };
		898ECA69218ABDA9001E9D35 /* CLKTextProvider+Compound.m in Sources */ = {isa = PBXBuildFile; fileRef = 898ECA67218ABDA8001E9D35 /* CLKTextProvider+Compound.m */; };
		89ADE13B226BFA0F0067222B /* TestingScenariosManager.swift in Sources */ = {isa = PBXBuildFile; fileRef = 89ADE13A226BFA0F0067222B /* TestingScenariosManager.swift */; };
		89CA2B30226C0161004D9350 /* DirectoryObserver.swift in Sources */ = {isa = PBXBuildFile; fileRef = 89CA2B2F226C0161004D9350 /* DirectoryObserver.swift */; };
		89CA2B32226C18B8004D9350 /* TestingScenariosTableViewController.swift in Sources */ = {isa = PBXBuildFile; fileRef = 89CA2B31226C18B8004D9350 /* TestingScenariosTableViewController.swift */; };
		89CA2B3D226E6B13004D9350 /* LocalTestingScenariosManager.swift in Sources */ = {isa = PBXBuildFile; fileRef = 89CA2B3C226E6B13004D9350 /* LocalTestingScenariosManager.swift */; };
		89E267FC2292456700A3F2AF /* FeatureFlags.swift in Sources */ = {isa = PBXBuildFile; fileRef = 89E267FB2292456700A3F2AF /* FeatureFlags.swift */; };
		89E267FD2292456700A3F2AF /* FeatureFlags.swift in Sources */ = {isa = PBXBuildFile; fileRef = 89E267FB2292456700A3F2AF /* FeatureFlags.swift */; };
		89E267FF229267DF00A3F2AF /* Optional.swift in Sources */ = {isa = PBXBuildFile; fileRef = 89E267FE229267DF00A3F2AF /* Optional.swift */; };
		89E26800229267DF00A3F2AF /* Optional.swift in Sources */ = {isa = PBXBuildFile; fileRef = 89E267FE229267DF00A3F2AF /* Optional.swift */; };
		9E0F6349218D4AC1006E5D21 /* IntegralRetrospectiveCorrectionTests.swift in Sources */ = {isa = PBXBuildFile; fileRef = 9E0F6348218D4AC1006E5D21 /* IntegralRetrospectiveCorrectionTests.swift */; };
		9E575201217D87E7002D167B /* IntegralRetrospectiveCorrection.swift in Sources */ = {isa = PBXBuildFile; fileRef = 9E575200217D87E7002D167B /* IntegralRetrospectiveCorrection.swift */; };
		9E604099218F8850003D93A9 /* glucose_discrepancies_constant_positive.json in Resources */ = {isa = PBXBuildFile; fileRef = 9E604098218F8850003D93A9 /* glucose_discrepancies_constant_positive.json */; };
		9E60409B218FFF75003D93A9 /* glucose_discrepancies_single_same_sign.json in Resources */ = {isa = PBXBuildFile; fileRef = 9E60409A218FFF75003D93A9 /* glucose_discrepancies_single_same_sign.json */; };
		9EAFDFEE218E6CBC0016F9ED /* glucose_discrepancies_sampled.json in Resources */ = {isa = PBXBuildFile; fileRef = 9EAFDFED218E6CBB0016F9ED /* glucose_discrepancies_sampled.json */; };
		C10428971D17BAD400DD539A /* NightscoutUploadKit.framework in Frameworks */ = {isa = PBXBuildFile; fileRef = C10428961D17BAD400DD539A /* NightscoutUploadKit.framework */; };
		C10B28461EA9BA5E006EA1FC /* far_future_high_bg_forecast.json in Resources */ = {isa = PBXBuildFile; fileRef = C10B28451EA9BA5E006EA1FC /* far_future_high_bg_forecast.json */; };
		C11C87DE1E21EAAD00BB71D3 /* HKUnit.swift in Sources */ = {isa = PBXBuildFile; fileRef = 4F526D5E1DF2459000A04910 /* HKUnit.swift */; };
		C1265BEE231BF7F700652B84 /* DefaultAssets.xcassets in Resources */ = {isa = PBXBuildFile; fileRef = 43776F981B8022E90074EA36 /* DefaultAssets.xcassets */; };
		C12F21A71DFA79CB00748193 /* recommend_temp_basal_very_low_end_in_range.json in Resources */ = {isa = PBXBuildFile; fileRef = C12F21A61DFA79CB00748193 /* recommend_temp_basal_very_low_end_in_range.json */; };
		C13255D6223E7BE2008AF50C /* BolusProgressTableViewCell.xib in Resources */ = {isa = PBXBuildFile; fileRef = C1F8B1DB223862D500DD66CF /* BolusProgressTableViewCell.xib */; };
		C136AA2423109CC6008A320D /* LoopPlugins.swift in Sources */ = {isa = PBXBuildFile; fileRef = C16DA84122E8E112008624C2 /* LoopPlugins.swift */; };
		C13BAD941E8009B000050CB5 /* NumberFormatter.swift in Sources */ = {isa = PBXBuildFile; fileRef = 43BFF0B31E45C1BE00FF19A9 /* NumberFormatter.swift */; };
		C15713821DAC6983005BC4D2 /* MealBolusNightscoutTreatment.swift in Sources */ = {isa = PBXBuildFile; fileRef = C15713811DAC6983005BC4D2 /* MealBolusNightscoutTreatment.swift */; };
		C165B8CE23302C5D0004112E /* RemoteCommand.swift in Sources */ = {isa = PBXBuildFile; fileRef = C165B8CD23302C5D0004112E /* RemoteCommand.swift */; };
		C16DA84222E8E112008624C2 /* LoopPlugins.swift in Sources */ = {isa = PBXBuildFile; fileRef = C16DA84122E8E112008624C2 /* LoopPlugins.swift */; };
		C178249A1E1999FA00D9D25C /* CaseCountable.swift in Sources */ = {isa = PBXBuildFile; fileRef = C17824991E1999FA00D9D25C /* CaseCountable.swift */; };
		C17824A01E19CF9800D9D25C /* GlucoseThresholdTableViewController.swift in Sources */ = {isa = PBXBuildFile; fileRef = C178249F1E19CF9800D9D25C /* GlucoseThresholdTableViewController.swift */; };
		C17824A31E19EAB600D9D25C /* recommend_temp_basal_start_very_low_end_high.json in Resources */ = {isa = PBXBuildFile; fileRef = C17824A21E19EAB600D9D25C /* recommend_temp_basal_start_very_low_end_high.json */; };
		C17824A51E1AD4D100D9D25C /* BolusRecommendation.swift in Sources */ = {isa = PBXBuildFile; fileRef = C17824A41E1AD4D100D9D25C /* BolusRecommendation.swift */; };
		C17824A61E1AF91F00D9D25C /* BolusRecommendation.swift in Sources */ = {isa = PBXBuildFile; fileRef = C17824A41E1AD4D100D9D25C /* BolusRecommendation.swift */; };
		C1814B86225E507C008D2D8E /* Sequence.swift in Sources */ = {isa = PBXBuildFile; fileRef = C1814B85225E507C008D2D8E /* Sequence.swift */; };
		C18C8C511D5A351900E043FB /* NightscoutDataManager.swift in Sources */ = {isa = PBXBuildFile; fileRef = C18C8C501D5A351900E043FB /* NightscoutDataManager.swift */; };
		C1A3EED2235233E1007672E3 /* DerivedAssets.xcassets in Resources */ = {isa = PBXBuildFile; fileRef = C1A3EED1235233E1007672E3 /* DerivedAssets.xcassets */; };
		C1A3EED423523551007672E3 /* DerivedAssets.xcassets in Resources */ = {isa = PBXBuildFile; fileRef = C1A3EED323523551007672E3 /* DerivedAssets.xcassets */; };
		C1A3EED523535FFF007672E3 /* DefaultAssets.xcassets in Resources */ = {isa = PBXBuildFile; fileRef = 894F71E11FFEC4D8007D365C /* DefaultAssets.xcassets */; };
		C1C0BE2A224C0FA000C03B4D /* SwiftCharts.framework in Frameworks */ = {isa = PBXBuildFile; fileRef = 4346D1EF1C781BEA00ABAFE3 /* SwiftCharts.framework */; };
		C1C6591C1E1B1FDA0025CC58 /* recommend_temp_basal_dropping_then_rising.json in Resources */ = {isa = PBXBuildFile; fileRef = C1C6591B1E1B1FDA0025CC58 /* recommend_temp_basal_dropping_then_rising.json */; };
		C1C73F0D1DE3D0270022FC89 /* InfoPlist.strings in Resources */ = {isa = PBXBuildFile; fileRef = C1C73F0F1DE3D0270022FC89 /* InfoPlist.strings */; };
		C1D289B522F90A52003FFBD9 /* BasalDeliveryState.swift in Sources */ = {isa = PBXBuildFile; fileRef = C1D289B422F90A52003FFBD9 /* BasalDeliveryState.swift */; };
		C1E2773E224177C000354103 /* ClockKit.framework in Frameworks */ = {isa = PBXBuildFile; fileRef = C1E2773D224177C000354103 /* ClockKit.framework */; settings = {ATTRIBUTES = (Weak, ); }; };
		C1E2774822433D7A00354103 /* MKRingProgressView.framework in Frameworks */ = {isa = PBXBuildFile; fileRef = C1E2774722433D7A00354103 /* MKRingProgressView.framework */; };
		C1F8B243223E73FD00DD66CF /* BolusProgressTableViewCell.swift in Sources */ = {isa = PBXBuildFile; fileRef = C1F8B1D122375E4200DD66CF /* BolusProgressTableViewCell.swift */; };
		C1FB428C217806A400FAB378 /* StateColorPalette.swift in Sources */ = {isa = PBXBuildFile; fileRef = C1FB428B217806A300FAB378 /* StateColorPalette.swift */; };
		C1FB428D21791D2500FAB378 /* PumpManager.swift in Sources */ = {isa = PBXBuildFile; fileRef = 43C3B6F620BBCAA30026CAFA /* PumpManager.swift */; };
		C1FB428F217921D600FAB378 /* PumpManagerUI.swift in Sources */ = {isa = PBXBuildFile; fileRef = C1FB428E217921D600FAB378 /* PumpManagerUI.swift */; };
		C1FB4290217922A100FAB378 /* PumpManagerUI.swift in Sources */ = {isa = PBXBuildFile; fileRef = C1FB428E217921D600FAB378 /* PumpManagerUI.swift */; };
/* End PBXBuildFile section */

/* Begin PBXContainerItemProxy section */
		43A943801B926B7B0051FA24 /* PBXContainerItemProxy */ = {
			isa = PBXContainerItemProxy;
			containerPortal = 43776F841B8022E90074EA36 /* Project object */;
			proxyType = 1;
			remoteGlobalIDString = 43A9437D1B926B7B0051FA24;
			remoteInfo = "WatchApp Extension";
		};
		43A943921B926B7B0051FA24 /* PBXContainerItemProxy */ = {
			isa = PBXContainerItemProxy;
			containerPortal = 43776F841B8022E90074EA36 /* Project object */;
			proxyType = 1;
			remoteGlobalIDString = 43A943711B926B7B0051FA24;
			remoteInfo = WatchApp;
		};
		43D9000C21EB0BEA00AF44BF /* PBXContainerItemProxy */ = {
			isa = PBXContainerItemProxy;
			containerPortal = 43776F841B8022E90074EA36 /* Project object */;
			proxyType = 1;
			remoteGlobalIDString = 43D9FFCE21EAE05D00AF44BF;
			remoteInfo = LoopCore;
		};
		43D9001221EB137A00AF44BF /* PBXContainerItemProxy */ = {
			isa = PBXContainerItemProxy;
			containerPortal = 43776F841B8022E90074EA36 /* Project object */;
			proxyType = 1;
			remoteGlobalIDString = 43D9FFCE21EAE05D00AF44BF;
			remoteInfo = LoopCore;
		};
		43D9FFB921EA9CA400AF44BF /* PBXContainerItemProxy */ = {
			isa = PBXContainerItemProxy;
			containerPortal = 43776F841B8022E90074EA36 /* Project object */;
			proxyType = 1;
			remoteGlobalIDString = 4F75288A1DFE1DC600C322D6;
			remoteInfo = LoopUI;
		};
		43D9FFD421EAE05D00AF44BF /* PBXContainerItemProxy */ = {
			isa = PBXContainerItemProxy;
			containerPortal = 43776F841B8022E90074EA36 /* Project object */;
			proxyType = 1;
			remoteGlobalIDString = 43D9FFCE21EAE05D00AF44BF;
			remoteInfo = LoopCore;
		};
		43E2D9101D20C581004DA55F /* PBXContainerItemProxy */ = {
			isa = PBXContainerItemProxy;
			containerPortal = 43776F841B8022E90074EA36 /* Project object */;
			proxyType = 1;
			remoteGlobalIDString = 43776F8B1B8022E90074EA36;
			remoteInfo = Loop;
		};
		4F70C1E61DE8DCA7006380B7 /* PBXContainerItemProxy */ = {
			isa = PBXContainerItemProxy;
			containerPortal = 43776F841B8022E90074EA36 /* Project object */;
			proxyType = 1;
			remoteGlobalIDString = 4F70C1DB1DE8DCA7006380B7;
			remoteInfo = "Loop Status Extension";
		};
		4F7528961DFE1ED400C322D6 /* PBXContainerItemProxy */ = {
			isa = PBXContainerItemProxy;
			containerPortal = 43776F841B8022E90074EA36 /* Project object */;
			proxyType = 1;
			remoteGlobalIDString = 4F75288A1DFE1DC600C322D6;
			remoteInfo = LoopUI;
		};
		4F7528981DFE1ED800C322D6 /* PBXContainerItemProxy */ = {
			isa = PBXContainerItemProxy;
			containerPortal = 43776F841B8022E90074EA36 /* Project object */;
			proxyType = 1;
			remoteGlobalIDString = 4F75288A1DFE1DC600C322D6;
			remoteInfo = LoopUI;
		};
		A942E444225FD97F00DD4980 /* PBXContainerItemProxy */ = {
			isa = PBXContainerItemProxy;
			containerPortal = 43776F841B8022E90074EA36 /* Project object */;
			proxyType = 1;
			remoteGlobalIDString = 43D9FFCE21EAE05D00AF44BF;
			remoteInfo = LoopCore;
		};
		A942E446225FD9A300DD4980 /* PBXContainerItemProxy */ = {
			isa = PBXContainerItemProxy;
			containerPortal = 43776F841B8022E90074EA36 /* Project object */;
			proxyType = 1;
			remoteGlobalIDString = 43D9FFCE21EAE05D00AF44BF;
			remoteInfo = LoopCore;
		};
		C117ED70232EDB3200DA57CD /* PBXContainerItemProxy */ = {
			isa = PBXContainerItemProxy;
			containerPortal = 43776F841B8022E90074EA36 /* Project object */;
			proxyType = 1;
			remoteGlobalIDString = 43D9001A21EB209400AF44BF;
			remoteInfo = "LoopCore-watchOS";
		};
/* End PBXContainerItemProxy section */

/* Begin PBXCopyFilesBuildPhase section */
		43A943981B926B7B0051FA24 /* Embed App Extensions */ = {
			isa = PBXCopyFilesBuildPhase;
			buildActionMask = 2147483647;
			dstPath = "";
			dstSubfolderSpec = 13;
			files = (
				43A9437F1B926B7B0051FA24 /* WatchApp Extension.appex in Embed App Extensions */,
			);
			name = "Embed App Extensions";
			runOnlyForDeploymentPostprocessing = 0;
		};
		43A9439C1B926B7B0051FA24 /* Embed Watch Content */ = {
			isa = PBXCopyFilesBuildPhase;
			buildActionMask = 2147483647;
			dstPath = "$(CONTENTS_FOLDER_PATH)/Watch";
			dstSubfolderSpec = 16;
			files = (
				43A943941B926B7B0051FA24 /* WatchApp.app in Embed Watch Content */,
			);
			name = "Embed Watch Content";
			runOnlyForDeploymentPostprocessing = 0;
		};
		43A943AE1B928D400051FA24 /* Embed Frameworks */ = {
			isa = PBXCopyFilesBuildPhase;
			buildActionMask = 2147483647;
			dstPath = "";
			dstSubfolderSpec = 10;
			files = (
				4F2C159A1E0C9E5600E160D4 /* LoopUI.framework in Embed Frameworks */,
				43D9FFD721EAE05D00AF44BF /* LoopCore.framework in Embed Frameworks */,
			);
			name = "Embed Frameworks";
			runOnlyForDeploymentPostprocessing = 0;
		};
		43C667D71C5577280050C674 /* Embed Frameworks */ = {
			isa = PBXCopyFilesBuildPhase;
			buildActionMask = 2147483647;
			dstPath = "";
			dstSubfolderSpec = 10;
			files = (
				43C05CB221EBD88A006FB252 /* LoopCore.framework in Embed Frameworks */,
			);
			name = "Embed Frameworks";
			runOnlyForDeploymentPostprocessing = 0;
		};
		43D9FFDF21EAE3C600AF44BF /* Embed Frameworks */ = {
			isa = PBXCopyFilesBuildPhase;
			buildActionMask = 2147483647;
			dstPath = "";
			dstSubfolderSpec = 10;
			files = (
				43D9FFE021EAE3E500AF44BF /* LoopUI.framework in Embed Frameworks */,
				43D9FFE121EAE3E500AF44BF /* LoopCore.framework in Embed Frameworks */,
			);
			name = "Embed Frameworks";
			runOnlyForDeploymentPostprocessing = 0;
		};
		43E2D8DD1D20C072004DA55F /* CopyFiles */ = {
			isa = PBXCopyFilesBuildPhase;
			buildActionMask = 2147483647;
			dstPath = "";
			dstSubfolderSpec = 10;
			files = (
				4345E40021F051DD009E00E5 /* LoopCore.framework in CopyFiles */,
			);
			runOnlyForDeploymentPostprocessing = 0;
		};
		4F70C1EC1DE8DCA8006380B7 /* Embed App Extensions */ = {
			isa = PBXCopyFilesBuildPhase;
			buildActionMask = 2147483647;
			dstPath = "";
			dstSubfolderSpec = 13;
			files = (
				4F70C1E81DE8DCA7006380B7 /* Loop Status Extension.appex in Embed App Extensions */,
			);
			name = "Embed App Extensions";
			runOnlyForDeploymentPostprocessing = 0;
		};
/* End PBXCopyFilesBuildPhase section */

/* Begin PBXFileReference section */
		4302F4E01D4E9C8900F0FCAF /* TextFieldTableViewController.swift */ = {isa = PBXFileReference; fileEncoding = 4; lastKnownFileType = sourcecode.swift; path = TextFieldTableViewController.swift; sourceTree = "<group>"; };
		4302F4E21D4EA54200F0FCAF /* InsulinDeliveryTableViewController.swift */ = {isa = PBXFileReference; fileEncoding = 4; lastKnownFileType = sourcecode.swift; path = InsulinDeliveryTableViewController.swift; sourceTree = "<group>"; };
		430B29892041F54A00BA9F93 /* NSUserDefaults.swift */ = {isa = PBXFileReference; fileEncoding = 4; lastKnownFileType = sourcecode.swift; path = NSUserDefaults.swift; sourceTree = "<group>"; };
		430B298C2041F56500BA9F93 /* LoopSettings.swift */ = {isa = PBXFileReference; fileEncoding = 4; lastKnownFileType = sourcecode.swift; path = LoopSettings.swift; sourceTree = "<group>"; };
		430B298D2041F56500BA9F93 /* GlucoseThreshold.swift */ = {isa = PBXFileReference; fileEncoding = 4; lastKnownFileType = sourcecode.swift; path = GlucoseThreshold.swift; sourceTree = "<group>"; };
		430B29922041F5B200BA9F93 /* UserDefaults+Loop.swift */ = {isa = PBXFileReference; fileEncoding = 4; lastKnownFileType = sourcecode.swift; path = "UserDefaults+Loop.swift"; sourceTree = "<group>"; };
		430B29942041F5CB00BA9F93 /* LoopSettings+Loop.swift */ = {isa = PBXFileReference; fileEncoding = 4; lastKnownFileType = sourcecode.swift; path = "LoopSettings+Loop.swift"; sourceTree = "<group>"; };
		430D85881F44037000AF2D4F /* HUDViewTableViewCell.swift */ = {isa = PBXFileReference; fileEncoding = 4; lastKnownFileType = sourcecode.swift; path = HUDViewTableViewCell.swift; sourceTree = "<group>"; };
		430DA58D1D4AEC230097D1CA /* NSBundle.swift */ = {isa = PBXFileReference; fileEncoding = 4; lastKnownFileType = sourcecode.swift; path = NSBundle.swift; sourceTree = "<group>"; };
		4311FB9A1F37FE1B00D4C0A7 /* TitleSubtitleTextFieldTableViewCell.swift */ = {isa = PBXFileReference; fileEncoding = 4; lastKnownFileType = sourcecode.swift; path = TitleSubtitleTextFieldTableViewCell.swift; sourceTree = "<group>"; };
		4313EDDF1D8A6BF90060FA79 /* ChartContainerView.swift */ = {isa = PBXFileReference; fileEncoding = 4; lastKnownFileType = sourcecode.swift; lineEnding = 0; path = ChartContainerView.swift; sourceTree = "<group>"; xcLanguageSpecificationIdentifier = xcode.lang.swift; };
		4315D2861CA5CC3B00589052 /* CarbEntryEditTableViewController.swift */ = {isa = PBXFileReference; fileEncoding = 4; lastKnownFileType = sourcecode.swift; path = CarbEntryEditTableViewController.swift; sourceTree = "<group>"; };
		4315D2891CA5F45E00589052 /* DiagnosticLogger+LoopKit.swift */ = {isa = PBXFileReference; fileEncoding = 4; lastKnownFileType = sourcecode.swift; path = "DiagnosticLogger+LoopKit.swift"; sourceTree = "<group>"; };
		431A8C3F1EC6E8AB00823B9C /* CircleMaskView.swift */ = {isa = PBXFileReference; fileEncoding = 4; lastKnownFileType = sourcecode.swift; path = CircleMaskView.swift; sourceTree = "<group>"; };
		431E73471FF95A900069B5F7 /* PersistenceController.swift */ = {isa = PBXFileReference; lastKnownFileType = sourcecode.swift; path = PersistenceController.swift; sourceTree = "<group>"; };
		4326BA631F3A44D9007CCAD4 /* ChartLineModel.swift */ = {isa = PBXFileReference; fileEncoding = 4; lastKnownFileType = sourcecode.swift; path = ChartLineModel.swift; sourceTree = "<group>"; };
		4328E0151CFBE1DA00E199AA /* ActionHUDController.swift */ = {isa = PBXFileReference; fileEncoding = 4; lastKnownFileType = sourcecode.swift; path = ActionHUDController.swift; sourceTree = "<group>"; };
		4328E0161CFBE1DA00E199AA /* BolusInterfaceController.swift */ = {isa = PBXFileReference; fileEncoding = 4; lastKnownFileType = sourcecode.swift; path = BolusInterfaceController.swift; sourceTree = "<group>"; };
		4328E01D1CFBE25F00E199AA /* AddCarbsInterfaceController.swift */ = {isa = PBXFileReference; fileEncoding = 4; lastKnownFileType = sourcecode.swift; path = AddCarbsInterfaceController.swift; sourceTree = "<group>"; };
		4328E0221CFBE2C500E199AA /* CLKComplicationTemplate.swift */ = {isa = PBXFileReference; fileEncoding = 4; lastKnownFileType = sourcecode.swift; path = CLKComplicationTemplate.swift; sourceTree = "<group>"; };
		4328E0231CFBE2C500E199AA /* NSUserDefaults+WatchApp.swift */ = {isa = PBXFileReference; fileEncoding = 4; lastKnownFileType = sourcecode.swift; path = "NSUserDefaults+WatchApp.swift"; sourceTree = "<group>"; };
		4328E0241CFBE2C500E199AA /* UIColor.swift */ = {isa = PBXFileReference; fileEncoding = 4; lastKnownFileType = sourcecode.swift; path = UIColor.swift; sourceTree = "<group>"; };
		4328E0251CFBE2C500E199AA /* WKAlertAction.swift */ = {isa = PBXFileReference; fileEncoding = 4; lastKnownFileType = sourcecode.swift; path = WKAlertAction.swift; sourceTree = "<group>"; };
		4328E02E1CFBF81800E199AA /* WKInterfaceImage.swift */ = {isa = PBXFileReference; fileEncoding = 4; lastKnownFileType = sourcecode.swift; path = WKInterfaceImage.swift; sourceTree = "<group>"; };
		4328E0311CFC068900E199AA /* WatchContext+LoopKit.swift */ = {isa = PBXFileReference; fileEncoding = 4; lastKnownFileType = sourcecode.swift; path = "WatchContext+LoopKit.swift"; sourceTree = "<group>"; };
		4328E0341CFC0AE100E199AA /* WatchDataManager.swift */ = {isa = PBXFileReference; fileEncoding = 4; lastKnownFileType = sourcecode.swift; lineEnding = 0; path = WatchDataManager.swift; sourceTree = "<group>"; xcLanguageSpecificationIdentifier = xcode.lang.swift; };
		432E73CA1D24B3D6009AD15D /* RemoteDataManager.swift */ = {isa = PBXFileReference; fileEncoding = 4; lastKnownFileType = sourcecode.swift; path = RemoteDataManager.swift; sourceTree = "<group>"; };
		4337615E1D52F487004A3647 /* GlucoseHUDView.swift */ = {isa = PBXFileReference; fileEncoding = 4; lastKnownFileType = sourcecode.swift; path = GlucoseHUDView.swift; sourceTree = "<group>"; };
		433EA4C31D9F71C800CD78FB /* CommandResponseViewController.swift */ = {isa = PBXFileReference; fileEncoding = 4; lastKnownFileType = sourcecode.swift; path = CommandResponseViewController.swift; sourceTree = "<group>"; };
		4341F4EA1EDB92AC001C936B /* LogglyService.swift */ = {isa = PBXFileReference; fileEncoding = 4; lastKnownFileType = sourcecode.swift; path = LogglyService.swift; sourceTree = "<group>"; };
		43441A9B1EDB34810087958C /* StatusExtensionContext+LoopKit.swift */ = {isa = PBXFileReference; fileEncoding = 4; lastKnownFileType = sourcecode.swift; path = "StatusExtensionContext+LoopKit.swift"; sourceTree = "<group>"; };
		4344628120A7A37E00C4BE6F /* CoreBluetooth.framework */ = {isa = PBXFileReference; lastKnownFileType = wrapper.framework; name = CoreBluetooth.framework; path = Platforms/WatchOS.platform/Developer/SDKs/WatchOS.sdk/System/Library/Frameworks/CoreBluetooth.framework; sourceTree = DEVELOPER_DIR; };
		4344628320A7A3BE00C4BE6F /* LoopKit.framework */ = {isa = PBXFileReference; explicitFileType = wrapper.framework; path = LoopKit.framework; sourceTree = BUILT_PRODUCTS_DIR; };
		4344628420A7A3BE00C4BE6F /* CGMBLEKit.framework */ = {isa = PBXFileReference; explicitFileType = wrapper.framework; path = CGMBLEKit.framework; sourceTree = BUILT_PRODUCTS_DIR; };
		4344628D20A7ADD100C4BE6F /* UserDefaults+CGM.swift */ = {isa = PBXFileReference; lastKnownFileType = sourcecode.swift; path = "UserDefaults+CGM.swift"; sourceTree = "<group>"; };
		4344629120A7C19800C4BE6F /* ButtonGroup.swift */ = {isa = PBXFileReference; lastKnownFileType = sourcecode.swift; path = ButtonGroup.swift; sourceTree = "<group>"; };
		4345E3F721F03D2A009E00E5 /* DatesAndNumberCell.swift */ = {isa = PBXFileReference; lastKnownFileType = sourcecode.swift; path = DatesAndNumberCell.swift; sourceTree = "<group>"; };
		4345E3F921F0473B009E00E5 /* TextCell.swift */ = {isa = PBXFileReference; lastKnownFileType = sourcecode.swift; path = TextCell.swift; sourceTree = "<group>"; };
		4345E3FD21F04A50009E00E5 /* DateIntervalFormatter.swift */ = {isa = PBXFileReference; lastKnownFileType = sourcecode.swift; path = DateIntervalFormatter.swift; sourceTree = "<group>"; };
		4345E40321F68AD9009E00E5 /* TextRowController.swift */ = {isa = PBXFileReference; lastKnownFileType = sourcecode.swift; path = TextRowController.swift; sourceTree = "<group>"; };
		4345E40521F68E18009E00E5 /* CarbEntryListController.swift */ = {isa = PBXFileReference; lastKnownFileType = sourcecode.swift; path = CarbEntryListController.swift; sourceTree = "<group>"; };
		4346D1E61C77F5FE00ABAFE3 /* ChartTableViewCell.swift */ = {isa = PBXFileReference; fileEncoding = 4; lastKnownFileType = sourcecode.swift; lineEnding = 0; path = ChartTableViewCell.swift; sourceTree = "<group>"; xcLanguageSpecificationIdentifier = xcode.lang.swift; };
		4346D1EF1C781BEA00ABAFE3 /* SwiftCharts.framework */ = {isa = PBXFileReference; explicitFileType = wrapper.framework; path = SwiftCharts.framework; sourceTree = BUILT_PRODUCTS_DIR; };
		434A9F9823124B210047C077 /* BolusConfirmationScene.swift */ = {isa = PBXFileReference; lastKnownFileType = sourcecode.swift; path = BolusConfirmationScene.swift; sourceTree = "<group>"; };
		434F54561D287FDB002A9274 /* NibLoadable.swift */ = {isa = PBXFileReference; fileEncoding = 4; lastKnownFileType = sourcecode.swift; path = NibLoadable.swift; sourceTree = "<group>"; };
		434FB6451D68F1CD007B9C70 /* Amplitude.framework */ = {isa = PBXFileReference; explicitFileType = wrapper.framework; path = Amplitude.framework; sourceTree = BUILT_PRODUCTS_DIR; };
		434FF1E91CF26C29000DB779 /* IdentifiableClass.swift */ = {isa = PBXFileReference; fileEncoding = 4; lastKnownFileType = sourcecode.swift; path = IdentifiableClass.swift; sourceTree = "<group>"; };
		434FF1ED1CF27EEF000DB779 /* UITableViewCell.swift */ = {isa = PBXFileReference; fileEncoding = 4; lastKnownFileType = sourcecode.swift; path = UITableViewCell.swift; sourceTree = "<group>"; };
		43511CDF21FD80E400566C63 /* RetrospectiveCorrection.swift */ = {isa = PBXFileReference; fileEncoding = 4; lastKnownFileType = sourcecode.swift; path = RetrospectiveCorrection.swift; sourceTree = "<group>"; };
		43511CE021FD80E400566C63 /* StandardRetrospectiveCorrection.swift */ = {isa = PBXFileReference; fileEncoding = 4; lastKnownFileType = sourcecode.swift; path = StandardRetrospectiveCorrection.swift; sourceTree = "<group>"; };
		43511CED220FC61700566C63 /* HUDRowController.swift */ = {isa = PBXFileReference; lastKnownFileType = sourcecode.swift; path = HUDRowController.swift; sourceTree = "<group>"; };
		43517914230A07100072ECC0 /* NumberFormatter+WatchApp.swift */ = {isa = PBXFileReference; lastKnownFileType = sourcecode.swift; path = "NumberFormatter+WatchApp.swift"; sourceTree = "<group>"; };
		43517916230A0E1A0072ECC0 /* WKInterfaceLabel.swift */ = {isa = PBXFileReference; lastKnownFileType = sourcecode.swift; path = WKInterfaceLabel.swift; sourceTree = "<group>"; };
		435400331C9F878D00D5819C /* SetBolusUserInfo.swift */ = {isa = PBXFileReference; fileEncoding = 4; lastKnownFileType = sourcecode.swift; path = SetBolusUserInfo.swift; sourceTree = "<group>"; };
		435CB6221F37967800C320C7 /* InsulinModelSettingsViewController.swift */ = {isa = PBXFileReference; fileEncoding = 4; lastKnownFileType = sourcecode.swift; path = InsulinModelSettingsViewController.swift; sourceTree = "<group>"; };
		435CB6241F37ABFC00C320C7 /* ExponentialInsulinModelPreset.swift */ = {isa = PBXFileReference; fileEncoding = 4; lastKnownFileType = sourcecode.swift; path = ExponentialInsulinModelPreset.swift; sourceTree = "<group>"; };
		435CB6261F37AE5600C320C7 /* WalshInsulinModel.swift */ = {isa = PBXFileReference; fileEncoding = 4; lastKnownFileType = sourcecode.swift; path = WalshInsulinModel.swift; sourceTree = "<group>"; };
		435CB6281F37B01300C320C7 /* InsulinModelSettings.swift */ = {isa = PBXFileReference; fileEncoding = 4; lastKnownFileType = sourcecode.swift; path = InsulinModelSettings.swift; sourceTree = "<group>"; };
		43649A621C7A347F00523D7F /* CollectionType.swift */ = {isa = PBXFileReference; fileEncoding = 4; lastKnownFileType = sourcecode.swift; path = CollectionType.swift; sourceTree = "<group>"; };
		4369618F1F19C86400447E89 /* ChartPointsContextFillLayer.swift */ = {isa = PBXFileReference; fileEncoding = 4; lastKnownFileType = sourcecode.swift; path = ChartPointsContextFillLayer.swift; sourceTree = "<group>"; };
		436A0DA41D236A2A00104B24 /* LoopError.swift */ = {isa = PBXFileReference; fileEncoding = 4; lastKnownFileType = sourcecode.swift; path = LoopError.swift; sourceTree = "<group>"; };
		436D9BF71F6F4EA100CFA75F /* recommended_temp_start_low_end_just_above_range.json */ = {isa = PBXFileReference; fileEncoding = 4; lastKnownFileType = text.json; path = recommended_temp_start_low_end_just_above_range.json; sourceTree = "<group>"; };
		4372E486213C86240068E043 /* SampleValue.swift */ = {isa = PBXFileReference; lastKnownFileType = sourcecode.swift; path = SampleValue.swift; sourceTree = "<group>"; };
		4372E48A213CB5F00068E043 /* Double.swift */ = {isa = PBXFileReference; lastKnownFileType = sourcecode.swift; path = Double.swift; sourceTree = "<group>"; };
		4372E48F213CFCE70068E043 /* LoopSettingsUserInfo.swift */ = {isa = PBXFileReference; lastKnownFileType = sourcecode.swift; path = LoopSettingsUserInfo.swift; sourceTree = "<group>"; };
		4372E495213DCDD30068E043 /* GlucoseChartValueHashable.swift */ = {isa = PBXFileReference; lastKnownFileType = sourcecode.swift; path = GlucoseChartValueHashable.swift; sourceTree = "<group>"; };
		4374B5EE209D84BE00D17AA8 /* OSLog.swift */ = {isa = PBXFileReference; fileEncoding = 4; lastKnownFileType = sourcecode.swift; path = OSLog.swift; sourceTree = "<group>"; };
		4374B5F3209D89A900D17AA8 /* TextFieldTableViewCell.swift */ = {isa = PBXFileReference; fileEncoding = 4; lastKnownFileType = sourcecode.swift; path = TextFieldTableViewCell.swift; sourceTree = "<group>"; };
		43776F8C1B8022E90074EA36 /* Loop.app */ = {isa = PBXFileReference; explicitFileType = wrapper.application; includeInIndex = 0; path = Loop.app; sourceTree = BUILT_PRODUCTS_DIR; };
		43776F8F1B8022E90074EA36 /* AppDelegate.swift */ = {isa = PBXFileReference; lastKnownFileType = sourcecode.swift; lineEnding = 0; path = AppDelegate.swift; sourceTree = "<group>"; xcLanguageSpecificationIdentifier = xcode.lang.swift; };
		43776F961B8022E90074EA36 /* Base */ = {isa = PBXFileReference; lastKnownFileType = file.storyboard; name = Base; path = Base.lproj/Main.storyboard; sourceTree = "<group>"; };
		43776F981B8022E90074EA36 /* DefaultAssets.xcassets */ = {isa = PBXFileReference; lastKnownFileType = folder.assetcatalog; path = DefaultAssets.xcassets; sourceTree = "<group>"; };
		43776F9B1B8022E90074EA36 /* Base */ = {isa = PBXFileReference; lastKnownFileType = file.storyboard; name = Base; path = Base.lproj/LaunchScreen.storyboard; sourceTree = "<group>"; };
		43785E922120A01B0057DED1 /* NewCarbEntryIntent+Loop.swift */ = {isa = PBXFileReference; lastKnownFileType = sourcecode.swift; path = "NewCarbEntryIntent+Loop.swift"; sourceTree = "<group>"; };
		43785E952120E4010057DED1 /* INRelevantShortcutStore+Loop.swift */ = {isa = PBXFileReference; lastKnownFileType = sourcecode.swift; path = "INRelevantShortcutStore+Loop.swift"; sourceTree = "<group>"; };
		43785E9A2120E7060057DED1 /* Base */ = {isa = PBXFileReference; lastKnownFileType = file.intentdefinition; name = Base; path = Base.lproj/Intents.intentdefinition; sourceTree = "<group>"; };
		43785E9F2122774A0057DED1 /* es */ = {isa = PBXFileReference; lastKnownFileType = text.plist.strings; name = es; path = es.lproj/Intents.strings; sourceTree = "<group>"; };
		43785EA12122774B0057DED1 /* ru */ = {isa = PBXFileReference; lastKnownFileType = text.plist.strings; name = ru; path = ru.lproj/Intents.strings; sourceTree = "<group>"; };
		4379CFEF21112CF700AADC79 /* ShareClientUI.framework */ = {isa = PBXFileReference; explicitFileType = wrapper.framework; path = ShareClientUI.framework; sourceTree = BUILT_PRODUCTS_DIR; };
		437AFEE6203688CF008C4892 /* LoopKitUI.framework */ = {isa = PBXFileReference; explicitFileType = wrapper.framework; path = LoopKitUI.framework; sourceTree = BUILT_PRODUCTS_DIR; };
		437CEEBD1CD6E0CB003C8C80 /* LoopCompletionHUDView.swift */ = {isa = PBXFileReference; fileEncoding = 4; lastKnownFileType = sourcecode.swift; path = LoopCompletionHUDView.swift; sourceTree = "<group>"; };
		437CEEBF1CD6FCD8003C8C80 /* BasalRateHUDView.swift */ = {isa = PBXFileReference; fileEncoding = 4; lastKnownFileType = sourcecode.swift; path = BasalRateHUDView.swift; sourceTree = "<group>"; };
		437CEEE31CDE5C0A003C8C80 /* UIImage.swift */ = {isa = PBXFileReference; fileEncoding = 4; lastKnownFileType = sourcecode.swift; path = UIImage.swift; sourceTree = "<group>"; };
		437D9BA11D7B5203007245E8 /* Loop.xcconfig */ = {isa = PBXFileReference; lastKnownFileType = text.xcconfig; path = Loop.xcconfig; sourceTree = "<group>"; };
		437D9BA21D7BC977007245E8 /* PredictionTableViewController.swift */ = {isa = PBXFileReference; fileEncoding = 4; lastKnownFileType = sourcecode.swift; path = PredictionTableViewController.swift; sourceTree = "<group>"; };
		437DE503229C8375003B1074 /* copy-frameworks.sh */ = {isa = PBXFileReference; lastKnownFileType = text.script.sh; path = "copy-frameworks.sh"; sourceTree = "<group>"; };
		438172D81F4E9E37003C3328 /* NewPumpEvent.swift */ = {isa = PBXFileReference; lastKnownFileType = sourcecode.swift; path = NewPumpEvent.swift; sourceTree = "<group>"; };
		438849E91D297CB6003B3F23 /* NightscoutService.swift */ = {isa = PBXFileReference; fileEncoding = 4; lastKnownFileType = sourcecode.swift; path = NightscoutService.swift; sourceTree = "<group>"; };
		438849EB1D29EC34003B3F23 /* AmplitudeService.swift */ = {isa = PBXFileReference; fileEncoding = 4; lastKnownFileType = sourcecode.swift; path = AmplitudeService.swift; sourceTree = "<group>"; };
		438849ED1D2A1EBB003B3F23 /* MLabService.swift */ = {isa = PBXFileReference; fileEncoding = 4; lastKnownFileType = sourcecode.swift; path = MLabService.swift; sourceTree = "<group>"; };
		438991661E91B563000EEF90 /* ChartPoint.swift */ = {isa = PBXFileReference; fileEncoding = 4; lastKnownFileType = sourcecode.swift; path = ChartPoint.swift; sourceTree = "<group>"; };
		4389916A1E91B689000EEF90 /* ChartSettings+Loop.swift */ = {isa = PBXFileReference; fileEncoding = 4; lastKnownFileType = sourcecode.swift; path = "ChartSettings+Loop.swift"; sourceTree = "<group>"; };
		438A95A71D8B9B24009D12E1 /* CGMBLEKit.framework */ = {isa = PBXFileReference; explicitFileType = wrapper.framework; path = CGMBLEKit.framework; sourceTree = BUILT_PRODUCTS_DIR; };
		438D42F81D7C88BC003244B0 /* PredictionInputEffect.swift */ = {isa = PBXFileReference; fileEncoding = 4; lastKnownFileType = sourcecode.swift; path = PredictionInputEffect.swift; sourceTree = "<group>"; };
		438D42FA1D7D11A4003244B0 /* PredictionInputEffectTableViewCell.swift */ = {isa = PBXFileReference; fileEncoding = 4; lastKnownFileType = sourcecode.swift; path = PredictionInputEffectTableViewCell.swift; sourceTree = "<group>"; };
		438DADC71CDE8F8B007697A5 /* LoopStateView.swift */ = {isa = PBXFileReference; fileEncoding = 4; lastKnownFileType = sourcecode.swift; path = LoopStateView.swift; sourceTree = "<group>"; };
		439706E522D2E84900C81566 /* PredictionSettingTableViewCell.swift */ = {isa = PBXFileReference; lastKnownFileType = sourcecode.swift; path = PredictionSettingTableViewCell.swift; sourceTree = "<group>"; };
		439897341CD2F7DE00223065 /* NSTimeInterval.swift */ = {isa = PBXFileReference; fileEncoding = 4; lastKnownFileType = sourcecode.swift; path = NSTimeInterval.swift; sourceTree = "<group>"; };
		439897361CD2F80600223065 /* AnalyticsManager.swift */ = {isa = PBXFileReference; fileEncoding = 4; lastKnownFileType = sourcecode.swift; lineEnding = 0; path = AnalyticsManager.swift; sourceTree = "<group>"; xcLanguageSpecificationIdentifier = xcode.lang.swift; };
		439A7941211F631C0041B75F /* RootNavigationController.swift */ = {isa = PBXFileReference; lastKnownFileType = sourcecode.swift; path = RootNavigationController.swift; sourceTree = "<group>"; };
		439A7943211FE22F0041B75F /* NSUserActivity.swift */ = {isa = PBXFileReference; lastKnownFileType = sourcecode.swift; path = NSUserActivity.swift; sourceTree = "<group>"; };
		439BED291E76093C00B0AED5 /* CGMManager.swift */ = {isa = PBXFileReference; fileEncoding = 4; lastKnownFileType = sourcecode.swift; path = CGMManager.swift; sourceTree = "<group>"; };
		43A51E1E1EB6D62A000736CC /* CarbAbsorptionViewController.swift */ = {isa = PBXFileReference; fileEncoding = 4; lastKnownFileType = sourcecode.swift; path = CarbAbsorptionViewController.swift; sourceTree = "<group>"; };
		43A51E201EB6DBDD000736CC /* ChartsTableViewController.swift */ = {isa = PBXFileReference; fileEncoding = 4; lastKnownFileType = sourcecode.swift; path = ChartsTableViewController.swift; sourceTree = "<group>"; };
		43A567681C94880B00334FAC /* LoopDataManager.swift */ = {isa = PBXFileReference; fileEncoding = 4; lastKnownFileType = sourcecode.swift; lineEnding = 0; path = LoopDataManager.swift; sourceTree = "<group>"; xcLanguageSpecificationIdentifier = xcode.lang.swift; };
		43A8EC6E210E622600A81379 /* CGMBLEKitUI.framework */ = {isa = PBXFileReference; explicitFileType = wrapper.framework; path = CGMBLEKitUI.framework; sourceTree = BUILT_PRODUCTS_DIR; };
		43A943721B926B7B0051FA24 /* WatchApp.app */ = {isa = PBXFileReference; explicitFileType = wrapper.application; includeInIndex = 0; path = WatchApp.app; sourceTree = BUILT_PRODUCTS_DIR; };
		43A943751B926B7B0051FA24 /* Base */ = {isa = PBXFileReference; lastKnownFileType = file.storyboard; name = Base; path = Base.lproj/Interface.storyboard; sourceTree = "<group>"; };
		43A9437E1B926B7B0051FA24 /* WatchApp Extension.appex */ = {isa = PBXFileReference; explicitFileType = "wrapper.app-extension"; includeInIndex = 0; path = "WatchApp Extension.appex"; sourceTree = BUILT_PRODUCTS_DIR; };
		43A943841B926B7B0051FA24 /* PushNotificationPayload.apns */ = {isa = PBXFileReference; lastKnownFileType = text; path = PushNotificationPayload.apns; sourceTree = "<group>"; };
		43A943871B926B7B0051FA24 /* ExtensionDelegate.swift */ = {isa = PBXFileReference; lastKnownFileType = sourcecode.swift; path = ExtensionDelegate.swift; sourceTree = "<group>"; };
		43A943891B926B7B0051FA24 /* NotificationController.swift */ = {isa = PBXFileReference; lastKnownFileType = sourcecode.swift; path = NotificationController.swift; sourceTree = "<group>"; };
		43A9438D1B926B7B0051FA24 /* ComplicationController.swift */ = {isa = PBXFileReference; lastKnownFileType = sourcecode.swift; path = ComplicationController.swift; sourceTree = "<group>"; };
		43A9438F1B926B7B0051FA24 /* Assets.xcassets */ = {isa = PBXFileReference; lastKnownFileType = folder.assetcatalog; path = Assets.xcassets; sourceTree = "<group>"; };
		43A943911B926B7B0051FA24 /* Info.plist */ = {isa = PBXFileReference; lastKnownFileType = text.plist.xml; path = Info.plist; sourceTree = "<group>"; };
		43B260481ED248FB008CAA77 /* CarbEntryTableViewCell.swift */ = {isa = PBXFileReference; fileEncoding = 4; lastKnownFileType = sourcecode.swift; path = CarbEntryTableViewCell.swift; sourceTree = "<group>"; };
		43B371851CE583890013C5A6 /* BasalStateView.swift */ = {isa = PBXFileReference; fileEncoding = 4; lastKnownFileType = sourcecode.swift; path = BasalStateView.swift; sourceTree = "<group>"; };
		43B371871CE597D10013C5A6 /* ShareClient.framework */ = {isa = PBXFileReference; explicitFileType = wrapper.framework; path = ShareClient.framework; sourceTree = BUILT_PRODUCTS_DIR; };
		43BFF0B11E45C18400FF19A9 /* UIColor.swift */ = {isa = PBXFileReference; fileEncoding = 4; lastKnownFileType = sourcecode.swift; path = UIColor.swift; sourceTree = "<group>"; };
		43BFF0B31E45C1BE00FF19A9 /* NumberFormatter.swift */ = {isa = PBXFileReference; fileEncoding = 4; lastKnownFileType = sourcecode.swift; path = NumberFormatter.swift; sourceTree = "<group>"; };
		43BFF0BB1E45C80600FF19A9 /* UIColor+Loop.swift */ = {isa = PBXFileReference; fileEncoding = 4; lastKnownFileType = sourcecode.swift; path = "UIColor+Loop.swift"; sourceTree = "<group>"; };
		43BFF0BE1E45C8EA00FF19A9 /* UIColor+Widget.swift */ = {isa = PBXFileReference; fileEncoding = 4; lastKnownFileType = sourcecode.swift; path = "UIColor+Widget.swift"; sourceTree = "<group>"; };
		43BFF0C31E4659E700FF19A9 /* UIColor+HIG.swift */ = {isa = PBXFileReference; fileEncoding = 4; lastKnownFileType = sourcecode.swift; path = "UIColor+HIG.swift"; sourceTree = "<group>"; };
		43BFF0CC1E466C8400FF19A9 /* StateColorPalette.swift */ = {isa = PBXFileReference; fileEncoding = 4; lastKnownFileType = sourcecode.swift; path = StateColorPalette.swift; sourceTree = "<group>"; };
		43C05CB021EBBDB9006FB252 /* TimeInRangeLesson.swift */ = {isa = PBXFileReference; lastKnownFileType = sourcecode.swift; path = TimeInRangeLesson.swift; sourceTree = "<group>"; };
		43C05CB421EBE274006FB252 /* Date.swift */ = {isa = PBXFileReference; lastKnownFileType = sourcecode.swift; path = Date.swift; sourceTree = "<group>"; };
		43C05CB721EBEA54006FB252 /* HKUnit.swift */ = {isa = PBXFileReference; lastKnownFileType = sourcecode.swift; path = HKUnit.swift; sourceTree = "<group>"; };
		43C05CBC21EBF77D006FB252 /* LessonsViewController.swift */ = {isa = PBXFileReference; lastKnownFileType = sourcecode.swift; path = LessonsViewController.swift; sourceTree = "<group>"; };
		43C05CBF21EBFFA4006FB252 /* Lesson.swift */ = {isa = PBXFileReference; lastKnownFileType = sourcecode.swift; path = Lesson.swift; sourceTree = "<group>"; };
		43C05CC121EC06E4006FB252 /* LessonConfigurationViewController.swift */ = {isa = PBXFileReference; lastKnownFileType = sourcecode.swift; path = LessonConfigurationViewController.swift; sourceTree = "<group>"; };
		43C05CC921EC382B006FB252 /* NumberEntry.swift */ = {isa = PBXFileReference; lastKnownFileType = sourcecode.swift; path = NumberEntry.swift; sourceTree = "<group>"; };
		43C094491CACCC73001F6403 /* NotificationManager.swift */ = {isa = PBXFileReference; fileEncoding = 4; lastKnownFileType = sourcecode.swift; path = NotificationManager.swift; sourceTree = "<group>"; };
		43C246A71D89990F0031F8D1 /* Crypto.framework */ = {isa = PBXFileReference; explicitFileType = wrapper.framework; path = Crypto.framework; sourceTree = BUILT_PRODUCTS_DIR; };
		43C2FAE01EB656A500364AFF /* GlucoseEffectVelocity.swift */ = {isa = PBXFileReference; fileEncoding = 4; lastKnownFileType = sourcecode.swift; path = GlucoseEffectVelocity.swift; sourceTree = "<group>"; };
		43C3B6EB20B650A80026CAFA /* SettingsImageTableViewCell.swift */ = {isa = PBXFileReference; lastKnownFileType = sourcecode.swift; path = SettingsImageTableViewCell.swift; sourceTree = "<group>"; };
		43C3B6F620BBCAA30026CAFA /* PumpManager.swift */ = {isa = PBXFileReference; lastKnownFileType = sourcecode.swift; path = PumpManager.swift; sourceTree = "<group>"; };
		43C513181E864C4E001547C7 /* GlucoseRangeSchedule.swift */ = {isa = PBXFileReference; fileEncoding = 4; lastKnownFileType = sourcecode.swift; path = GlucoseRangeSchedule.swift; sourceTree = "<group>"; };
		43C5F256222C7B7200905D10 /* TimeComponents.swift */ = {isa = PBXFileReference; lastKnownFileType = sourcecode.swift; path = TimeComponents.swift; sourceTree = "<group>"; };
		43C5F259222C921B00905D10 /* OSLog.swift */ = {isa = PBXFileReference; lastKnownFileType = sourcecode.swift; path = OSLog.swift; sourceTree = "<group>"; };
		43C728F4222266F000C62969 /* ModalDayLesson.swift */ = {isa = PBXFileReference; lastKnownFileType = sourcecode.swift; path = ModalDayLesson.swift; sourceTree = "<group>"; };
		43C728F62222700000C62969 /* DateIntervalEntry.swift */ = {isa = PBXFileReference; lastKnownFileType = sourcecode.swift; path = DateIntervalEntry.swift; sourceTree = "<group>"; };
		43C728F8222A448700C62969 /* DayCalculator.swift */ = {isa = PBXFileReference; lastKnownFileType = sourcecode.swift; path = DayCalculator.swift; sourceTree = "<group>"; };
		43C98058212A799E003B5D17 /* en */ = {isa = PBXFileReference; lastKnownFileType = text.plist.strings; name = en; path = en.lproj/Intents.strings; sourceTree = "<group>"; };
		43CB2B2A1D924D450079823D /* WCSession.swift */ = {isa = PBXFileReference; fileEncoding = 4; lastKnownFileType = sourcecode.swift; path = WCSession.swift; sourceTree = "<group>"; };
		43CE7CDD1CA8B63E003CC1B0 /* Data.swift */ = {isa = PBXFileReference; fileEncoding = 4; lastKnownFileType = sourcecode.swift; path = Data.swift; sourceTree = "<group>"; };
		43CEE6E51E56AFD400CB9116 /* NightscoutUploader.swift */ = {isa = PBXFileReference; fileEncoding = 4; lastKnownFileType = sourcecode.swift; path = NightscoutUploader.swift; sourceTree = "<group>"; };
		43D2E8221F00425400AE5CBF /* BolusViewController+LoopDataManager.swift */ = {isa = PBXFileReference; fileEncoding = 4; lastKnownFileType = sourcecode.swift; path = "BolusViewController+LoopDataManager.swift"; sourceTree = "<group>"; };
		43D381611EBD9759007F8C8F /* HeaderValuesTableViewCell.swift */ = {isa = PBXFileReference; fileEncoding = 4; lastKnownFileType = sourcecode.swift; path = HeaderValuesTableViewCell.swift; sourceTree = "<group>"; };
		43D533BB1CFD1DD7009E3085 /* WatchApp Extension.entitlements */ = {isa = PBXFileReference; lastKnownFileType = text.xml; path = "WatchApp Extension.entitlements"; sourceTree = "<group>"; };
		43D848AF1E7DCBE100DADCBC /* Result.swift */ = {isa = PBXFileReference; fileEncoding = 4; lastKnownFileType = sourcecode.swift; path = Result.swift; sourceTree = "<group>"; };
		43D9002A21EB209400AF44BF /* LoopCore.framework */ = {isa = PBXFileReference; explicitFileType = wrapper.framework; includeInIndex = 0; path = LoopCore.framework; sourceTree = BUILT_PRODUCTS_DIR; };
		43D9002C21EB225D00AF44BF /* HealthKit.framework */ = {isa = PBXFileReference; lastKnownFileType = wrapper.framework; name = HealthKit.framework; path = Platforms/WatchOS.platform/Developer/SDKs/WatchOS.sdk/System/Library/Frameworks/HealthKit.framework; sourceTree = DEVELOPER_DIR; };
		43D9003221EB258C00AF44BF /* InsulinModelSettings+Loop.swift */ = {isa = PBXFileReference; lastKnownFileType = sourcecode.swift; path = "InsulinModelSettings+Loop.swift"; sourceTree = "<group>"; };
		43D9F81721EC51CC000578CD /* DateEntry.swift */ = {isa = PBXFileReference; lastKnownFileType = sourcecode.swift; path = DateEntry.swift; sourceTree = "<group>"; };
		43D9F81921EC593C000578CD /* UITableViewCell.swift */ = {isa = PBXFileReference; lastKnownFileType = sourcecode.swift; path = UITableViewCell.swift; sourceTree = "<group>"; };
		43D9F81D21EF0609000578CD /* NumberRangeEntry.swift */ = {isa = PBXFileReference; lastKnownFileType = sourcecode.swift; path = NumberRangeEntry.swift; sourceTree = "<group>"; };
		43D9F81F21EF0906000578CD /* NSNumber.swift */ = {isa = PBXFileReference; lastKnownFileType = sourcecode.swift; path = NSNumber.swift; sourceTree = "<group>"; };
		43D9F82121EF0A7A000578CD /* QuantityRangeEntry.swift */ = {isa = PBXFileReference; lastKnownFileType = sourcecode.swift; path = QuantityRangeEntry.swift; sourceTree = "<group>"; };
		43D9F82321EFF1AB000578CD /* LessonResultsViewController.swift */ = {isa = PBXFileReference; lastKnownFileType = sourcecode.swift; path = LessonResultsViewController.swift; sourceTree = "<group>"; };
		43D9FFA221EA9A0C00AF44BF /* Learn.app */ = {isa = PBXFileReference; explicitFileType = wrapper.application; includeInIndex = 0; path = Learn.app; sourceTree = BUILT_PRODUCTS_DIR; };
		43D9FFA421EA9A0C00AF44BF /* AppDelegate.swift */ = {isa = PBXFileReference; lastKnownFileType = sourcecode.swift; path = AppDelegate.swift; sourceTree = "<group>"; };
		43D9FFA921EA9A0C00AF44BF /* Base */ = {isa = PBXFileReference; lastKnownFileType = file.storyboard; name = Base; path = Base.lproj/Main.storyboard; sourceTree = "<group>"; };
		43D9FFAB21EA9A0F00AF44BF /* Assets.xcassets */ = {isa = PBXFileReference; lastKnownFileType = folder.assetcatalog; path = Assets.xcassets; sourceTree = "<group>"; };
		43D9FFAE21EA9A0F00AF44BF /* Base */ = {isa = PBXFileReference; lastKnownFileType = file.storyboard; name = Base; path = Base.lproj/LaunchScreen.storyboard; sourceTree = "<group>"; };
		43D9FFB021EA9A0F00AF44BF /* Info.plist */ = {isa = PBXFileReference; lastKnownFileType = text.plist.xml; path = Info.plist; sourceTree = "<group>"; };
		43D9FFB521EA9B0100AF44BF /* Learn.entitlements */ = {isa = PBXFileReference; lastKnownFileType = text.plist.entitlements; path = Learn.entitlements; sourceTree = "<group>"; };
		43D9FFBF21EAB22E00AF44BF /* DataManager.swift */ = {isa = PBXFileReference; lastKnownFileType = sourcecode.swift; path = DataManager.swift; sourceTree = "<group>"; };
		43D9FFCF21EAE05D00AF44BF /* LoopCore.framework */ = {isa = PBXFileReference; explicitFileType = wrapper.framework; includeInIndex = 0; path = LoopCore.framework; sourceTree = BUILT_PRODUCTS_DIR; };
		43D9FFD121EAE05D00AF44BF /* LoopCore.h */ = {isa = PBXFileReference; lastKnownFileType = sourcecode.c.h; path = LoopCore.h; sourceTree = "<group>"; };
		43D9FFD221EAE05D00AF44BF /* Info.plist */ = {isa = PBXFileReference; lastKnownFileType = text.plist.xml; path = Info.plist; sourceTree = "<group>"; };
		43DACFFF20A2736F000F8529 /* PersistedPumpEvent.swift */ = {isa = PBXFileReference; lastKnownFileType = sourcecode.swift; path = PersistedPumpEvent.swift; sourceTree = "<group>"; };
		43DBF04B1C93B8D700B3C386 /* BolusViewController.swift */ = {isa = PBXFileReference; fileEncoding = 4; lastKnownFileType = sourcecode.swift; lineEnding = 0; path = BolusViewController.swift; sourceTree = "<group>"; xcLanguageSpecificationIdentifier = xcode.lang.swift; };
		43DBF0521C93EC8200B3C386 /* DeviceDataManager.swift */ = {isa = PBXFileReference; fileEncoding = 4; lastKnownFileType = sourcecode.swift; lineEnding = 0; path = DeviceDataManager.swift; sourceTree = "<group>"; xcLanguageSpecificationIdentifier = xcode.lang.swift; };
		43DBF0581C93F73800B3C386 /* CarbEntryTableViewController.swift */ = {isa = PBXFileReference; fileEncoding = 4; lastKnownFileType = sourcecode.swift; path = CarbEntryTableViewController.swift; sourceTree = "<group>"; };
		43DE92581C5479E4001FFDE1 /* CarbEntryUserInfo.swift */ = {isa = PBXFileReference; fileEncoding = 4; lastKnownFileType = sourcecode.swift; path = CarbEntryUserInfo.swift; sourceTree = "<group>"; };
		43E2D8C71D208D5B004DA55F /* KeychainManager+Loop.swift */ = {isa = PBXFileReference; fileEncoding = 4; lastKnownFileType = sourcecode.swift; path = "KeychainManager+Loop.swift"; sourceTree = "<group>"; };
		43E2D8C91D20B9E7004DA55F /* KeychainManagerTests.swift */ = {isa = PBXFileReference; fileEncoding = 4; lastKnownFileType = sourcecode.swift; path = KeychainManagerTests.swift; sourceTree = "<group>"; };
		43E2D8D11D20BF42004DA55F /* DoseMathTests.xctest */ = {isa = PBXFileReference; explicitFileType = wrapper.cfbundle; includeInIndex = 0; path = DoseMathTests.xctest; sourceTree = BUILT_PRODUCTS_DIR; };
		43E2D8D31D20BF42004DA55F /* DoseMathTests.swift */ = {isa = PBXFileReference; lastKnownFileType = sourcecode.swift; path = DoseMathTests.swift; sourceTree = "<group>"; };
		43E2D8D51D20BF42004DA55F /* Info.plist */ = {isa = PBXFileReference; lastKnownFileType = text.plist.xml; path = Info.plist; sourceTree = "<group>"; };
		43E2D8E11D20C0DB004DA55F /* read_selected_basal_profile.json */ = {isa = PBXFileReference; fileEncoding = 4; lastKnownFileType = text.json; path = read_selected_basal_profile.json; sourceTree = "<group>"; };
		43E2D8E21D20C0DB004DA55F /* recommend_temp_basal_correct_low_at_min.json */ = {isa = PBXFileReference; fileEncoding = 4; lastKnownFileType = text.json; path = recommend_temp_basal_correct_low_at_min.json; sourceTree = "<group>"; };
		43E2D8E31D20C0DB004DA55F /* recommend_temp_basal_flat_and_high.json */ = {isa = PBXFileReference; fileEncoding = 4; lastKnownFileType = text.json; path = recommend_temp_basal_flat_and_high.json; sourceTree = "<group>"; };
		43E2D8E41D20C0DB004DA55F /* recommend_temp_basal_high_and_falling.json */ = {isa = PBXFileReference; fileEncoding = 4; lastKnownFileType = text.json; path = recommend_temp_basal_high_and_falling.json; sourceTree = "<group>"; };
		43E2D8E51D20C0DB004DA55F /* recommend_temp_basal_high_and_rising.json */ = {isa = PBXFileReference; fileEncoding = 4; lastKnownFileType = text.json; path = recommend_temp_basal_high_and_rising.json; sourceTree = "<group>"; };
		43E2D8E61D20C0DB004DA55F /* recommend_temp_basal_in_range_and_rising.json */ = {isa = PBXFileReference; fileEncoding = 4; lastKnownFileType = text.json; path = recommend_temp_basal_in_range_and_rising.json; sourceTree = "<group>"; };
		43E2D8E71D20C0DB004DA55F /* recommend_temp_basal_no_change_glucose.json */ = {isa = PBXFileReference; fileEncoding = 4; lastKnownFileType = text.json; path = recommend_temp_basal_no_change_glucose.json; sourceTree = "<group>"; };
		43E2D8E81D20C0DB004DA55F /* recommend_temp_basal_start_high_end_in_range.json */ = {isa = PBXFileReference; fileEncoding = 4; lastKnownFileType = text.json; path = recommend_temp_basal_start_high_end_in_range.json; sourceTree = "<group>"; };
		43E2D8E91D20C0DB004DA55F /* recommend_temp_basal_start_high_end_low.json */ = {isa = PBXFileReference; fileEncoding = 4; lastKnownFileType = text.json; path = recommend_temp_basal_start_high_end_low.json; sourceTree = "<group>"; };
		43E2D8EA1D20C0DB004DA55F /* recommend_temp_basal_start_low_end_high.json */ = {isa = PBXFileReference; fileEncoding = 4; lastKnownFileType = text.json; path = recommend_temp_basal_start_low_end_high.json; sourceTree = "<group>"; };
		43E2D8EB1D20C0DB004DA55F /* recommend_temp_basal_start_low_end_in_range.json */ = {isa = PBXFileReference; fileEncoding = 4; lastKnownFileType = text.json; path = recommend_temp_basal_start_low_end_in_range.json; sourceTree = "<group>"; };
		43E2D90B1D20C581004DA55F /* LoopTests.xctest */ = {isa = PBXFileReference; explicitFileType = wrapper.cfbundle; includeInIndex = 0; path = LoopTests.xctest; sourceTree = BUILT_PRODUCTS_DIR; };
		43E2D90F1D20C581004DA55F /* Info.plist */ = {isa = PBXFileReference; lastKnownFileType = text.plist.xml; path = Info.plist; sourceTree = "<group>"; };
		43E3449E1B9D68E900C85C07 /* StatusTableViewController.swift */ = {isa = PBXFileReference; fileEncoding = 4; lastKnownFileType = sourcecode.swift; lineEnding = 0; path = StatusTableViewController.swift; sourceTree = "<group>"; xcLanguageSpecificationIdentifier = xcode.lang.swift; };
		43EDEE6B1CF2E12A00393BE3 /* Loop.entitlements */ = {isa = PBXFileReference; fileEncoding = 4; lastKnownFileType = text.xml; path = Loop.entitlements; sourceTree = "<group>"; };
		43F41C361D3BF32400C11ED6 /* UIAlertController.swift */ = {isa = PBXFileReference; fileEncoding = 4; lastKnownFileType = sourcecode.swift; path = UIAlertController.swift; sourceTree = "<group>"; };
		43F4EF1C1BA2A57600526CE1 /* DiagnosticLogger.swift */ = {isa = PBXFileReference; fileEncoding = 4; lastKnownFileType = sourcecode.swift; path = DiagnosticLogger.swift; sourceTree = "<group>"; };
		43F5C2C81B929C09003EB13D /* HealthKit.framework */ = {isa = PBXFileReference; lastKnownFileType = wrapper.framework; name = HealthKit.framework; path = System/Library/Frameworks/HealthKit.framework; sourceTree = SDKROOT; };
		43F5C2D41B92A4A6003EB13D /* Info.plist */ = {isa = PBXFileReference; fileEncoding = 4; lastKnownFileType = text.plist.xml; path = Info.plist; sourceTree = "<group>"; };
		43F5C2D61B92A4DC003EB13D /* Info.plist */ = {isa = PBXFileReference; fileEncoding = 4; lastKnownFileType = text.plist.xml; path = Info.plist; sourceTree = "<group>"; };
		43F5C2DA1B92A5E1003EB13D /* SettingsTableViewController.swift */ = {isa = PBXFileReference; fileEncoding = 4; lastKnownFileType = sourcecode.swift; lineEnding = 0; path = SettingsTableViewController.swift; sourceTree = "<group>"; xcLanguageSpecificationIdentifier = xcode.lang.swift; };
		43F64DD81D9C92C900D24DC6 /* TitleSubtitleTableViewCell.swift */ = {isa = PBXFileReference; fileEncoding = 4; lastKnownFileType = sourcecode.swift; path = TitleSubtitleTableViewCell.swift; sourceTree = "<group>"; };
		43F78D251C8FC000002152D1 /* DoseMath.swift */ = {isa = PBXFileReference; fileEncoding = 4; lastKnownFileType = sourcecode.swift; path = DoseMath.swift; sourceTree = "<group>"; };
		43F78D4B1C914197002152D1 /* LoopKit.framework */ = {isa = PBXFileReference; explicitFileType = wrapper.framework; path = LoopKit.framework; sourceTree = BUILT_PRODUCTS_DIR; };
		43F89CA222BDFBBC006BB54E /* UIActivityIndicatorView.swift */ = {isa = PBXFileReference; lastKnownFileType = sourcecode.swift; path = UIActivityIndicatorView.swift; sourceTree = "<group>"; };
		43FCEEA8221A615B0013DD30 /* StatusChartsManager.swift */ = {isa = PBXFileReference; lastKnownFileType = sourcecode.swift; path = StatusChartsManager.swift; sourceTree = "<group>"; };
		43FCEEAA221A61B40013DD30 /* IOBChart.swift */ = {isa = PBXFileReference; lastKnownFileType = sourcecode.swift; path = IOBChart.swift; sourceTree = "<group>"; };
		43FCEEAC221A66780013DD30 /* DateFormatter.swift */ = {isa = PBXFileReference; lastKnownFileType = sourcecode.swift; path = DateFormatter.swift; sourceTree = "<group>"; };
		43FCEEAE221A67A70013DD30 /* NumberFormatter+Charts.swift */ = {isa = PBXFileReference; lastKnownFileType = sourcecode.swift; path = "NumberFormatter+Charts.swift"; sourceTree = "<group>"; };
		43FCEEB0221A863E0013DD30 /* StatusChartsManager.swift */ = {isa = PBXFileReference; lastKnownFileType = sourcecode.swift; path = StatusChartsManager.swift; sourceTree = "<group>"; };
		43FCEEB2221BC3B60013DD30 /* DoseChart.swift */ = {isa = PBXFileReference; lastKnownFileType = sourcecode.swift; path = DoseChart.swift; sourceTree = "<group>"; };
		43FCEEB4221BCA020013DD30 /* COBChart.swift */ = {isa = PBXFileReference; lastKnownFileType = sourcecode.swift; path = COBChart.swift; sourceTree = "<group>"; };
		43FCEEB6221BCD160013DD30 /* InsulinModelChart.swift */ = {isa = PBXFileReference; lastKnownFileType = sourcecode.swift; path = InsulinModelChart.swift; sourceTree = "<group>"; };
		43FCEEB8221BCF790013DD30 /* GlucoseChart.swift */ = {isa = PBXFileReference; lastKnownFileType = sourcecode.swift; path = GlucoseChart.swift; sourceTree = "<group>"; };
		43FCEEBA22211C860013DD30 /* CarbEffectChart.swift */ = {isa = PBXFileReference; lastKnownFileType = sourcecode.swift; path = CarbEffectChart.swift; sourceTree = "<group>"; };
		43FCEEBC22212DD50013DD30 /* PredictedGlucoseChart.swift */ = {isa = PBXFileReference; lastKnownFileType = sourcecode.swift; path = PredictedGlucoseChart.swift; sourceTree = "<group>"; };
		4D3B40021D4A9DFE00BC6334 /* G4ShareSpy.framework */ = {isa = PBXFileReference; explicitFileType = wrapper.framework; path = G4ShareSpy.framework; sourceTree = BUILT_PRODUCTS_DIR; };
		4F08DE7C1E7BB6E5006741EA /* ChartAxisValueDoubleLog.swift */ = {isa = PBXFileReference; fileEncoding = 4; lastKnownFileType = sourcecode.swift; path = ChartAxisValueDoubleLog.swift; sourceTree = "<group>"; };
		4F08DE7D1E7BB6E5006741EA /* ChartAxisValueDoubleUnit.swift */ = {isa = PBXFileReference; fileEncoding = 4; lastKnownFileType = sourcecode.swift; path = ChartAxisValueDoubleUnit.swift; sourceTree = "<group>"; };
		4F08DE801E7BB6F1006741EA /* CGPoint.swift */ = {isa = PBXFileReference; fileEncoding = 4; lastKnownFileType = sourcecode.swift; path = CGPoint.swift; sourceTree = "<group>"; };
		4F08DE831E7BB70B006741EA /* ChartPointsScatterDownTrianglesLayer.swift */ = {isa = PBXFileReference; fileEncoding = 4; lastKnownFileType = sourcecode.swift; path = ChartPointsScatterDownTrianglesLayer.swift; sourceTree = "<group>"; };
		4F08DE841E7BB70B006741EA /* ChartPointsTouchHighlightLayerViewCache.swift */ = {isa = PBXFileReference; fileEncoding = 4; lastKnownFileType = sourcecode.swift; path = ChartPointsTouchHighlightLayerViewCache.swift; sourceTree = "<group>"; };
		4F08DE8E1E7BB871006741EA /* CollectionType+Loop.swift */ = {isa = PBXFileReference; fileEncoding = 4; lastKnownFileType = sourcecode.swift; path = "CollectionType+Loop.swift"; sourceTree = "<group>"; };
		4F11D3BF20DCBEEC006E072C /* GlucoseBackfillRequestUserInfo.swift */ = {isa = PBXFileReference; lastKnownFileType = sourcecode.swift; path = GlucoseBackfillRequestUserInfo.swift; sourceTree = "<group>"; };
		4F11D3C120DD80B3006E072C /* WatchHistoricalGlucose.swift */ = {isa = PBXFileReference; lastKnownFileType = sourcecode.swift; path = WatchHistoricalGlucose.swift; sourceTree = "<group>"; };
		4F2C15801E0495B200E160D4 /* WatchContext+WatchApp.swift */ = {isa = PBXFileReference; fileEncoding = 4; lastKnownFileType = sourcecode.swift; path = "WatchContext+WatchApp.swift"; sourceTree = "<group>"; };
		4F2C15921E09BF2C00E160D4 /* HUDView.swift */ = {isa = PBXFileReference; fileEncoding = 4; lastKnownFileType = sourcecode.swift; path = HUDView.swift; sourceTree = "<group>"; };
		4F2C15941E09BF3C00E160D4 /* HUDView.xib */ = {isa = PBXFileReference; fileEncoding = 4; lastKnownFileType = file.xib; path = HUDView.xib; sourceTree = "<group>"; };
		4F2C15961E09E94E00E160D4 /* HUDAssets.xcassets */ = {isa = PBXFileReference; lastKnownFileType = folder.assetcatalog; path = HUDAssets.xcassets; sourceTree = "<group>"; };
		4F526D5E1DF2459000A04910 /* HKUnit.swift */ = {isa = PBXFileReference; fileEncoding = 4; lastKnownFileType = sourcecode.swift; path = HKUnit.swift; sourceTree = "<group>"; };
		4F526D601DF8D9A900A04910 /* NetBasal.swift */ = {isa = PBXFileReference; fileEncoding = 4; lastKnownFileType = sourcecode.swift; path = NetBasal.swift; sourceTree = "<group>"; };
		4F6663931E905FD2009E74FC /* ChartColorPalette+Loop.swift */ = {isa = PBXFileReference; fileEncoding = 4; lastKnownFileType = sourcecode.swift; path = "ChartColorPalette+Loop.swift"; sourceTree = "<group>"; };
		4F70C1DC1DE8DCA7006380B7 /* Loop Status Extension.appex */ = {isa = PBXFileReference; explicitFileType = "wrapper.app-extension"; includeInIndex = 0; path = "Loop Status Extension.appex"; sourceTree = BUILT_PRODUCTS_DIR; };
		4F70C1DD1DE8DCA7006380B7 /* NotificationCenter.framework */ = {isa = PBXFileReference; lastKnownFileType = wrapper.framework; name = NotificationCenter.framework; path = System/Library/Frameworks/NotificationCenter.framework; sourceTree = SDKROOT; };
		4F70C1E01DE8DCA7006380B7 /* StatusViewController.swift */ = {isa = PBXFileReference; lastKnownFileType = sourcecode.swift; lineEnding = 0; path = StatusViewController.swift; sourceTree = "<group>"; xcLanguageSpecificationIdentifier = xcode.lang.swift; };
		4F70C1E31DE8DCA7006380B7 /* Base */ = {isa = PBXFileReference; lastKnownFileType = file.storyboard; name = Base; path = Base.lproj/MainInterface.storyboard; sourceTree = "<group>"; };
		4F70C1E51DE8DCA7006380B7 /* Info.plist */ = {isa = PBXFileReference; lastKnownFileType = text.plist.xml; path = Info.plist; sourceTree = "<group>"; };
		4F70C1FD1DE8E662006380B7 /* Loop Status Extension.entitlements */ = {isa = PBXFileReference; lastKnownFileType = text.plist.entitlements; path = "Loop Status Extension.entitlements"; sourceTree = "<group>"; };
		4F70C20F1DE8FAC5006380B7 /* StatusExtensionDataManager.swift */ = {isa = PBXFileReference; fileEncoding = 4; lastKnownFileType = sourcecode.swift; path = StatusExtensionDataManager.swift; sourceTree = "<group>"; };
		4F70C2111DE900EA006380B7 /* StatusExtensionContext.swift */ = {isa = PBXFileReference; fileEncoding = 4; lastKnownFileType = sourcecode.swift; path = StatusExtensionContext.swift; sourceTree = "<group>"; };
		4F73F5FB20E2E7FA00E8D82C /* GlucoseStore.swift */ = {isa = PBXFileReference; lastKnownFileType = sourcecode.swift; path = GlucoseStore.swift; sourceTree = "<group>"; };
		4F75288B1DFE1DC600C322D6 /* LoopUI.framework */ = {isa = PBXFileReference; explicitFileType = wrapper.framework; includeInIndex = 0; path = LoopUI.framework; sourceTree = BUILT_PRODUCTS_DIR; };
		4F75288D1DFE1DC600C322D6 /* LoopUI.h */ = {isa = PBXFileReference; lastKnownFileType = sourcecode.c.h; path = LoopUI.h; sourceTree = "<group>"; };
		4F75288E1DFE1DC600C322D6 /* Info.plist */ = {isa = PBXFileReference; lastKnownFileType = text.plist.xml; path = Info.plist; sourceTree = "<group>"; };
		4F75F00120FCFE8C00B5570E /* GlucoseChartScene.swift */ = {isa = PBXFileReference; lastKnownFileType = sourcecode.swift; path = GlucoseChartScene.swift; sourceTree = "<group>"; };
		4F7E8AC420E2AB9600AEA65E /* Date.swift */ = {isa = PBXFileReference; lastKnownFileType = sourcecode.swift; path = Date.swift; sourceTree = "<group>"; };
		4F7E8AC620E2AC0300AEA65E /* WatchPredictedGlucose.swift */ = {isa = PBXFileReference; lastKnownFileType = sourcecode.swift; path = WatchPredictedGlucose.swift; sourceTree = "<group>"; };
		4F82654F20E69F9A0031A8F5 /* HUDInterfaceController.swift */ = {isa = PBXFileReference; lastKnownFileType = sourcecode.swift; path = HUDInterfaceController.swift; sourceTree = "<group>"; };
		4FB76FC51E8C57B100B39636 /* ChartsManager.swift */ = {isa = PBXFileReference; fileEncoding = 4; lastKnownFileType = sourcecode.swift; path = ChartsManager.swift; sourceTree = "<group>"; };
		4FB76FCD1E8C835D00B39636 /* ChartColorPalette.swift */ = {isa = PBXFileReference; fileEncoding = 4; lastKnownFileType = sourcecode.swift; path = ChartColorPalette.swift; sourceTree = "<group>"; };
		4FC8C8001DEB93E400A1452E /* NSUserDefaults+StatusExtension.swift */ = {isa = PBXFileReference; fileEncoding = 4; lastKnownFileType = sourcecode.swift; path = "NSUserDefaults+StatusExtension.swift"; sourceTree = "<group>"; };
		4FDDD23620DC51DF00D04B16 /* LoopDataManager.swift */ = {isa = PBXFileReference; lastKnownFileType = sourcecode.swift; path = LoopDataManager.swift; sourceTree = "<group>"; };
		4FF4D0FF1E18374700846527 /* WatchContext.swift */ = {isa = PBXFileReference; fileEncoding = 4; lastKnownFileType = sourcecode.swift; path = WatchContext.swift; sourceTree = "<group>"; };
		4FFEDFBE20E5CF22000BFC58 /* ChartHUDController.swift */ = {isa = PBXFileReference; fileEncoding = 4; lastKnownFileType = sourcecode.swift; path = ChartHUDController.swift; sourceTree = "<group>"; };
		7D199D93212A067600241026 /* pl */ = {isa = PBXFileReference; lastKnownFileType = text.plist.strings; name = pl; path = pl.lproj/Main.strings; sourceTree = "<group>"; };
		7D199D94212A067600241026 /* pl */ = {isa = PBXFileReference; lastKnownFileType = text.plist.strings; name = pl; path = pl.lproj/MainInterface.strings; sourceTree = "<group>"; };
		7D199D95212A067600241026 /* pl */ = {isa = PBXFileReference; lastKnownFileType = text.plist.strings; name = pl; path = pl.lproj/Interface.strings; sourceTree = "<group>"; };
		7D199D96212A067600241026 /* pl */ = {isa = PBXFileReference; lastKnownFileType = text.plist.strings; name = pl; path = pl.lproj/Localizable.strings; sourceTree = "<group>"; };
		7D199D97212A067600241026 /* pl */ = {isa = PBXFileReference; lastKnownFileType = text.plist.strings; name = pl; path = pl.lproj/InfoPlist.strings; sourceTree = "<group>"; };
		7D199D99212A067600241026 /* pl */ = {isa = PBXFileReference; lastKnownFileType = text.plist.strings; name = pl; path = pl.lproj/Localizable.strings; sourceTree = "<group>"; };
		7D199D9A212A067600241026 /* pl */ = {isa = PBXFileReference; lastKnownFileType = text.plist.strings; name = pl; path = pl.lproj/Localizable.strings; sourceTree = "<group>"; };
		7D199D9D212A067700241026 /* pl */ = {isa = PBXFileReference; lastKnownFileType = text.plist.strings; name = pl; path = pl.lproj/Localizable.strings; sourceTree = "<group>"; };
		7D199DA2212A067700241026 /* pl */ = {isa = PBXFileReference; lastKnownFileType = text.plist.strings; name = pl; path = pl.lproj/Localizable.strings; sourceTree = "<group>"; };
		7D23667521250BE30028B67D /* Base */ = {isa = PBXFileReference; lastKnownFileType = text.plist.strings; name = Base; path = Base.lproj/Localizable.strings; sourceTree = "<group>"; };
		7D23667621250BF70028B67D /* Base */ = {isa = PBXFileReference; lastKnownFileType = text.plist.strings; name = Base; path = Base.lproj/InfoPlist.strings; sourceTree = "<group>"; };
		7D23667821250C2D0028B67D /* Base */ = {isa = PBXFileReference; lastKnownFileType = text.plist.strings; name = Base; path = Base.lproj/Localizable.strings; sourceTree = "<group>"; };
		7D23667921250C440028B67D /* Base */ = {isa = PBXFileReference; lastKnownFileType = text.plist.strings; name = Base; path = Base.lproj/Localizable.strings; sourceTree = "<group>"; };
		7D23667A21250C480028B67D /* Base */ = {isa = PBXFileReference; lastKnownFileType = text.plist.strings; name = Base; path = Base.lproj/InfoPlist.strings; sourceTree = "<group>"; };
		7D23667C21250C7E0028B67D /* LocalizedString.swift */ = {isa = PBXFileReference; fileEncoding = 4; lastKnownFileType = sourcecode.swift; name = LocalizedString.swift; path = LoopUI/Common/LocalizedString.swift; sourceTree = SOURCE_ROOT; };
		7D23667E21250CAC0028B67D /* Base */ = {isa = PBXFileReference; lastKnownFileType = text.plist.strings; name = Base; path = Base.lproj/InfoPlist.strings; sourceTree = "<group>"; };
		7D23667F21250CB80028B67D /* Base */ = {isa = PBXFileReference; lastKnownFileType = text.plist.strings; name = Base; path = Base.lproj/Localizable.strings; sourceTree = "<group>"; };
		7D23668321250CFB0028B67D /* Base */ = {isa = PBXFileReference; lastKnownFileType = text.plist.strings; name = Base; path = Base.lproj/Localizable.strings; sourceTree = "<group>"; };
		7D23668521250D180028B67D /* fr */ = {isa = PBXFileReference; lastKnownFileType = text.plist.strings; name = fr; path = fr.lproj/Main.strings; sourceTree = "<group>"; };
		7D23668621250D180028B67D /* fr */ = {isa = PBXFileReference; lastKnownFileType = text.plist.strings; name = fr; path = fr.lproj/MainInterface.strings; sourceTree = "<group>"; };
		7D23668721250D180028B67D /* fr */ = {isa = PBXFileReference; lastKnownFileType = text.plist.strings; name = fr; path = fr.lproj/Interface.strings; sourceTree = "<group>"; };
		7D23668821250D180028B67D /* fr */ = {isa = PBXFileReference; lastKnownFileType = text.plist.strings; name = fr; path = fr.lproj/Localizable.strings; sourceTree = "<group>"; };
		7D23668921250D180028B67D /* fr */ = {isa = PBXFileReference; lastKnownFileType = text.plist.strings; name = fr; path = fr.lproj/InfoPlist.strings; sourceTree = "<group>"; };
		7D23668B21250D180028B67D /* fr */ = {isa = PBXFileReference; lastKnownFileType = text.plist.strings; name = fr; path = fr.lproj/Localizable.strings; sourceTree = "<group>"; };
		7D23668C21250D190028B67D /* fr */ = {isa = PBXFileReference; lastKnownFileType = text.plist.strings; name = fr; path = fr.lproj/Localizable.strings; sourceTree = "<group>"; };
		7D23668F21250D190028B67D /* fr */ = {isa = PBXFileReference; lastKnownFileType = text.plist.strings; name = fr; path = fr.lproj/Localizable.strings; sourceTree = "<group>"; };
		7D23669321250D190028B67D /* fr */ = {isa = PBXFileReference; lastKnownFileType = text.plist.strings; name = fr; path = fr.lproj/Localizable.strings; sourceTree = "<group>"; };
		7D23669521250D220028B67D /* de */ = {isa = PBXFileReference; lastKnownFileType = text.plist.strings; name = de; path = de.lproj/Main.strings; sourceTree = "<group>"; };
		7D23669621250D230028B67D /* de */ = {isa = PBXFileReference; lastKnownFileType = text.plist.strings; name = de; path = de.lproj/MainInterface.strings; sourceTree = "<group>"; };
		7D23669721250D230028B67D /* de */ = {isa = PBXFileReference; lastKnownFileType = text.plist.strings; name = de; path = de.lproj/Interface.strings; sourceTree = "<group>"; };
		7D23669821250D230028B67D /* de */ = {isa = PBXFileReference; lastKnownFileType = text.plist.strings; name = de; path = de.lproj/Localizable.strings; sourceTree = "<group>"; };
		7D23669921250D230028B67D /* de */ = {isa = PBXFileReference; lastKnownFileType = text.plist.strings; name = de; path = de.lproj/InfoPlist.strings; sourceTree = "<group>"; };
		7D23669B21250D230028B67D /* de */ = {isa = PBXFileReference; lastKnownFileType = text.plist.strings; name = de; path = de.lproj/Localizable.strings; sourceTree = "<group>"; };
		7D23669C21250D230028B67D /* de */ = {isa = PBXFileReference; lastKnownFileType = text.plist.strings; name = de; path = de.lproj/Localizable.strings; sourceTree = "<group>"; };
		7D23669F21250D240028B67D /* de */ = {isa = PBXFileReference; lastKnownFileType = text.plist.strings; name = de; path = de.lproj/Localizable.strings; sourceTree = "<group>"; };
		7D2366A321250D240028B67D /* de */ = {isa = PBXFileReference; lastKnownFileType = text.plist.strings; name = de; path = de.lproj/Localizable.strings; sourceTree = "<group>"; };
		7D2366A521250D2C0028B67D /* zh-Hans */ = {isa = PBXFileReference; lastKnownFileType = text.plist.strings; name = "zh-Hans"; path = "zh-Hans.lproj/Main.strings"; sourceTree = "<group>"; };
		7D2366A621250D2C0028B67D /* zh-Hans */ = {isa = PBXFileReference; lastKnownFileType = text.plist.strings; name = "zh-Hans"; path = "zh-Hans.lproj/MainInterface.strings"; sourceTree = "<group>"; };
		7D2366A721250D2C0028B67D /* zh-Hans */ = {isa = PBXFileReference; lastKnownFileType = text.plist.strings; name = "zh-Hans"; path = "zh-Hans.lproj/Interface.strings"; sourceTree = "<group>"; };
		7D2366A821250D2C0028B67D /* zh-Hans */ = {isa = PBXFileReference; lastKnownFileType = text.plist.strings; name = "zh-Hans"; path = "zh-Hans.lproj/Localizable.strings"; sourceTree = "<group>"; };
		7D2366A921250D2C0028B67D /* zh-Hans */ = {isa = PBXFileReference; lastKnownFileType = text.plist.strings; name = "zh-Hans"; path = "zh-Hans.lproj/InfoPlist.strings"; sourceTree = "<group>"; };
		7D2366AB21250D2D0028B67D /* zh-Hans */ = {isa = PBXFileReference; lastKnownFileType = text.plist.strings; name = "zh-Hans"; path = "zh-Hans.lproj/Localizable.strings"; sourceTree = "<group>"; };
		7D2366AC21250D2D0028B67D /* zh-Hans */ = {isa = PBXFileReference; lastKnownFileType = text.plist.strings; name = "zh-Hans"; path = "zh-Hans.lproj/Localizable.strings"; sourceTree = "<group>"; };
		7D2366AF21250D2D0028B67D /* zh-Hans */ = {isa = PBXFileReference; lastKnownFileType = text.plist.strings; name = "zh-Hans"; path = "zh-Hans.lproj/Localizable.strings"; sourceTree = "<group>"; };
		7D2366B321250D2D0028B67D /* zh-Hans */ = {isa = PBXFileReference; lastKnownFileType = text.plist.strings; name = "zh-Hans"; path = "zh-Hans.lproj/Localizable.strings"; sourceTree = "<group>"; };
		7D2366B421250D350028B67D /* it */ = {isa = PBXFileReference; lastKnownFileType = text.plist.strings; name = it; path = it.lproj/Interface.strings; sourceTree = "<group>"; };
		7D2366B721250D360028B67D /* it */ = {isa = PBXFileReference; lastKnownFileType = text.plist.strings; name = it; path = it.lproj/Main.strings; sourceTree = "<group>"; };
		7D2366B821250D360028B67D /* it */ = {isa = PBXFileReference; lastKnownFileType = text.plist.strings; name = it; path = it.lproj/MainInterface.strings; sourceTree = "<group>"; };
		7D2366B921250D360028B67D /* it */ = {isa = PBXFileReference; lastKnownFileType = text.plist.strings; name = it; path = it.lproj/Localizable.strings; sourceTree = "<group>"; };
		7D2366BA21250D360028B67D /* it */ = {isa = PBXFileReference; lastKnownFileType = text.plist.strings; name = it; path = it.lproj/InfoPlist.strings; sourceTree = "<group>"; };
		7D2366BC21250D360028B67D /* it */ = {isa = PBXFileReference; lastKnownFileType = text.plist.strings; name = it; path = it.lproj/Localizable.strings; sourceTree = "<group>"; };
		7D2366BD21250D360028B67D /* it */ = {isa = PBXFileReference; lastKnownFileType = text.plist.strings; name = it; path = it.lproj/Localizable.strings; sourceTree = "<group>"; };
		7D2366BF21250D370028B67D /* it */ = {isa = PBXFileReference; lastKnownFileType = text.plist.strings; name = it; path = it.lproj/Localizable.strings; sourceTree = "<group>"; };
		7D2366C321250D370028B67D /* it */ = {isa = PBXFileReference; lastKnownFileType = text.plist.strings; name = it; path = it.lproj/Localizable.strings; sourceTree = "<group>"; };
		7D2366C521250D3F0028B67D /* nl */ = {isa = PBXFileReference; lastKnownFileType = text.plist.strings; name = nl; path = nl.lproj/Main.strings; sourceTree = "<group>"; };
		7D2366C621250D3F0028B67D /* nl */ = {isa = PBXFileReference; lastKnownFileType = text.plist.strings; name = nl; path = nl.lproj/MainInterface.strings; sourceTree = "<group>"; };
		7D2366C721250D3F0028B67D /* nl */ = {isa = PBXFileReference; lastKnownFileType = text.plist.strings; name = nl; path = nl.lproj/Interface.strings; sourceTree = "<group>"; };
		7D2366C821250D400028B67D /* nl */ = {isa = PBXFileReference; lastKnownFileType = text.plist.strings; name = nl; path = nl.lproj/Localizable.strings; sourceTree = "<group>"; };
		7D2366C921250D400028B67D /* nl */ = {isa = PBXFileReference; lastKnownFileType = text.plist.strings; name = nl; path = nl.lproj/InfoPlist.strings; sourceTree = "<group>"; };
		7D2366CB21250D400028B67D /* nl */ = {isa = PBXFileReference; lastKnownFileType = text.plist.strings; name = nl; path = nl.lproj/Localizable.strings; sourceTree = "<group>"; };
		7D2366CC21250D400028B67D /* nl */ = {isa = PBXFileReference; lastKnownFileType = text.plist.strings; name = nl; path = nl.lproj/Localizable.strings; sourceTree = "<group>"; };
		7D2366CF21250D400028B67D /* nl */ = {isa = PBXFileReference; lastKnownFileType = text.plist.strings; name = nl; path = nl.lproj/Localizable.strings; sourceTree = "<group>"; };
		7D2366D321250D410028B67D /* nl */ = {isa = PBXFileReference; lastKnownFileType = text.plist.strings; name = nl; path = nl.lproj/Localizable.strings; sourceTree = "<group>"; };
		7D2366D521250D4A0028B67D /* nb */ = {isa = PBXFileReference; lastKnownFileType = text.plist.strings; name = nb; path = nb.lproj/Main.strings; sourceTree = "<group>"; };
		7D2366D621250D4A0028B67D /* nb */ = {isa = PBXFileReference; lastKnownFileType = text.plist.strings; name = nb; path = nb.lproj/MainInterface.strings; sourceTree = "<group>"; };
		7D2366D721250D4A0028B67D /* nb */ = {isa = PBXFileReference; lastKnownFileType = text.plist.strings; name = nb; path = nb.lproj/Interface.strings; sourceTree = "<group>"; };
		7D2366D821250D4A0028B67D /* nb */ = {isa = PBXFileReference; lastKnownFileType = text.plist.strings; name = nb; path = nb.lproj/Localizable.strings; sourceTree = "<group>"; };
		7D2366D921250D4A0028B67D /* nb */ = {isa = PBXFileReference; lastKnownFileType = text.plist.strings; name = nb; path = nb.lproj/InfoPlist.strings; sourceTree = "<group>"; };
		7D2366DB21250D4A0028B67D /* nb */ = {isa = PBXFileReference; lastKnownFileType = text.plist.strings; name = nb; path = nb.lproj/Localizable.strings; sourceTree = "<group>"; };
		7D2366DC21250D4B0028B67D /* nb */ = {isa = PBXFileReference; lastKnownFileType = text.plist.strings; name = nb; path = nb.lproj/Localizable.strings; sourceTree = "<group>"; };
		7D2366DF21250D4B0028B67D /* nb */ = {isa = PBXFileReference; lastKnownFileType = text.plist.strings; name = nb; path = nb.lproj/Localizable.strings; sourceTree = "<group>"; };
		7D2366E321250D4B0028B67D /* nb */ = {isa = PBXFileReference; lastKnownFileType = text.plist.strings; name = nb; path = nb.lproj/Localizable.strings; sourceTree = "<group>"; };
		7D68AAAA1FE2DB0A00522C49 /* ru */ = {isa = PBXFileReference; lastKnownFileType = text.plist.strings; name = ru; path = ru.lproj/Main.strings; sourceTree = "<group>"; };
		7D68AAAB1FE2DB0A00522C49 /* ru */ = {isa = PBXFileReference; lastKnownFileType = text.plist.strings; name = ru; path = ru.lproj/MainInterface.strings; sourceTree = "<group>"; };
		7D68AAAC1FE2DB0A00522C49 /* ru */ = {isa = PBXFileReference; lastKnownFileType = text.plist.strings; name = ru; path = ru.lproj/Interface.strings; sourceTree = "<group>"; };
		7D68AAAD1FE2E8D400522C49 /* ru */ = {isa = PBXFileReference; lastKnownFileType = text.plist.strings; name = ru; path = ru.lproj/Localizable.strings; sourceTree = "<group>"; };
		7D68AAB31FE2E8D500522C49 /* ru */ = {isa = PBXFileReference; lastKnownFileType = text.plist.strings; name = ru; path = ru.lproj/Localizable.strings; sourceTree = "<group>"; };
		7D68AAB41FE2E8D600522C49 /* ru */ = {isa = PBXFileReference; lastKnownFileType = text.plist.strings; name = ru; path = ru.lproj/InfoPlist.strings; sourceTree = "<group>"; };
		7D68AAB61FE2E8D600522C49 /* ru */ = {isa = PBXFileReference; lastKnownFileType = text.plist.strings; name = ru; path = ru.lproj/Localizable.strings; sourceTree = "<group>"; };
		7D68AAB71FE2E8D600522C49 /* ru */ = {isa = PBXFileReference; lastKnownFileType = text.plist.strings; name = ru; path = ru.lproj/Localizable.strings; sourceTree = "<group>"; };
		7D68AAB81FE2E8D700522C49 /* ru */ = {isa = PBXFileReference; lastKnownFileType = text.plist.strings; name = ru; path = ru.lproj/Localizable.strings; sourceTree = "<group>"; };
		7D7076361FE06EDE004AC8EA /* es */ = {isa = PBXFileReference; lastKnownFileType = text.plist.strings; name = es; path = es.lproj/Localizable.strings; sourceTree = "<group>"; };
		7D70764B1FE06EE1004AC8EA /* es */ = {isa = PBXFileReference; lastKnownFileType = text.plist.strings; name = es; path = es.lproj/Localizable.strings; sourceTree = "<group>"; };
		7D70765A1FE06EE2004AC8EA /* es */ = {isa = PBXFileReference; lastKnownFileType = text.plist.strings; name = es; path = es.lproj/Localizable.strings; sourceTree = "<group>"; };
		7D70765F1FE06EE3004AC8EA /* es */ = {isa = PBXFileReference; lastKnownFileType = text.plist.strings; name = es; path = es.lproj/Localizable.strings; sourceTree = "<group>"; };
		7D7076641FE06EE4004AC8EA /* es */ = {isa = PBXFileReference; lastKnownFileType = text.plist.strings; name = es; path = es.lproj/Localizable.strings; sourceTree = "<group>"; };
		7D9BEED52335A3CB005DCFD6 /* en */ = {isa = PBXFileReference; lastKnownFileType = text.plist.strings; name = en; path = en.lproj/InfoPlist.strings; sourceTree = "<group>"; };
		7D9BEED72335A489005DCFD6 /* en */ = {isa = PBXFileReference; lastKnownFileType = text.plist.strings; name = en; path = en.lproj/Main.strings; sourceTree = "<group>"; };
		7D9BEED82335A4F7005DCFD6 /* en */ = {isa = PBXFileReference; lastKnownFileType = text.plist.strings; name = en; path = en.lproj/Localizable.strings; sourceTree = "<group>"; };
		7D9BEEDA2335A522005DCFD6 /* en */ = {isa = PBXFileReference; lastKnownFileType = text.plist.strings; name = en; path = en.lproj/MainInterface.strings; sourceTree = "<group>"; };
		7D9BEEDB2335A587005DCFD6 /* en */ = {isa = PBXFileReference; lastKnownFileType = text.plist.strings; name = en; path = en.lproj/Localizable.strings; sourceTree = "<group>"; };
		7D9BEEDD2335A5CC005DCFD6 /* en */ = {isa = PBXFileReference; lastKnownFileType = text.plist.strings; name = en; path = en.lproj/Interface.strings; sourceTree = "<group>"; };
		7D9BEEDE2335A5F7005DCFD6 /* en */ = {isa = PBXFileReference; lastKnownFileType = text.plist.strings; name = en; path = en.lproj/Localizable.strings; sourceTree = "<group>"; };
		7D9BEEE62335A6B3005DCFD6 /* en */ = {isa = PBXFileReference; lastKnownFileType = text.plist.strings; name = en; path = en.lproj/Localizable.strings; sourceTree = "<group>"; };
		7D9BEEE82335A6B9005DCFD6 /* zh-Hans */ = {isa = PBXFileReference; lastKnownFileType = text.plist.strings; name = "zh-Hans"; path = "zh-Hans.lproj/Localizable.strings"; sourceTree = "<group>"; };
		7D9BEEE92335A6BB005DCFD6 /* nl */ = {isa = PBXFileReference; lastKnownFileType = text.plist.strings; name = nl; path = nl.lproj/Localizable.strings; sourceTree = "<group>"; };
		7D9BEEEA2335A6BC005DCFD6 /* fr */ = {isa = PBXFileReference; lastKnownFileType = text.plist.strings; name = fr; path = fr.lproj/Localizable.strings; sourceTree = "<group>"; };
		7D9BEEEB2335A6BD005DCFD6 /* de */ = {isa = PBXFileReference; lastKnownFileType = text.plist.strings; name = de; path = de.lproj/Localizable.strings; sourceTree = "<group>"; };
		7D9BEEEC2335A6BE005DCFD6 /* it */ = {isa = PBXFileReference; lastKnownFileType = text.plist.strings; name = it; path = it.lproj/Localizable.strings; sourceTree = "<group>"; };
		7D9BEEED2335A6BF005DCFD6 /* nb */ = {isa = PBXFileReference; lastKnownFileType = text.plist.strings; name = nb; path = nb.lproj/Localizable.strings; sourceTree = "<group>"; };
		7D9BEEEE2335A6BF005DCFD6 /* pl */ = {isa = PBXFileReference; lastKnownFileType = text.plist.strings; name = pl; path = pl.lproj/Localizable.strings; sourceTree = "<group>"; };
		7D9BEEEF2335A6C0005DCFD6 /* ru */ = {isa = PBXFileReference; lastKnownFileType = text.plist.strings; name = ru; path = ru.lproj/Localizable.strings; sourceTree = "<group>"; };
		7D9BEEF02335A6C1005DCFD6 /* es */ = {isa = PBXFileReference; lastKnownFileType = text.plist.strings; name = es; path = es.lproj/Localizable.strings; sourceTree = "<group>"; };
		7D9BEEF42335CF8D005DCFD6 /* en */ = {isa = PBXFileReference; lastKnownFileType = text.plist.strings; name = en; path = en.lproj/Localizable.strings; sourceTree = "<group>"; };
		7D9BEEF62335CF90005DCFD6 /* zh-Hans */ = {isa = PBXFileReference; lastKnownFileType = text.plist.strings; name = "zh-Hans"; path = "zh-Hans.lproj/Localizable.strings"; sourceTree = "<group>"; };
		7D9BEEF72335CF91005DCFD6 /* nl */ = {isa = PBXFileReference; lastKnownFileType = text.plist.strings; name = nl; path = nl.lproj/Localizable.strings; sourceTree = "<group>"; };
		7D9BEEF82335CF93005DCFD6 /* fr */ = {isa = PBXFileReference; lastKnownFileType = text.plist.strings; name = fr; path = fr.lproj/Localizable.strings; sourceTree = "<group>"; };
		7D9BEEF92335CF93005DCFD6 /* de */ = {isa = PBXFileReference; lastKnownFileType = text.plist.strings; name = de; path = de.lproj/Localizable.strings; sourceTree = "<group>"; };
		7D9BEEFA2335CF94005DCFD6 /* it */ = {isa = PBXFileReference; lastKnownFileType = text.plist.strings; name = it; path = it.lproj/Localizable.strings; sourceTree = "<group>"; };
		7D9BEEFB2335CF95005DCFD6 /* nb */ = {isa = PBXFileReference; lastKnownFileType = text.plist.strings; name = nb; path = nb.lproj/Localizable.strings; sourceTree = "<group>"; };
		7D9BEEFC2335CF96005DCFD6 /* pl */ = {isa = PBXFileReference; lastKnownFileType = text.plist.strings; name = pl; path = pl.lproj/Localizable.strings; sourceTree = "<group>"; };
		7D9BEEFD2335CF97005DCFD6 /* ru */ = {isa = PBXFileReference; lastKnownFileType = text.plist.strings; name = ru; path = ru.lproj/Localizable.strings; sourceTree = "<group>"; };
		7D9BEEFE2335CF97005DCFD6 /* es */ = {isa = PBXFileReference; lastKnownFileType = text.plist.strings; name = es; path = es.lproj/Localizable.strings; sourceTree = "<group>"; };
		7D9BEF002335D67D005DCFD6 /* en */ = {isa = PBXFileReference; lastKnownFileType = text.plist.strings; name = en; path = en.lproj/Main.strings; sourceTree = "<group>"; };
		7D9BEF022335D687005DCFD6 /* zh-Hans */ = {isa = PBXFileReference; lastKnownFileType = text.plist.strings; name = "zh-Hans"; path = "zh-Hans.lproj/Main.strings"; sourceTree = "<group>"; };
		7D9BEF042335D68A005DCFD6 /* nl */ = {isa = PBXFileReference; lastKnownFileType = text.plist.strings; name = nl; path = nl.lproj/Main.strings; sourceTree = "<group>"; };
		7D9BEF062335D68C005DCFD6 /* fr */ = {isa = PBXFileReference; lastKnownFileType = text.plist.strings; name = fr; path = fr.lproj/Main.strings; sourceTree = "<group>"; };
		7D9BEF082335D68D005DCFD6 /* de */ = {isa = PBXFileReference; lastKnownFileType = text.plist.strings; name = de; path = de.lproj/Main.strings; sourceTree = "<group>"; };
		7D9BEF0A2335D68F005DCFD6 /* it */ = {isa = PBXFileReference; lastKnownFileType = text.plist.strings; name = it; path = it.lproj/Main.strings; sourceTree = "<group>"; };
		7D9BEF0C2335D690005DCFD6 /* nb */ = {isa = PBXFileReference; lastKnownFileType = text.plist.strings; name = nb; path = nb.lproj/Main.strings; sourceTree = "<group>"; };
		7D9BEF0E2335D691005DCFD6 /* pl */ = {isa = PBXFileReference; lastKnownFileType = text.plist.strings; name = pl; path = pl.lproj/Main.strings; sourceTree = "<group>"; };
		7D9BEF102335D693005DCFD6 /* ru */ = {isa = PBXFileReference; lastKnownFileType = text.plist.strings; name = ru; path = ru.lproj/Main.strings; sourceTree = "<group>"; };
		7D9BEF122335D694005DCFD6 /* es */ = {isa = PBXFileReference; lastKnownFileType = text.plist.strings; name = es; path = es.lproj/Main.strings; sourceTree = "<group>"; };
		7D9BEF132335EC4B005DCFD6 /* ja */ = {isa = PBXFileReference; lastKnownFileType = text.plist.strings; name = ja; path = ja.lproj/Intents.strings; sourceTree = "<group>"; };
		7D9BEF152335EC4B005DCFD6 /* ja */ = {isa = PBXFileReference; lastKnownFileType = text.plist.strings; name = ja; path = ja.lproj/Main.strings; sourceTree = "<group>"; };
		7D9BEF162335EC4B005DCFD6 /* ja */ = {isa = PBXFileReference; lastKnownFileType = text.plist.strings; name = ja; path = ja.lproj/MainInterface.strings; sourceTree = "<group>"; };
		7D9BEF172335EC4C005DCFD6 /* ja */ = {isa = PBXFileReference; lastKnownFileType = text.plist.strings; name = ja; path = ja.lproj/Interface.strings; sourceTree = "<group>"; };
		7D9BEF182335EC4C005DCFD6 /* ja */ = {isa = PBXFileReference; lastKnownFileType = text.plist.strings; name = ja; path = ja.lproj/Main.strings; sourceTree = "<group>"; };
		7D9BEF1A2335EC4C005DCFD6 /* ja */ = {isa = PBXFileReference; lastKnownFileType = text.plist.strings; name = ja; path = ja.lproj/Localizable.strings; sourceTree = "<group>"; };
		7D9BEF1B2335EC4C005DCFD6 /* ja */ = {isa = PBXFileReference; lastKnownFileType = text.plist.strings; name = ja; path = ja.lproj/Localizable.strings; sourceTree = "<group>"; };
		7D9BEF1C2335EC4C005DCFD6 /* ja */ = {isa = PBXFileReference; lastKnownFileType = text.plist.strings; name = ja; path = ja.lproj/InfoPlist.strings; sourceTree = "<group>"; };
		7D9BEF1E2335EC4D005DCFD6 /* ja */ = {isa = PBXFileReference; lastKnownFileType = text.plist.strings; name = ja; path = ja.lproj/Localizable.strings; sourceTree = "<group>"; };
		7D9BEF1F2335EC4D005DCFD6 /* ja */ = {isa = PBXFileReference; lastKnownFileType = text.plist.strings; name = ja; path = ja.lproj/Localizable.strings; sourceTree = "<group>"; };
		7D9BEF222335EC4D005DCFD6 /* ja */ = {isa = PBXFileReference; lastKnownFileType = text.plist.strings; name = ja; path = ja.lproj/Localizable.strings; sourceTree = "<group>"; };
		7D9BEF272335EC4E005DCFD6 /* ja */ = {isa = PBXFileReference; lastKnownFileType = text.plist.strings; name = ja; path = ja.lproj/Localizable.strings; sourceTree = "<group>"; };
		7D9BEF282335EC4E005DCFD6 /* ja */ = {isa = PBXFileReference; lastKnownFileType = text.plist.strings; name = ja; path = ja.lproj/Localizable.strings; sourceTree = "<group>"; };
		7D9BEF292335EC58005DCFD6 /* pt-BR */ = {isa = PBXFileReference; lastKnownFileType = text.plist.strings; name = "pt-BR"; path = "pt-BR.lproj/Intents.strings"; sourceTree = "<group>"; };
		7D9BEF2B2335EC59005DCFD6 /* pt-BR */ = {isa = PBXFileReference; lastKnownFileType = text.plist.strings; name = "pt-BR"; path = "pt-BR.lproj/Main.strings"; sourceTree = "<group>"; };
		7D9BEF2C2335EC59005DCFD6 /* pt-BR */ = {isa = PBXFileReference; lastKnownFileType = text.plist.strings; name = "pt-BR"; path = "pt-BR.lproj/MainInterface.strings"; sourceTree = "<group>"; };
		7D9BEF2D2335EC59005DCFD6 /* pt-BR */ = {isa = PBXFileReference; lastKnownFileType = text.plist.strings; name = "pt-BR"; path = "pt-BR.lproj/Interface.strings"; sourceTree = "<group>"; };
		7D9BEF2E2335EC59005DCFD6 /* pt-BR */ = {isa = PBXFileReference; lastKnownFileType = text.plist.strings; name = "pt-BR"; path = "pt-BR.lproj/Main.strings"; sourceTree = "<group>"; };
		7D9BEF302335EC59005DCFD6 /* pt-BR */ = {isa = PBXFileReference; lastKnownFileType = text.plist.strings; name = "pt-BR"; path = "pt-BR.lproj/Localizable.strings"; sourceTree = "<group>"; };
		7D9BEF312335EC59005DCFD6 /* pt-BR */ = {isa = PBXFileReference; lastKnownFileType = text.plist.strings; name = "pt-BR"; path = "pt-BR.lproj/Localizable.strings"; sourceTree = "<group>"; };
		7D9BEF322335EC59005DCFD6 /* pt-BR */ = {isa = PBXFileReference; lastKnownFileType = text.plist.strings; name = "pt-BR"; path = "pt-BR.lproj/InfoPlist.strings"; sourceTree = "<group>"; };
		7D9BEF342335EC59005DCFD6 /* pt-BR */ = {isa = PBXFileReference; lastKnownFileType = text.plist.strings; name = "pt-BR"; path = "pt-BR.lproj/Localizable.strings"; sourceTree = "<group>"; };
		7D9BEF352335EC59005DCFD6 /* pt-BR */ = {isa = PBXFileReference; lastKnownFileType = text.plist.strings; name = "pt-BR"; path = "pt-BR.lproj/Localizable.strings"; sourceTree = "<group>"; };
		7D9BEF382335EC5A005DCFD6 /* pt-BR */ = {isa = PBXFileReference; lastKnownFileType = text.plist.strings; name = "pt-BR"; path = "pt-BR.lproj/Localizable.strings"; sourceTree = "<group>"; };
		7D9BEF3D2335EC5A005DCFD6 /* pt-BR */ = {isa = PBXFileReference; lastKnownFileType = text.plist.strings; name = "pt-BR"; path = "pt-BR.lproj/Localizable.strings"; sourceTree = "<group>"; };
		7D9BEF3E2335EC5A005DCFD6 /* pt-BR */ = {isa = PBXFileReference; lastKnownFileType = text.plist.strings; name = "pt-BR"; path = "pt-BR.lproj/Localizable.strings"; sourceTree = "<group>"; };
		7D9BEF3F2335EC62005DCFD6 /* vi */ = {isa = PBXFileReference; lastKnownFileType = text.plist.strings; name = vi; path = vi.lproj/Intents.strings; sourceTree = "<group>"; };
		7D9BEF412335EC62005DCFD6 /* vi */ = {isa = PBXFileReference; lastKnownFileType = text.plist.strings; name = vi; path = vi.lproj/Main.strings; sourceTree = "<group>"; };
		7D9BEF422335EC62005DCFD6 /* vi */ = {isa = PBXFileReference; lastKnownFileType = text.plist.strings; name = vi; path = vi.lproj/MainInterface.strings; sourceTree = "<group>"; };
		7D9BEF432335EC62005DCFD6 /* vi */ = {isa = PBXFileReference; lastKnownFileType = text.plist.strings; name = vi; path = vi.lproj/Interface.strings; sourceTree = "<group>"; };
		7D9BEF442335EC62005DCFD6 /* vi */ = {isa = PBXFileReference; lastKnownFileType = text.plist.strings; name = vi; path = vi.lproj/Main.strings; sourceTree = "<group>"; };
		7D9BEF462335EC62005DCFD6 /* vi */ = {isa = PBXFileReference; lastKnownFileType = text.plist.strings; name = vi; path = vi.lproj/Localizable.strings; sourceTree = "<group>"; };
		7D9BEF472335EC62005DCFD6 /* vi */ = {isa = PBXFileReference; lastKnownFileType = text.plist.strings; name = vi; path = vi.lproj/Localizable.strings; sourceTree = "<group>"; };
		7D9BEF4A2335EC63005DCFD6 /* vi */ = {isa = PBXFileReference; lastKnownFileType = text.plist.strings; name = vi; path = vi.lproj/Localizable.strings; sourceTree = "<group>"; };
		7D9BEF4B2335EC63005DCFD6 /* vi */ = {isa = PBXFileReference; lastKnownFileType = text.plist.strings; name = vi; path = vi.lproj/Localizable.strings; sourceTree = "<group>"; };
		7D9BEF4E2335EC63005DCFD6 /* vi */ = {isa = PBXFileReference; lastKnownFileType = text.plist.strings; name = vi; path = vi.lproj/Localizable.strings; sourceTree = "<group>"; };
		7D9BEF532335EC63005DCFD6 /* vi */ = {isa = PBXFileReference; lastKnownFileType = text.plist.strings; name = vi; path = vi.lproj/Localizable.strings; sourceTree = "<group>"; };
		7D9BEF542335EC64005DCFD6 /* vi */ = {isa = PBXFileReference; lastKnownFileType = text.plist.strings; name = vi; path = vi.lproj/Localizable.strings; sourceTree = "<group>"; };
		7D9BEF552335EC6E005DCFD6 /* da */ = {isa = PBXFileReference; lastKnownFileType = text.plist.strings; name = da; path = da.lproj/Intents.strings; sourceTree = "<group>"; };
		7D9BEF572335EC6E005DCFD6 /* da */ = {isa = PBXFileReference; lastKnownFileType = text.plist.strings; name = da; path = da.lproj/Main.strings; sourceTree = "<group>"; };
		7D9BEF582335EC6E005DCFD6 /* da */ = {isa = PBXFileReference; lastKnownFileType = text.plist.strings; name = da; path = da.lproj/MainInterface.strings; sourceTree = "<group>"; };
		7D9BEF592335EC6E005DCFD6 /* da */ = {isa = PBXFileReference; lastKnownFileType = text.plist.strings; name = da; path = da.lproj/Interface.strings; sourceTree = "<group>"; };
		7D9BEF5A2335EC6E005DCFD6 /* da */ = {isa = PBXFileReference; lastKnownFileType = text.plist.strings; name = da; path = da.lproj/Main.strings; sourceTree = "<group>"; };
		7D9BEF5C2335EC6F005DCFD6 /* da */ = {isa = PBXFileReference; lastKnownFileType = text.plist.strings; name = da; path = da.lproj/Localizable.strings; sourceTree = "<group>"; };
		7D9BEF5D2335EC6F005DCFD6 /* da */ = {isa = PBXFileReference; lastKnownFileType = text.plist.strings; name = da; path = da.lproj/Localizable.strings; sourceTree = "<group>"; };
		7D9BEF5E2335EC6F005DCFD6 /* da */ = {isa = PBXFileReference; lastKnownFileType = text.plist.strings; name = da; path = da.lproj/InfoPlist.strings; sourceTree = "<group>"; };
		7D9BEF602335EC6F005DCFD6 /* da */ = {isa = PBXFileReference; lastKnownFileType = text.plist.strings; name = da; path = da.lproj/Localizable.strings; sourceTree = "<group>"; };
		7D9BEF612335EC6F005DCFD6 /* da */ = {isa = PBXFileReference; lastKnownFileType = text.plist.strings; name = da; path = da.lproj/Localizable.strings; sourceTree = "<group>"; };
		7D9BEF642335EC6F005DCFD6 /* da */ = {isa = PBXFileReference; lastKnownFileType = text.plist.strings; name = da; path = da.lproj/Localizable.strings; sourceTree = "<group>"; };
		7D9BEF692335EC70005DCFD6 /* da */ = {isa = PBXFileReference; lastKnownFileType = text.plist.strings; name = da; path = da.lproj/Localizable.strings; sourceTree = "<group>"; };
		7D9BEF6A2335EC70005DCFD6 /* da */ = {isa = PBXFileReference; lastKnownFileType = text.plist.strings; name = da; path = da.lproj/Localizable.strings; sourceTree = "<group>"; };
		7D9BEF6B2335EC7D005DCFD6 /* sv */ = {isa = PBXFileReference; lastKnownFileType = text.plist.strings; name = sv; path = sv.lproj/Intents.strings; sourceTree = "<group>"; };
		7D9BEF6D2335EC7D005DCFD6 /* sv */ = {isa = PBXFileReference; lastKnownFileType = text.plist.strings; name = sv; path = sv.lproj/Main.strings; sourceTree = "<group>"; };
		7D9BEF6E2335EC7D005DCFD6 /* sv */ = {isa = PBXFileReference; lastKnownFileType = text.plist.strings; name = sv; path = sv.lproj/MainInterface.strings; sourceTree = "<group>"; };
		7D9BEF6F2335EC7D005DCFD6 /* sv */ = {isa = PBXFileReference; lastKnownFileType = text.plist.strings; name = sv; path = sv.lproj/Interface.strings; sourceTree = "<group>"; };
		7D9BEF702335EC7D005DCFD6 /* sv */ = {isa = PBXFileReference; lastKnownFileType = text.plist.strings; name = sv; path = sv.lproj/Main.strings; sourceTree = "<group>"; };
		7D9BEF722335EC7D005DCFD6 /* sv */ = {isa = PBXFileReference; lastKnownFileType = text.plist.strings; name = sv; path = sv.lproj/Localizable.strings; sourceTree = "<group>"; };
		7D9BEF732335EC7D005DCFD6 /* sv */ = {isa = PBXFileReference; lastKnownFileType = text.plist.strings; name = sv; path = sv.lproj/Localizable.strings; sourceTree = "<group>"; };
		7D9BEF762335EC7D005DCFD6 /* sv */ = {isa = PBXFileReference; lastKnownFileType = text.plist.strings; name = sv; path = sv.lproj/Localizable.strings; sourceTree = "<group>"; };
		7D9BEF772335EC7E005DCFD6 /* sv */ = {isa = PBXFileReference; lastKnownFileType = text.plist.strings; name = sv; path = sv.lproj/Localizable.strings; sourceTree = "<group>"; };
		7D9BEF7A2335EC7E005DCFD6 /* sv */ = {isa = PBXFileReference; lastKnownFileType = text.plist.strings; name = sv; path = sv.lproj/Localizable.strings; sourceTree = "<group>"; };
		7D9BEF7F2335EC7E005DCFD6 /* sv */ = {isa = PBXFileReference; lastKnownFileType = text.plist.strings; name = sv; path = sv.lproj/Localizable.strings; sourceTree = "<group>"; };
		7D9BEF802335EC7E005DCFD6 /* sv */ = {isa = PBXFileReference; lastKnownFileType = text.plist.strings; name = sv; path = sv.lproj/Localizable.strings; sourceTree = "<group>"; };
		7D9BEF812335EC8B005DCFD6 /* fi */ = {isa = PBXFileReference; lastKnownFileType = text.plist.strings; name = fi; path = fi.lproj/Intents.strings; sourceTree = "<group>"; };
		7D9BEF832335EC8B005DCFD6 /* fi */ = {isa = PBXFileReference; lastKnownFileType = text.plist.strings; name = fi; path = fi.lproj/Main.strings; sourceTree = "<group>"; };
		7D9BEF842335EC8B005DCFD6 /* fi */ = {isa = PBXFileReference; lastKnownFileType = text.plist.strings; name = fi; path = fi.lproj/MainInterface.strings; sourceTree = "<group>"; };
		7D9BEF852335EC8B005DCFD6 /* fi */ = {isa = PBXFileReference; lastKnownFileType = text.plist.strings; name = fi; path = fi.lproj/Interface.strings; sourceTree = "<group>"; };
		7D9BEF862335EC8B005DCFD6 /* fi */ = {isa = PBXFileReference; lastKnownFileType = text.plist.strings; name = fi; path = fi.lproj/Main.strings; sourceTree = "<group>"; };
		7D9BEF882335EC8C005DCFD6 /* fi */ = {isa = PBXFileReference; lastKnownFileType = text.plist.strings; name = fi; path = fi.lproj/Localizable.strings; sourceTree = "<group>"; };
		7D9BEF892335EC8C005DCFD6 /* fi */ = {isa = PBXFileReference; lastKnownFileType = text.plist.strings; name = fi; path = fi.lproj/Localizable.strings; sourceTree = "<group>"; };
		7D9BEF8A2335EC8C005DCFD6 /* fi */ = {isa = PBXFileReference; lastKnownFileType = text.plist.strings; name = fi; path = fi.lproj/InfoPlist.strings; sourceTree = "<group>"; };
		7D9BEF8C2335EC8C005DCFD6 /* fi */ = {isa = PBXFileReference; lastKnownFileType = text.plist.strings; name = fi; path = fi.lproj/Localizable.strings; sourceTree = "<group>"; };
		7D9BEF8D2335EC8C005DCFD6 /* fi */ = {isa = PBXFileReference; lastKnownFileType = text.plist.strings; name = fi; path = fi.lproj/Localizable.strings; sourceTree = "<group>"; };
		7D9BEF902335EC8C005DCFD6 /* fi */ = {isa = PBXFileReference; lastKnownFileType = text.plist.strings; name = fi; path = fi.lproj/Localizable.strings; sourceTree = "<group>"; };
		7D9BEF952335EC8D005DCFD6 /* fi */ = {isa = PBXFileReference; lastKnownFileType = text.plist.strings; name = fi; path = fi.lproj/Localizable.strings; sourceTree = "<group>"; };
		7D9BEF962335EC8D005DCFD6 /* fi */ = {isa = PBXFileReference; lastKnownFileType = text.plist.strings; name = fi; path = fi.lproj/Localizable.strings; sourceTree = "<group>"; };
		7D9BEF972335F667005DCFD6 /* en */ = {isa = PBXFileReference; lastKnownFileType = text.plist.strings; name = en; path = en.lproj/Localizable.strings; sourceTree = "<group>"; };
		7D9BEF98233600D6005DCFD6 /* es */ = {isa = PBXFileReference; lastKnownFileType = text.plist.strings; name = es; path = es.lproj/InfoPlist.strings; sourceTree = "<group>"; };
		7D9BEF99233600D8005DCFD6 /* sv */ = {isa = PBXFileReference; lastKnownFileType = text.plist.strings; name = sv; path = sv.lproj/InfoPlist.strings; sourceTree = "<group>"; };
		7D9BEF9A233600D9005DCFD6 /* vi */ = {isa = PBXFileReference; lastKnownFileType = text.plist.strings; name = vi; path = vi.lproj/InfoPlist.strings; sourceTree = "<group>"; };
		7D9BF13A23370E8B005DCFD6 /* ro */ = {isa = PBXFileReference; lastKnownFileType = text.plist.strings; name = ro; path = ro.lproj/Intents.strings; sourceTree = "<group>"; };
		7D9BF13B23370E8B005DCFD6 /* ro */ = {isa = PBXFileReference; lastKnownFileType = text.plist.strings; name = ro; path = ro.lproj/Main.strings; sourceTree = "<group>"; };
		7D9BF13C23370E8B005DCFD6 /* ro */ = {isa = PBXFileReference; lastKnownFileType = text.plist.strings; name = ro; path = ro.lproj/MainInterface.strings; sourceTree = "<group>"; };
		7D9BF13D23370E8B005DCFD6 /* ro */ = {isa = PBXFileReference; lastKnownFileType = text.plist.strings; name = ro; path = ro.lproj/Interface.strings; sourceTree = "<group>"; };
		7D9BF13E23370E8C005DCFD6 /* ro */ = {isa = PBXFileReference; lastKnownFileType = text.plist.strings; name = ro; path = ro.lproj/Main.strings; sourceTree = "<group>"; };
		7D9BF13F23370E8C005DCFD6 /* ro */ = {isa = PBXFileReference; lastKnownFileType = text.plist.strings; name = ro; path = ro.lproj/Localizable.strings; sourceTree = "<group>"; };
		7D9BF14023370E8C005DCFD6 /* ro */ = {isa = PBXFileReference; lastKnownFileType = text.plist.strings; name = ro; path = ro.lproj/Localizable.strings; sourceTree = "<group>"; };
		7D9BF14123370E8C005DCFD6 /* ro */ = {isa = PBXFileReference; lastKnownFileType = text.plist.strings; name = ro; path = ro.lproj/InfoPlist.strings; sourceTree = "<group>"; };
		7D9BF14223370E8C005DCFD6 /* ro */ = {isa = PBXFileReference; lastKnownFileType = text.plist.strings; name = ro; path = ro.lproj/Localizable.strings; sourceTree = "<group>"; };
		7D9BF14323370E8C005DCFD6 /* ro */ = {isa = PBXFileReference; lastKnownFileType = text.plist.strings; name = ro; path = ro.lproj/Localizable.strings; sourceTree = "<group>"; };
		7D9BF14423370E8D005DCFD6 /* ro */ = {isa = PBXFileReference; lastKnownFileType = text.plist.strings; name = ro; path = ro.lproj/Localizable.strings; sourceTree = "<group>"; };
		7D9BF14523370E8D005DCFD6 /* ro */ = {isa = PBXFileReference; lastKnownFileType = text.plist.strings; name = ro; path = ro.lproj/Localizable.strings; sourceTree = "<group>"; };
		7D9BF14623370E8D005DCFD6 /* ro */ = {isa = PBXFileReference; lastKnownFileType = text.plist.strings; name = ro; path = ro.lproj/Localizable.strings; sourceTree = "<group>"; };
		7DD382771F8DBFC60071272B /* es */ = {isa = PBXFileReference; lastKnownFileType = text.plist.strings; name = es; path = es.lproj/Main.strings; sourceTree = "<group>"; };
		7DD382781F8DBFC60071272B /* es */ = {isa = PBXFileReference; lastKnownFileType = text.plist.strings; name = es; path = es.lproj/MainInterface.strings; sourceTree = "<group>"; };
		7DD382791F8DBFC60071272B /* es */ = {isa = PBXFileReference; lastKnownFileType = text.plist.strings; name = es; path = es.lproj/Interface.strings; sourceTree = "<group>"; };
		892A5D29222EF60A008961AB /* MockKit.framework */ = {isa = PBXFileReference; explicitFileType = wrapper.framework; name = MockKit.framework; path = Carthage/Build/iOS/MockKit.framework; sourceTree = SOURCE_ROOT; };
		892A5D2B222EF60A008961AB /* MockKitUI.framework */ = {isa = PBXFileReference; explicitFileType = wrapper.framework; name = MockKitUI.framework; path = Carthage/Build/iOS/MockKitUI.framework; sourceTree = SOURCE_ROOT; };
		892A5D58222F0A27008961AB /* Debug.swift */ = {isa = PBXFileReference; lastKnownFileType = sourcecode.swift; path = Debug.swift; sourceTree = "<group>"; };
		892A5D5A222F0D7C008961AB /* LoopTestingKit.framework */ = {isa = PBXFileReference; explicitFileType = wrapper.framework; name = LoopTestingKit.framework; path = Carthage/Build/iOS/LoopTestingKit.framework; sourceTree = SOURCE_ROOT; };
		892A5D682230C41D008961AB /* RangeReplaceableCollection.swift */ = {isa = PBXFileReference; lastKnownFileType = sourcecode.swift; path = RangeReplaceableCollection.swift; sourceTree = "<group>"; };
		892FB4CC22040104005293EC /* OverridePresetRow.swift */ = {isa = PBXFileReference; lastKnownFileType = sourcecode.swift; path = OverridePresetRow.swift; sourceTree = "<group>"; };
		892FB4CE220402C0005293EC /* OverrideSelectionController.swift */ = {isa = PBXFileReference; lastKnownFileType = sourcecode.swift; path = OverrideSelectionController.swift; sourceTree = "<group>"; };
		894F71E11FFEC4D8007D365C /* DefaultAssets.xcassets */ = {isa = PBXFileReference; lastKnownFileType = folder.assetcatalog; path = DefaultAssets.xcassets; sourceTree = "<group>"; };
		895FE0942201234000FCF18A /* OverrideSelectionViewController.swift */ = {isa = PBXFileReference; fileEncoding = 4; lastKnownFileType = sourcecode.swift; path = OverrideSelectionViewController.swift; sourceTree = "<group>"; };
		898ECA5E218ABD17001E9D35 /* GlucoseChartScaler.swift */ = {isa = PBXFileReference; fileEncoding = 4; lastKnownFileType = sourcecode.swift; path = GlucoseChartScaler.swift; sourceTree = "<group>"; };
		898ECA5F218ABD17001E9D35 /* GlucoseChartData.swift */ = {isa = PBXFileReference; fileEncoding = 4; lastKnownFileType = sourcecode.swift; path = GlucoseChartData.swift; sourceTree = "<group>"; };
		898ECA62218ABD21001E9D35 /* ComplicationChartManager.swift */ = {isa = PBXFileReference; fileEncoding = 4; lastKnownFileType = sourcecode.swift; path = ComplicationChartManager.swift; sourceTree = "<group>"; };
		898ECA64218ABD9A001E9D35 /* CGRect.swift */ = {isa = PBXFileReference; fileEncoding = 4; lastKnownFileType = sourcecode.swift; path = CGRect.swift; sourceTree = "<group>"; };
		898ECA66218ABDA8001E9D35 /* WatchApp Extension-Bridging-Header.h */ = {isa = PBXFileReference; lastKnownFileType = sourcecode.c.h; path = "WatchApp Extension-Bridging-Header.h"; sourceTree = "<group>"; };
		898ECA67218ABDA8001E9D35 /* CLKTextProvider+Compound.m */ = {isa = PBXFileReference; fileEncoding = 4; lastKnownFileType = sourcecode.c.objc; path = "CLKTextProvider+Compound.m"; sourceTree = "<group>"; };
		898ECA68218ABDA9001E9D35 /* CLKTextProvider+Compound.h */ = {isa = PBXFileReference; fileEncoding = 4; lastKnownFileType = sourcecode.c.h; path = "CLKTextProvider+Compound.h"; sourceTree = "<group>"; };
		89ADE13A226BFA0F0067222B /* TestingScenariosManager.swift */ = {isa = PBXFileReference; lastKnownFileType = sourcecode.swift; path = TestingScenariosManager.swift; sourceTree = "<group>"; };
		89CA2B2F226C0161004D9350 /* DirectoryObserver.swift */ = {isa = PBXFileReference; lastKnownFileType = sourcecode.swift; path = DirectoryObserver.swift; sourceTree = "<group>"; };
		89CA2B31226C18B8004D9350 /* TestingScenariosTableViewController.swift */ = {isa = PBXFileReference; lastKnownFileType = sourcecode.swift; path = TestingScenariosTableViewController.swift; sourceTree = "<group>"; };
		89CA2B3C226E6B13004D9350 /* LocalTestingScenariosManager.swift */ = {isa = PBXFileReference; lastKnownFileType = sourcecode.swift; path = LocalTestingScenariosManager.swift; sourceTree = "<group>"; };
		89E267FB2292456700A3F2AF /* FeatureFlags.swift */ = {isa = PBXFileReference; lastKnownFileType = sourcecode.swift; path = FeatureFlags.swift; sourceTree = "<group>"; };
		89E267FE229267DF00A3F2AF /* Optional.swift */ = {isa = PBXFileReference; lastKnownFileType = sourcecode.swift; path = Optional.swift; sourceTree = "<group>"; };
		9E0F6348218D4AC1006E5D21 /* IntegralRetrospectiveCorrectionTests.swift */ = {isa = PBXFileReference; lastKnownFileType = sourcecode.swift; path = IntegralRetrospectiveCorrectionTests.swift; sourceTree = "<group>"; };
		9E575200217D87E7002D167B /* IntegralRetrospectiveCorrection.swift */ = {isa = PBXFileReference; lastKnownFileType = sourcecode.swift; path = IntegralRetrospectiveCorrection.swift; sourceTree = "<group>"; };
		9E604098218F8850003D93A9 /* glucose_discrepancies_constant_positive.json */ = {isa = PBXFileReference; fileEncoding = 4; lastKnownFileType = text.json; path = glucose_discrepancies_constant_positive.json; sourceTree = "<group>"; };
		9E60409A218FFF75003D93A9 /* glucose_discrepancies_single_same_sign.json */ = {isa = PBXFileReference; fileEncoding = 4; lastKnownFileType = text.json; path = glucose_discrepancies_single_same_sign.json; sourceTree = "<group>"; };
		9EAFDFED218E6CBB0016F9ED /* glucose_discrepancies_sampled.json */ = {isa = PBXFileReference; fileEncoding = 4; lastKnownFileType = text.json; path = glucose_discrepancies_sampled.json; sourceTree = "<group>"; };
		C10428961D17BAD400DD539A /* NightscoutUploadKit.framework */ = {isa = PBXFileReference; explicitFileType = wrapper.framework; path = NightscoutUploadKit.framework; sourceTree = BUILT_PRODUCTS_DIR; };
		C10B28451EA9BA5E006EA1FC /* far_future_high_bg_forecast.json */ = {isa = PBXFileReference; fileEncoding = 4; lastKnownFileType = text.json; path = far_future_high_bg_forecast.json; sourceTree = "<group>"; };
		C125F31A22FE7CE200FD0545 /* copy-frameworks.sh */ = {isa = PBXFileReference; fileEncoding = 4; lastKnownFileType = text.script.sh; path = "copy-frameworks.sh"; sourceTree = "<group>"; };
		C12CB9AC23106A3C00F84978 /* it */ = {isa = PBXFileReference; lastKnownFileType = text.plist.strings; name = it; path = it.lproj/Intents.strings; sourceTree = "<group>"; };
		C12CB9AE23106A5C00F84978 /* fr */ = {isa = PBXFileReference; lastKnownFileType = text.plist.strings; name = fr; path = fr.lproj/Intents.strings; sourceTree = "<group>"; };
		C12CB9B023106A5F00F84978 /* de */ = {isa = PBXFileReference; lastKnownFileType = text.plist.strings; name = de; path = de.lproj/Intents.strings; sourceTree = "<group>"; };
		C12CB9B223106A6000F84978 /* zh-Hans */ = {isa = PBXFileReference; lastKnownFileType = text.plist.strings; name = "zh-Hans"; path = "zh-Hans.lproj/Intents.strings"; sourceTree = "<group>"; };
		C12CB9B423106A6100F84978 /* nl */ = {isa = PBXFileReference; lastKnownFileType = text.plist.strings; name = nl; path = nl.lproj/Intents.strings; sourceTree = "<group>"; };
		C12CB9B623106A6200F84978 /* nb */ = {isa = PBXFileReference; lastKnownFileType = text.plist.strings; name = nb; path = nb.lproj/Intents.strings; sourceTree = "<group>"; };
		C12CB9B823106A6300F84978 /* pl */ = {isa = PBXFileReference; lastKnownFileType = text.plist.strings; name = pl; path = pl.lproj/Intents.strings; sourceTree = "<group>"; };
		C12F21A61DFA79CB00748193 /* recommend_temp_basal_very_low_end_in_range.json */ = {isa = PBXFileReference; fileEncoding = 4; lastKnownFileType = text.json; path = recommend_temp_basal_very_low_end_in_range.json; sourceTree = "<group>"; };
		C15713811DAC6983005BC4D2 /* MealBolusNightscoutTreatment.swift */ = {isa = PBXFileReference; fileEncoding = 4; lastKnownFileType = sourcecode.swift; path = MealBolusNightscoutTreatment.swift; sourceTree = "<group>"; };
		C165B8CD23302C5D0004112E /* RemoteCommand.swift */ = {isa = PBXFileReference; lastKnownFileType = sourcecode.swift; path = RemoteCommand.swift; sourceTree = "<group>"; };
		C16DA84122E8E112008624C2 /* LoopPlugins.swift */ = {isa = PBXFileReference; lastKnownFileType = sourcecode.swift; path = LoopPlugins.swift; sourceTree = "<group>"; };
		C17824991E1999FA00D9D25C /* CaseCountable.swift */ = {isa = PBXFileReference; fileEncoding = 4; lastKnownFileType = sourcecode.swift; path = CaseCountable.swift; sourceTree = "<group>"; };
		C178249F1E19CF9800D9D25C /* GlucoseThresholdTableViewController.swift */ = {isa = PBXFileReference; fileEncoding = 4; lastKnownFileType = sourcecode.swift; path = GlucoseThresholdTableViewController.swift; sourceTree = "<group>"; };
		C17824A21E19EAB600D9D25C /* recommend_temp_basal_start_very_low_end_high.json */ = {isa = PBXFileReference; fileEncoding = 4; lastKnownFileType = text.json; path = recommend_temp_basal_start_very_low_end_high.json; sourceTree = "<group>"; };
		C17824A41E1AD4D100D9D25C /* BolusRecommendation.swift */ = {isa = PBXFileReference; fileEncoding = 4; lastKnownFileType = sourcecode.swift; path = BolusRecommendation.swift; sourceTree = "<group>"; };
		C1814B85225E507C008D2D8E /* Sequence.swift */ = {isa = PBXFileReference; lastKnownFileType = sourcecode.swift; path = Sequence.swift; sourceTree = "<group>"; };
		C18A491222FCC22800FDA733 /* build-derived-assets.sh */ = {isa = PBXFileReference; fileEncoding = 4; lastKnownFileType = text.script.sh; path = "build-derived-assets.sh"; sourceTree = "<group>"; };
		C18A491322FCC22900FDA733 /* make_scenario.py */ = {isa = PBXFileReference; fileEncoding = 4; lastKnownFileType = text.script.python; path = make_scenario.py; sourceTree = "<group>"; };
		C18A491422FCC22900FDA733 /* build-derived-watch-assets.sh */ = {isa = PBXFileReference; fileEncoding = 4; lastKnownFileType = text.script.sh; path = "build-derived-watch-assets.sh"; sourceTree = "<group>"; };
		C18A491522FCC22900FDA733 /* copy-plugins.sh */ = {isa = PBXFileReference; fileEncoding = 4; lastKnownFileType = text.script.sh; path = "copy-plugins.sh"; sourceTree = "<group>"; };
		C18C8C501D5A351900E043FB /* NightscoutDataManager.swift */ = {isa = PBXFileReference; fileEncoding = 4; lastKnownFileType = sourcecode.swift; path = NightscoutDataManager.swift; sourceTree = "<group>"; };
		C1A3EED1235233E1007672E3 /* DerivedAssets.xcassets */ = {isa = PBXFileReference; lastKnownFileType = folder.assetcatalog; path = DerivedAssets.xcassets; sourceTree = "<group>"; };
		C1A3EED323523551007672E3 /* DerivedAssets.xcassets */ = {isa = PBXFileReference; lastKnownFileType = folder.assetcatalog; path = DerivedAssets.xcassets; sourceTree = "<group>"; };
		C1C6591B1E1B1FDA0025CC58 /* recommend_temp_basal_dropping_then_rising.json */ = {isa = PBXFileReference; fileEncoding = 4; lastKnownFileType = text.json; path = recommend_temp_basal_dropping_then_rising.json; sourceTree = "<group>"; };
		C1D197FE232CF92D0096D646 /* capture-build-details.sh */ = {isa = PBXFileReference; fileEncoding = 4; lastKnownFileType = text.script.sh; path = "capture-build-details.sh"; sourceTree = "<group>"; };
		C1D289B422F90A52003FFBD9 /* BasalDeliveryState.swift */ = {isa = PBXFileReference; lastKnownFileType = sourcecode.swift; path = BasalDeliveryState.swift; sourceTree = "<group>"; };
		C1E2773D224177C000354103 /* ClockKit.framework */ = {isa = PBXFileReference; lastKnownFileType = wrapper.framework; name = ClockKit.framework; path = Platforms/WatchOS.platform/Developer/SDKs/WatchOS.sdk/System/Library/Frameworks/ClockKit.framework; sourceTree = DEVELOPER_DIR; };
		C1E2774722433D7A00354103 /* MKRingProgressView.framework */ = {isa = PBXFileReference; explicitFileType = wrapper.framework; path = MKRingProgressView.framework; sourceTree = BUILT_PRODUCTS_DIR; };
		C1F8B1D122375E4200DD66CF /* BolusProgressTableViewCell.swift */ = {isa = PBXFileReference; lastKnownFileType = sourcecode.swift; path = BolusProgressTableViewCell.swift; sourceTree = "<group>"; };
		C1F8B1DB223862D500DD66CF /* BolusProgressTableViewCell.xib */ = {isa = PBXFileReference; lastKnownFileType = file.xib; path = BolusProgressTableViewCell.xib; sourceTree = "<group>"; };
		C1FB428B217806A300FAB378 /* StateColorPalette.swift */ = {isa = PBXFileReference; fileEncoding = 4; lastKnownFileType = sourcecode.swift; path = StateColorPalette.swift; sourceTree = "<group>"; };
		C1FB428E217921D600FAB378 /* PumpManagerUI.swift */ = {isa = PBXFileReference; lastKnownFileType = sourcecode.swift; path = PumpManagerUI.swift; sourceTree = "<group>"; };
/* End PBXFileReference section */

/* Begin PBXFrameworksBuildPhase section */
		43105EF81BADC8F9009CD81E /* Frameworks */ = {
			isa = PBXFrameworksBuildPhase;
			buildActionMask = 2147483647;
			files = (
			);
			runOnlyForDeploymentPostprocessing = 0;
		};
		43776F891B8022E90074EA36 /* Frameworks */ = {
			isa = PBXFrameworksBuildPhase;
			buildActionMask = 2147483647;
			files = (
				434FB6461D68F1CD007B9C70 /* Amplitude.framework in Frameworks */,
				43A8EC6F210E622700A81379 /* CGMBLEKitUI.framework in Frameworks */,
				438A95A81D8B9B24009D12E1 /* CGMBLEKit.framework in Frameworks */,
				43C246A81D89990F0031F8D1 /* Crypto.framework in Frameworks */,
				4D3B40041D4A9E1A00BC6334 /* G4ShareSpy.framework in Frameworks */,
				43F5C2C91B929C09003EB13D /* HealthKit.framework in Frameworks */,
				43D9FFD621EAE05D00AF44BF /* LoopCore.framework in Frameworks */,
				43F78D4F1C914197002152D1 /* LoopKit.framework in Frameworks */,
				892A5D5B222F0D7C008961AB /* LoopTestingKit.framework in Frameworks */,
				4F7528941DFE1E9500C322D6 /* LoopUI.framework in Frameworks */,
				C1E2774822433D7A00354103 /* MKRingProgressView.framework in Frameworks */,
				892A5D2A222EF60A008961AB /* MockKit.framework in Frameworks */,
				892A5D2C222EF60A008961AB /* MockKitUI.framework in Frameworks */,
				C10428971D17BAD400DD539A /* NightscoutUploadKit.framework in Frameworks */,
				43B371881CE597D10013C5A6 /* ShareClient.framework in Frameworks */,
				4F08DE9B1E7BC4ED006741EA /* SwiftCharts.framework in Frameworks */,
				4379CFF021112CF700AADC79 /* ShareClientUI.framework in Frameworks */,
			);
			runOnlyForDeploymentPostprocessing = 0;
		};
		43A9437B1B926B7B0051FA24 /* Frameworks */ = {
			isa = PBXFrameworksBuildPhase;
			buildActionMask = 2147483647;
			files = (
				43D9002F21EB234400AF44BF /* LoopCore.framework in Frameworks */,
				C1E2773E224177C000354103 /* ClockKit.framework in Frameworks */,
				4344628220A7A37F00C4BE6F /* CoreBluetooth.framework in Frameworks */,
				4344628520A7A3BE00C4BE6F /* LoopKit.framework in Frameworks */,
				4396BD50225159C0005AA4D3 /* HealthKit.framework in Frameworks */,
				4344628620A7A3BE00C4BE6F /* CGMBLEKit.framework in Frameworks */,
			);
			runOnlyForDeploymentPostprocessing = 0;
		};
		43D9002321EB209400AF44BF /* Frameworks */ = {
			isa = PBXFrameworksBuildPhase;
			buildActionMask = 2147483647;
			files = (
				43D9002D21EB225D00AF44BF /* HealthKit.framework in Frameworks */,
				43D9002E21EB226F00AF44BF /* LoopKit.framework in Frameworks */,
			);
			runOnlyForDeploymentPostprocessing = 0;
		};
		43D9FF9F21EA9A0C00AF44BF /* Frameworks */ = {
			isa = PBXFrameworksBuildPhase;
			buildActionMask = 2147483647;
			files = (
				43D9FFDE21EAE3AE00AF44BF /* LoopCore.framework in Frameworks */,
				43D9FFBD21EA9CD700AF44BF /* SwiftCharts.framework in Frameworks */,
				43D9FFB421EA9AD800AF44BF /* LoopUI.framework in Frameworks */,
				43D9FFBB21EA9CC900AF44BF /* LoopKit.framework in Frameworks */,
				43D9FFB621EA9B2F00AF44BF /* HealthKit.framework in Frameworks */,
				43D9FFBC21EA9CCD00AF44BF /* LoopKitUI.framework in Frameworks */,
			);
			runOnlyForDeploymentPostprocessing = 0;
		};
		43D9FFCC21EAE05D00AF44BF /* Frameworks */ = {
			isa = PBXFrameworksBuildPhase;
			buildActionMask = 2147483647;
			files = (
				43D9FFFA21EAF35900AF44BF /* HealthKit.framework in Frameworks */,
				43D9FFF821EAF2EF00AF44BF /* LoopKit.framework in Frameworks */,
			);
			runOnlyForDeploymentPostprocessing = 0;
		};
		43E2D8CE1D20BF42004DA55F /* Frameworks */ = {
			isa = PBXFrameworksBuildPhase;
			buildActionMask = 2147483647;
			files = (
				4345E3FF21F051C6009E00E5 /* LoopCore.framework in Frameworks */,
				43E2D9191D222759004DA55F /* LoopKit.framework in Frameworks */,
			);
			runOnlyForDeploymentPostprocessing = 0;
		};
		43E2D9081D20C581004DA55F /* Frameworks */ = {
			isa = PBXFrameworksBuildPhase;
			buildActionMask = 2147483647;
			files = (
			);
			runOnlyForDeploymentPostprocessing = 0;
		};
		4F70C1D91DE8DCA7006380B7 /* Frameworks */ = {
			isa = PBXFrameworksBuildPhase;
			buildActionMask = 2147483647;
			files = (
				43D9000B21EB0BE000AF44BF /* LoopCore.framework in Frameworks */,
				43FCEEC022220D1F0013DD30 /* LoopKit.framework in Frameworks */,
				43FCEEBF22220CF30013DD30 /* LoopKitUI.framework in Frameworks */,
				4F7528951DFE1E9B00C322D6 /* LoopUI.framework in Frameworks */,
				437AFEE520352591008C4892 /* NotificationCenter.framework in Frameworks */,
				C1C0BE2A224C0FA000C03B4D /* SwiftCharts.framework in Frameworks */,
			);
			runOnlyForDeploymentPostprocessing = 0;
		};
		4F7528871DFE1DC600C322D6 /* Frameworks */ = {
			isa = PBXFrameworksBuildPhase;
			buildActionMask = 2147483647;
			files = (
				437AFEE8203689FE008C4892 /* LoopKit.framework in Frameworks */,
				4FB76FB01E8C3E8000B39636 /* SwiftCharts.framework in Frameworks */,
				43C05CBA21EBEAD8006FB252 /* LoopCore.framework in Frameworks */,
				43FCEEBE22220CE70013DD30 /* LoopKitUI.framework in Frameworks */,
			);
			runOnlyForDeploymentPostprocessing = 0;
		};
/* End PBXFrameworksBuildPhase section */

/* Begin PBXGroup section */
		4328E0121CFBE1B700E199AA /* Controllers */ = {
			isa = PBXGroup;
			children = (
				4328E0151CFBE1DA00E199AA /* ActionHUDController.swift */,
				4328E01D1CFBE25F00E199AA /* AddCarbsInterfaceController.swift */,
				4328E0161CFBE1DA00E199AA /* BolusInterfaceController.swift */,
				4345E40521F68E18009E00E5 /* CarbEntryListController.swift */,
				4FFEDFBE20E5CF22000BFC58 /* ChartHUDController.swift */,
				4F82654F20E69F9A0031A8F5 /* HUDInterfaceController.swift */,
				43511CED220FC61700566C63 /* HUDRowController.swift */,
				43A943891B926B7B0051FA24 /* NotificationController.swift */,
				892FB4CE220402C0005293EC /* OverrideSelectionController.swift */,
				4345E40321F68AD9009E00E5 /* TextRowController.swift */,
			);
			path = Controllers;
			sourceTree = "<group>";
		};
		4328E01F1CFBE2B100E199AA /* Extensions */ = {
			isa = PBXGroup;
			children = (
				4344629120A7C19800C4BE6F /* ButtonGroup.swift */,
				898ECA64218ABD9A001E9D35 /* CGRect.swift */,
				4328E0221CFBE2C500E199AA /* CLKComplicationTemplate.swift */,
				898ECA68218ABDA9001E9D35 /* CLKTextProvider+Compound.h */,
				898ECA67218ABDA8001E9D35 /* CLKTextProvider+Compound.m */,
				4F7E8AC420E2AB9600AEA65E /* Date.swift */,
				4F73F5FB20E2E7FA00E8D82C /* GlucoseStore.swift */,
				43785E952120E4010057DED1 /* INRelevantShortcutStore+Loop.swift */,
				4328E0231CFBE2C500E199AA /* NSUserDefaults+WatchApp.swift */,
				43517914230A07100072ECC0 /* NumberFormatter+WatchApp.swift */,
				4328E0241CFBE2C500E199AA /* UIColor.swift */,
				898ECA66218ABDA8001E9D35 /* WatchApp Extension-Bridging-Header.h */,
				4F2C15801E0495B200E160D4 /* WatchContext+WatchApp.swift */,
				43CB2B2A1D924D450079823D /* WCSession.swift */,
				4328E0251CFBE2C500E199AA /* WKAlertAction.swift */,
				4328E02E1CFBF81800E199AA /* WKInterfaceImage.swift */,
				43517916230A0E1A0072ECC0 /* WKInterfaceLabel.swift */,
			);
			path = Extensions;
			sourceTree = "<group>";
		};
		4345E3F621F03C2E009E00E5 /* Display */ = {
			isa = PBXGroup;
			children = (
				4345E3F721F03D2A009E00E5 /* DatesAndNumberCell.swift */,
				4345E3F921F0473B009E00E5 /* TextCell.swift */,
			);
			path = Display;
			sourceTree = "<group>";
		};
		43511CDD21FD80AD00566C63 /* RetrospectiveCorrection */ = {
			isa = PBXGroup;
			children = (
				43511CDF21FD80E400566C63 /* RetrospectiveCorrection.swift */,
				43511CE021FD80E400566C63 /* StandardRetrospectiveCorrection.swift */,
				9E575200217D87E7002D167B /* IntegralRetrospectiveCorrection.swift */,
			);
			path = RetrospectiveCorrection;
			sourceTree = "<group>";
		};
		43757D131C06F26C00910CB9 /* Models */ = {
			isa = PBXGroup;
			children = (
				43511CDD21FD80AD00566C63 /* RetrospectiveCorrection */,
				43880F961D9D8052009061A8 /* ServiceAuthentication */,
				C17824A41E1AD4D100D9D25C /* BolusRecommendation.swift */,
				43C2FAE01EB656A500364AFF /* GlucoseEffectVelocity.swift */,
				436A0DA41D236A2A00104B24 /* LoopError.swift */,
				430B29942041F5CB00BA9F93 /* LoopSettings+Loop.swift */,
				4F526D601DF8D9A900A04910 /* NetBasal.swift */,
				438D42F81D7C88BC003244B0 /* PredictionInputEffect.swift */,
				43441A9B1EDB34810087958C /* StatusExtensionContext+LoopKit.swift */,
				4328E0311CFC068900E199AA /* WatchContext+LoopKit.swift */,
				C165B8CD23302C5D0004112E /* RemoteCommand.swift */,
			);
			path = Models;
			sourceTree = "<group>";
		};
		43776F831B8022E90074EA36 = {
			isa = PBXGroup;
			children = (
				C18A491122FCC20B00FDA733 /* Scripts */,
				4FF4D0FA1E1834BD00846527 /* Common */,
				43776F8E1B8022E90074EA36 /* Loop */,
				4F70C1DF1DE8DCA7006380B7 /* Loop Status Extension */,
				43D9FFD021EAE05D00AF44BF /* LoopCore */,
				4F75288C1DFE1DC600C322D6 /* LoopUI */,
				43A943731B926B7B0051FA24 /* WatchApp */,
				43A943821B926B7B0051FA24 /* WatchApp Extension */,
				43F78D2C1C8FC58F002152D1 /* LoopTests */,
				43E2D8D21D20BF42004DA55F /* DoseMathTests */,
				43D9FFA321EA9A0C00AF44BF /* Learn */,
				968DCD53F724DE56FFE51920 /* Frameworks */,
				43776F8D1B8022E90074EA36 /* Products */,
				437DE502229C834D003B1074 /* Scripts */,
				437D9BA11D7B5203007245E8 /* Loop.xcconfig */,
			);
			sourceTree = "<group>";
		};
		43776F8D1B8022E90074EA36 /* Products */ = {
			isa = PBXGroup;
			children = (
				43776F8C1B8022E90074EA36 /* Loop.app */,
				43A943721B926B7B0051FA24 /* WatchApp.app */,
				43A9437E1B926B7B0051FA24 /* WatchApp Extension.appex */,
				43E2D8D11D20BF42004DA55F /* DoseMathTests.xctest */,
				43E2D90B1D20C581004DA55F /* LoopTests.xctest */,
				4F70C1DC1DE8DCA7006380B7 /* Loop Status Extension.appex */,
				4F75288B1DFE1DC600C322D6 /* LoopUI.framework */,
				43D9FFA221EA9A0C00AF44BF /* Learn.app */,
				43D9FFCF21EAE05D00AF44BF /* LoopCore.framework */,
				43D9002A21EB209400AF44BF /* LoopCore.framework */,
			);
			name = Products;
			sourceTree = "<group>";
		};
		43776F8E1B8022E90074EA36 /* Loop */ = {
			isa = PBXGroup;
			children = (
				C16DA84022E8E104008624C2 /* Plugins */,
				7D7076651FE06EE4004AC8EA /* Localizable.strings */,
				7D7076511FE06EE1004AC8EA /* InfoPlist.strings */,
				43EDEE6B1CF2E12A00393BE3 /* Loop.entitlements */,
				43F5C2D41B92A4A6003EB13D /* Info.plist */,
				43776F8F1B8022E90074EA36 /* AppDelegate.swift */,
				43776F981B8022E90074EA36 /* DefaultAssets.xcassets */,
				C1A3EED1235233E1007672E3 /* DerivedAssets.xcassets */,
				43776F9A1B8022E90074EA36 /* LaunchScreen.storyboard */,
				43776F951B8022E90074EA36 /* Main.storyboard */,
				43E344A01B9E144300C85C07 /* Extensions */,
				43F5C2E41B93C5D4003EB13D /* Managers */,
				43757D131C06F26C00910CB9 /* Models */,
				43F5C2CE1B92A2A0003EB13D /* View Controllers */,
				43F5C2CF1B92A2ED003EB13D /* Views */,
			);
			path = Loop;
			sourceTree = "<group>";
		};
		437DE502229C834D003B1074 /* Scripts */ = {
			isa = PBXGroup;
			children = (
				437DE503229C8375003B1074 /* copy-frameworks.sh */,
			);
			path = Scripts;
			sourceTree = "<group>";
		};
		43880F961D9D8052009061A8 /* ServiceAuthentication */ = {
			isa = PBXGroup;
			children = (
				438849EB1D29EC34003B3F23 /* AmplitudeService.swift */,
				4341F4EA1EDB92AC001C936B /* LogglyService.swift */,
				438849ED1D2A1EBB003B3F23 /* MLabService.swift */,
				438849E91D297CB6003B3F23 /* NightscoutService.swift */,
			);
			path = ServiceAuthentication;
			sourceTree = "<group>";
		};
		43A943731B926B7B0051FA24 /* WatchApp */ = {
			isa = PBXGroup;
			children = (
				894F71E11FFEC4D8007D365C /* DefaultAssets.xcassets */,
				C1A3EED323523551007672E3 /* DerivedAssets.xcassets */,
				C1C73F0F1DE3D0270022FC89 /* InfoPlist.strings */,
				43F5C2D61B92A4DC003EB13D /* Info.plist */,
				43A943741B926B7B0051FA24 /* Interface.storyboard */,
			);
			path = WatchApp;
			sourceTree = "<group>";
		};
		43A943821B926B7B0051FA24 /* WatchApp Extension */ = {
			isa = PBXGroup;
			children = (
				7D7076601FE06EE3004AC8EA /* Localizable.strings */,
				43D533BB1CFD1DD7009E3085 /* WatchApp Extension.entitlements */,
				43A943911B926B7B0051FA24 /* Info.plist */,
				43A9438D1B926B7B0051FA24 /* ComplicationController.swift */,
				43A943871B926B7B0051FA24 /* ExtensionDelegate.swift */,
				43A9438F1B926B7B0051FA24 /* Assets.xcassets */,
				4328E0121CFBE1B700E199AA /* Controllers */,
				4328E01F1CFBE2B100E199AA /* Extensions */,
				4FE3475F20D5D7FA00A86D03 /* Managers */,
				898ECA5D218ABD17001E9D35 /* Models */,
				4F75F0052100146B00B5570E /* Scenes */,
				43A943831B926B7B0051FA24 /* Supporting Files */,
			);
			path = "WatchApp Extension";
			sourceTree = "<group>";
		};
		43A943831B926B7B0051FA24 /* Supporting Files */ = {
			isa = PBXGroup;
			children = (
				43A943841B926B7B0051FA24 /* PushNotificationPayload.apns */,
			);
			name = "Supporting Files";
			sourceTree = "<group>";
		};
		43C05CB321EBE268006FB252 /* Extensions */ = {
			isa = PBXGroup;
			children = (
				43C05CB421EBE274006FB252 /* Date.swift */,
				4345E3FD21F04A50009E00E5 /* DateIntervalFormatter.swift */,
				43D9F81F21EF0906000578CD /* NSNumber.swift */,
				43C5F259222C921B00905D10 /* OSLog.swift */,
				43D9F81921EC593C000578CD /* UITableViewCell.swift */,
				C1814B85225E507C008D2D8E /* Sequence.swift */,
			);
			path = Extensions;
			sourceTree = "<group>";
		};
		43C05CBB21EBF743006FB252 /* View Controllers */ = {
			isa = PBXGroup;
			children = (
				43C05CC121EC06E4006FB252 /* LessonConfigurationViewController.swift */,
				43D9F82321EFF1AB000578CD /* LessonResultsViewController.swift */,
				43C05CBC21EBF77D006FB252 /* LessonsViewController.swift */,
			);
			path = "View Controllers";
			sourceTree = "<group>";
		};
		43C05CBE21EBFF66006FB252 /* Lessons */ = {
			isa = PBXGroup;
			children = (
				43C728F4222266F000C62969 /* ModalDayLesson.swift */,
				43C05CB021EBBDB9006FB252 /* TimeInRangeLesson.swift */,
			);
			path = Lessons;
			sourceTree = "<group>";
		};
		43C05CC321EC0868006FB252 /* Configuration */ = {
			isa = PBXGroup;
			children = (
				43D9F81721EC51CC000578CD /* DateEntry.swift */,
				43C05CC921EC382B006FB252 /* NumberEntry.swift */,
				43D9F81D21EF0609000578CD /* NumberRangeEntry.swift */,
				43D9F82121EF0A7A000578CD /* QuantityRangeEntry.swift */,
				43C728F62222700000C62969 /* DateIntervalEntry.swift */,
			);
			path = Configuration;
			sourceTree = "<group>";
		};
		43C5F255222C7B6300905D10 /* Models */ = {
			isa = PBXGroup;
			children = (
				43C5F256222C7B7200905D10 /* TimeComponents.swift */,
			);
			path = Models;
			sourceTree = "<group>";
		};
		43D9003A21EB281300AF44BF /* Insulin */ = {
			isa = PBXGroup;
			children = (
				435CB6241F37ABFC00C320C7 /* ExponentialInsulinModelPreset.swift */,
				435CB6281F37B01300C320C7 /* InsulinModelSettings.swift */,
				435CB6261F37AE5600C320C7 /* WalshInsulinModel.swift */,
			);
			path = Insulin;
			sourceTree = "<group>";
		};
		43D9FFA321EA9A0C00AF44BF /* Learn */ = {
			isa = PBXGroup;
			children = (
				43D9FFA421EA9A0C00AF44BF /* AppDelegate.swift */,
				43C05CBF21EBFFA4006FB252 /* Lesson.swift */,
				43C05CC321EC0868006FB252 /* Configuration */,
				4345E3F621F03C2E009E00E5 /* Display */,
				43C05CB321EBE268006FB252 /* Extensions */,
				43C05CBE21EBFF66006FB252 /* Lessons */,
				43D9FFBE21EAB20B00AF44BF /* Managers */,
				43C5F255222C7B6300905D10 /* Models */,
				43C05CBB21EBF743006FB252 /* View Controllers */,
				43D9FFB521EA9B0100AF44BF /* Learn.entitlements */,
				43D9FFA821EA9A0C00AF44BF /* Main.storyboard */,
				43D9FFAB21EA9A0F00AF44BF /* Assets.xcassets */,
				43D9FFAD21EA9A0F00AF44BF /* LaunchScreen.storyboard */,
				43D9FFB021EA9A0F00AF44BF /* Info.plist */,
				7D9BEEE72335A6B3005DCFD6 /* Localizable.strings */,
			);
			path = Learn;
			sourceTree = "<group>";
		};
		43D9FFBE21EAB20B00AF44BF /* Managers */ = {
			isa = PBXGroup;
			children = (
				43D9FFBF21EAB22E00AF44BF /* DataManager.swift */,
				43C728F8222A448700C62969 /* DayCalculator.swift */,
			);
			path = Managers;
			sourceTree = "<group>";
		};
		43D9FFD021EAE05D00AF44BF /* LoopCore */ = {
			isa = PBXGroup;
			children = (
				43D9003A21EB281300AF44BF /* Insulin */,
				43DE92581C5479E4001FFDE1 /* CarbEntryUserInfo.swift */,
				430B298D2041F56500BA9F93 /* GlucoseThreshold.swift */,
				43C05CB721EBEA54006FB252 /* HKUnit.swift */,
				434FF1E91CF26C29000DB779 /* IdentifiableClass.swift */,
				430B298C2041F56500BA9F93 /* LoopSettings.swift */,
				430B29892041F54A00BA9F93 /* NSUserDefaults.swift */,
				431E73471FF95A900069B5F7 /* PersistenceController.swift */,
				43D848AF1E7DCBE100DADCBC /* Result.swift */,
				43D9FFD121EAE05D00AF44BF /* LoopCore.h */,
				43D9FFD221EAE05D00AF44BF /* Info.plist */,
			);
			path = LoopCore;
			sourceTree = "<group>";
		};
		43E2D8D21D20BF42004DA55F /* DoseMathTests */ = {
			isa = PBXGroup;
			children = (
				7D70765B1FE06EE2004AC8EA /* Localizable.strings */,
				43E2D8E01D20C0CB004DA55F /* Fixtures */,
				43E2D8D31D20BF42004DA55F /* DoseMathTests.swift */,
				43E2D8D51D20BF42004DA55F /* Info.plist */,
			);
			path = DoseMathTests;
			sourceTree = "<group>";
		};
		43E2D8E01D20C0CB004DA55F /* Fixtures */ = {
			isa = PBXGroup;
			children = (
				C10B28451EA9BA5E006EA1FC /* far_future_high_bg_forecast.json */,
				43E2D8E11D20C0DB004DA55F /* read_selected_basal_profile.json */,
				43E2D8E21D20C0DB004DA55F /* recommend_temp_basal_correct_low_at_min.json */,
				C1C6591B1E1B1FDA0025CC58 /* recommend_temp_basal_dropping_then_rising.json */,
				43E2D8E31D20C0DB004DA55F /* recommend_temp_basal_flat_and_high.json */,
				43E2D8E41D20C0DB004DA55F /* recommend_temp_basal_high_and_falling.json */,
				43E2D8E51D20C0DB004DA55F /* recommend_temp_basal_high_and_rising.json */,
				43E2D8E61D20C0DB004DA55F /* recommend_temp_basal_in_range_and_rising.json */,
				43E2D8E71D20C0DB004DA55F /* recommend_temp_basal_no_change_glucose.json */,
				43E2D8E81D20C0DB004DA55F /* recommend_temp_basal_start_high_end_in_range.json */,
				43E2D8E91D20C0DB004DA55F /* recommend_temp_basal_start_high_end_low.json */,
				43E2D8EA1D20C0DB004DA55F /* recommend_temp_basal_start_low_end_high.json */,
				43E2D8EB1D20C0DB004DA55F /* recommend_temp_basal_start_low_end_in_range.json */,
				C17824A21E19EAB600D9D25C /* recommend_temp_basal_start_very_low_end_high.json */,
				C12F21A61DFA79CB00748193 /* recommend_temp_basal_very_low_end_in_range.json */,
				436D9BF71F6F4EA100CFA75F /* recommended_temp_start_low_end_just_above_range.json */,
			);
			path = Fixtures;
			sourceTree = "<group>";
		};
		43E344A01B9E144300C85C07 /* Extensions */ = {
			isa = PBXGroup;
			children = (
				C17824991E1999FA00D9D25C /* CaseCountable.swift */,
				4F6663931E905FD2009E74FC /* ChartColorPalette+Loop.swift */,
				4389916A1E91B689000EEF90 /* ChartSettings+Loop.swift */,
				4F08DE8E1E7BB871006741EA /* CollectionType+Loop.swift */,
				43CE7CDD1CA8B63E003CC1B0 /* Data.swift */,
				892A5D58222F0A27008961AB /* Debug.swift */,
				89CA2B2F226C0161004D9350 /* DirectoryObserver.swift */,
				43D9003221EB258C00AF44BF /* InsulinModelSettings+Loop.swift */,
				C15713811DAC6983005BC4D2 /* MealBolusNightscoutTreatment.swift */,
				438172D81F4E9E37003C3328 /* NewPumpEvent.swift */,
				43CEE6E51E56AFD400CB9116 /* NightscoutUploader.swift */,
				89E267FE229267DF00A3F2AF /* Optional.swift */,
				895FE0942201234000FCF18A /* OverrideSelectionViewController.swift */,
				43DACFFF20A2736F000F8529 /* PersistedPumpEvent.swift */,
				892A5D682230C41D008961AB /* RangeReplaceableCollection.swift */,
				C1FB428B217806A300FAB378 /* StateColorPalette.swift */,
				43F89CA222BDFBBC006BB54E /* UIActivityIndicatorView.swift */,
				43F41C361D3BF32400C11ED6 /* UIAlertController.swift */,
				43BFF0BB1E45C80600FF19A9 /* UIColor+Loop.swift */,
				437CEEE31CDE5C0A003C8C80 /* UIImage.swift */,
				434FF1ED1CF27EEF000DB779 /* UITableViewCell.swift */,
				430B29922041F5B200BA9F93 /* UserDefaults+Loop.swift */,
				C1D289B422F90A52003FFBD9 /* BasalDeliveryState.swift */,
			);
			path = Extensions;
			sourceTree = "<group>";
		};
		43F5C2CE1B92A2A0003EB13D /* View Controllers */ = {
			isa = PBXGroup;
			children = (
				43DBF04B1C93B8D700B3C386 /* BolusViewController.swift */,
				43D2E8221F00425400AE5CBF /* BolusViewController+LoopDataManager.swift */,
				43A51E1E1EB6D62A000736CC /* CarbAbsorptionViewController.swift */,
				4315D2861CA5CC3B00589052 /* CarbEntryEditTableViewController.swift */,
				43DBF0581C93F73800B3C386 /* CarbEntryTableViewController.swift */,
				43A51E201EB6DBDD000736CC /* ChartsTableViewController.swift */,
				433EA4C31D9F71C800CD78FB /* CommandResponseViewController.swift */,
				C178249F1E19CF9800D9D25C /* GlucoseThresholdTableViewController.swift */,
				4302F4E21D4EA54200F0FCAF /* InsulinDeliveryTableViewController.swift */,
				435CB6221F37967800C320C7 /* InsulinModelSettingsViewController.swift */,
				437D9BA21D7BC977007245E8 /* PredictionTableViewController.swift */,
				439A7941211F631C0041B75F /* RootNavigationController.swift */,
				43F5C2DA1B92A5E1003EB13D /* SettingsTableViewController.swift */,
				43E3449E1B9D68E900C85C07 /* StatusTableViewController.swift */,
				4302F4E01D4E9C8900F0FCAF /* TextFieldTableViewController.swift */,
				89CA2B31226C18B8004D9350 /* TestingScenariosTableViewController.swift */,
			);
			path = "View Controllers";
			sourceTree = "<group>";
		};
		43F5C2CF1B92A2ED003EB13D /* Views */ = {
			isa = PBXGroup;
			children = (
				C1F8B1D122375E4200DD66CF /* BolusProgressTableViewCell.swift */,
				C1F8B1DB223862D500DD66CF /* BolusProgressTableViewCell.xib */,
				43B260481ED248FB008CAA77 /* CarbEntryTableViewCell.swift */,
				4346D1E61C77F5FE00ABAFE3 /* ChartTableViewCell.swift */,
				431A8C3F1EC6E8AB00823B9C /* CircleMaskView.swift */,
				43D381611EBD9759007F8C8F /* HeaderValuesTableViewCell.swift */,
				430D85881F44037000AF2D4F /* HUDViewTableViewCell.swift */,
				438D42FA1D7D11A4003244B0 /* PredictionInputEffectTableViewCell.swift */,
				43C3B6EB20B650A80026CAFA /* SettingsImageTableViewCell.swift */,
				43F64DD81D9C92C900D24DC6 /* TitleSubtitleTableViewCell.swift */,
				4311FB9A1F37FE1B00D4C0A7 /* TitleSubtitleTextFieldTableViewCell.swift */,
				439706E522D2E84900C81566 /* PredictionSettingTableViewCell.swift */,
			);
			path = Views;
			sourceTree = "<group>";
		};
		43F5C2E41B93C5D4003EB13D /* Managers */ = {
			isa = PBXGroup;
			children = (
				439897361CD2F80600223065 /* AnalyticsManager.swift */,
				439BED291E76093C00B0AED5 /* CGMManager.swift */,
				43DBF0521C93EC8200B3C386 /* DeviceDataManager.swift */,
				43F4EF1C1BA2A57600526CE1 /* DiagnosticLogger.swift */,
				4315D2891CA5F45E00589052 /* DiagnosticLogger+LoopKit.swift */,
				43F78D251C8FC000002152D1 /* DoseMath.swift */,
				43E2D8C71D208D5B004DA55F /* KeychainManager+Loop.swift */,
				89CA2B3C226E6B13004D9350 /* LocalTestingScenariosManager.swift */,
				43A567681C94880B00334FAC /* LoopDataManager.swift */,
				C18C8C501D5A351900E043FB /* NightscoutDataManager.swift */,
				43C094491CACCC73001F6403 /* NotificationManager.swift */,
				432E73CA1D24B3D6009AD15D /* RemoteDataManager.swift */,
				43FCEEA8221A615B0013DD30 /* StatusChartsManager.swift */,
				4F70C20F1DE8FAC5006380B7 /* StatusExtensionDataManager.swift */,
				89ADE13A226BFA0F0067222B /* TestingScenariosManager.swift */,
				4328E0341CFC0AE100E199AA /* WatchDataManager.swift */,
			);
			path = Managers;
			sourceTree = "<group>";
		};
		43F78D2C1C8FC58F002152D1 /* LoopTests */ = {
			isa = PBXGroup;
			children = (
				9E0F634A218D4DC8006E5D21 /* Fixtures */,
				43E2D90F1D20C581004DA55F /* Info.plist */,
				43E2D8C91D20B9E7004DA55F /* KeychainManagerTests.swift */,
				9E0F6348218D4AC1006E5D21 /* IntegralRetrospectiveCorrectionTests.swift */,
			);
			path = LoopTests;
			sourceTree = "<group>";
		};
		4F70C1DF1DE8DCA7006380B7 /* Loop Status Extension */ = {
			isa = PBXGroup;
			children = (
				7D7076371FE06EDE004AC8EA /* Localizable.strings */,
				4F70C1FD1DE8E662006380B7 /* Loop Status Extension.entitlements */,
				4F70C1E51DE8DCA7006380B7 /* Info.plist */,
				43BFF0CC1E466C8400FF19A9 /* StateColorPalette.swift */,
				43FCEEB0221A863E0013DD30 /* StatusChartsManager.swift */,
				4F70C1E01DE8DCA7006380B7 /* StatusViewController.swift */,
				43BFF0BE1E45C8EA00FF19A9 /* UIColor+Widget.swift */,
				4F70C1E21DE8DCA7006380B7 /* MainInterface.storyboard */,
			);
			path = "Loop Status Extension";
			sourceTree = "<group>";
		};
		4F75288C1DFE1DC600C322D6 /* LoopUI */ = {
			isa = PBXGroup;
			children = (
				7D23667B21250C5A0028B67D /* Common */,
				7D70764C1FE06EE1004AC8EA /* Localizable.strings */,
				7D7076471FE06EE0004AC8EA /* InfoPlist.strings */,
				4FB76FC41E8C576800B39636 /* Extensions */,
				4FB76FC31E8C575900B39636 /* Charts */,
				4F7528A61DFE20AE00C322D6 /* Models */,
				4F7528931DFE1E1600C322D6 /* Views */,
				4F75288D1DFE1DC600C322D6 /* LoopUI.h */,
				4F75288E1DFE1DC600C322D6 /* Info.plist */,
				4F2C15941E09BF3C00E160D4 /* HUDView.xib */,
				4F2C15961E09E94E00E160D4 /* HUDAssets.xcassets */,
			);
			path = LoopUI;
			sourceTree = "<group>";
		};
		4F7528931DFE1E1600C322D6 /* Views */ = {
			isa = PBXGroup;
			children = (
				437CEEBF1CD6FCD8003C8C80 /* BasalRateHUDView.swift */,
				43B371851CE583890013C5A6 /* BasalStateView.swift */,
				4313EDDF1D8A6BF90060FA79 /* ChartContainerView.swift */,
				4369618F1F19C86400447E89 /* ChartPointsContextFillLayer.swift */,
				4F08DE831E7BB70B006741EA /* ChartPointsScatterDownTrianglesLayer.swift */,
				4F08DE841E7BB70B006741EA /* ChartPointsTouchHighlightLayerViewCache.swift */,
				4337615E1D52F487004A3647 /* GlucoseHUDView.swift */,
				4F2C15921E09BF2C00E160D4 /* HUDView.swift */,
				437CEEBD1CD6E0CB003C8C80 /* LoopCompletionHUDView.swift */,
				438DADC71CDE8F8B007697A5 /* LoopStateView.swift */,
			);
			path = Views;
			sourceTree = "<group>";
		};
		4F7528A61DFE20AE00C322D6 /* Models */ = {
			isa = PBXGroup;
			children = (
				4F08DE7C1E7BB6E5006741EA /* ChartAxisValueDoubleLog.swift */,
				4F08DE7D1E7BB6E5006741EA /* ChartAxisValueDoubleUnit.swift */,
				4FB76FCD1E8C835D00B39636 /* ChartColorPalette.swift */,
				4326BA631F3A44D9007CCAD4 /* ChartLineModel.swift */,
			);
			path = Models;
			sourceTree = "<group>";
		};
		4F75F0052100146B00B5570E /* Scenes */ = {
			isa = PBXGroup;
			children = (
				434A9F9823124B210047C077 /* BolusConfirmationScene.swift */,
				4F75F00120FCFE8C00B5570E /* GlucoseChartScene.swift */,
				4372E495213DCDD30068E043 /* GlucoseChartValueHashable.swift */,
			);
			path = Scenes;
			sourceTree = "<group>";
		};
		4FB76FC31E8C575900B39636 /* Charts */ = {
			isa = PBXGroup;
			children = (
				43FCEEBA22211C860013DD30 /* CarbEffectChart.swift */,
				4FB76FC51E8C57B100B39636 /* ChartsManager.swift */,
				43FCEEB4221BCA020013DD30 /* COBChart.swift */,
				43FCEEB2221BC3B60013DD30 /* DoseChart.swift */,
				43FCEEB8221BCF790013DD30 /* GlucoseChart.swift */,
				43FCEEB6221BCD160013DD30 /* InsulinModelChart.swift */,
				43FCEEAA221A61B40013DD30 /* IOBChart.swift */,
				43FCEEBC22212DD50013DD30 /* PredictedGlucoseChart.swift */,
			);
			path = Charts;
			sourceTree = "<group>";
		};
		4FB76FC41E8C576800B39636 /* Extensions */ = {
			isa = PBXGroup;
			children = (
				4F08DE801E7BB6F1006741EA /* CGPoint.swift */,
				438991661E91B563000EEF90 /* ChartPoint.swift */,
				43649A621C7A347F00523D7F /* CollectionType.swift */,
				43FCEEAC221A66780013DD30 /* DateFormatter.swift */,
				434F54561D287FDB002A9274 /* NibLoadable.swift */,
				43FCEEAE221A67A70013DD30 /* NumberFormatter+Charts.swift */,
			);
			path = Extensions;
			sourceTree = "<group>";
		};
		4FE3475F20D5D7FA00A86D03 /* Managers */ = {
			isa = PBXGroup;
			children = (
				4FDDD23620DC51DF00D04B16 /* LoopDataManager.swift */,
				898ECA62218ABD21001E9D35 /* ComplicationChartManager.swift */,
			);
			path = Managers;
			sourceTree = "<group>";
		};
		4FF4D0FA1E1834BD00846527 /* Common */ = {
			isa = PBXGroup;
			children = (
				4FF4D0FC1E1834CC00846527 /* Extensions */,
				4FF4D0FB1E1834C400846527 /* Models */,
				43785E9B2120E7060057DED1 /* Intents.intentdefinition */,
				89E267FB2292456700A3F2AF /* FeatureFlags.swift */,
				7D9BEEF52335CF8D005DCFD6 /* Localizable.strings */,
			);
			path = Common;
			sourceTree = "<group>";
		};
		4FF4D0FB1E1834C400846527 /* Models */ = {
			isa = PBXGroup;
			children = (
				4F11D3BF20DCBEEC006E072C /* GlucoseBackfillRequestUserInfo.swift */,
				4372E48F213CFCE70068E043 /* LoopSettingsUserInfo.swift */,
				435400331C9F878D00D5819C /* SetBolusUserInfo.swift */,
				4F70C2111DE900EA006380B7 /* StatusExtensionContext.swift */,
				4FF4D0FF1E18374700846527 /* WatchContext.swift */,
				4F11D3C120DD80B3006E072C /* WatchHistoricalGlucose.swift */,
				4F7E8AC620E2AC0300AEA65E /* WatchPredictedGlucose.swift */,
				43C3B6F620BBCAA30026CAFA /* PumpManager.swift */,
				C1FB428E217921D600FAB378 /* PumpManagerUI.swift */,
			);
			path = Models;
			sourceTree = "<group>";
		};
		4FF4D0FC1E1834CC00846527 /* Extensions */ = {
			isa = PBXGroup;
			children = (
				4372E48A213CB5F00068E043 /* Double.swift */,
				4F526D5E1DF2459000A04910 /* HKUnit.swift */,
				43C513181E864C4E001547C7 /* GlucoseRangeSchedule.swift */,
				43785E922120A01B0057DED1 /* NewCarbEntryIntent+Loop.swift */,
				430DA58D1D4AEC230097D1CA /* NSBundle.swift */,
				439897341CD2F7DE00223065 /* NSTimeInterval.swift */,
				439A7943211FE22F0041B75F /* NSUserActivity.swift */,
				4FC8C8001DEB93E400A1452E /* NSUserDefaults+StatusExtension.swift */,
				43BFF0B31E45C1BE00FF19A9 /* NumberFormatter.swift */,
				4374B5EE209D84BE00D17AA8 /* OSLog.swift */,
				4372E486213C86240068E043 /* SampleValue.swift */,
				4374B5F3209D89A900D17AA8 /* TextFieldTableViewCell.swift */,
				43BFF0B11E45C18400FF19A9 /* UIColor.swift */,
				43BFF0C31E4659E700FF19A9 /* UIColor+HIG.swift */,
				4344628D20A7ADD100C4BE6F /* UserDefaults+CGM.swift */,
			);
			path = Extensions;
			sourceTree = "<group>";
		};
		7D23667B21250C5A0028B67D /* Common */ = {
			isa = PBXGroup;
			children = (
				7D23667C21250C7E0028B67D /* LocalizedString.swift */,
			);
			path = Common;
			sourceTree = "<group>";
		};
		898ECA5D218ABD17001E9D35 /* Models */ = {
			isa = PBXGroup;
			children = (
				898ECA5E218ABD17001E9D35 /* GlucoseChartScaler.swift */,
				898ECA5F218ABD17001E9D35 /* GlucoseChartData.swift */,
				892FB4CC22040104005293EC /* OverridePresetRow.swift */,
			);
			path = Models;
			sourceTree = "<group>";
		};
		968DCD53F724DE56FFE51920 /* Frameworks */ = {
			isa = PBXGroup;
			children = (
				434FB6451D68F1CD007B9C70 /* Amplitude.framework */,
				4344628420A7A3BE00C4BE6F /* CGMBLEKit.framework */,
				43A8EC6E210E622600A81379 /* CGMBLEKitUI.framework */,
				C1E2773D224177C000354103 /* ClockKit.framework */,
				4344628120A7A37E00C4BE6F /* CoreBluetooth.framework */,
				43C246A71D89990F0031F8D1 /* Crypto.framework */,
				4D3B40021D4A9DFE00BC6334 /* G4ShareSpy.framework */,
				43D9002C21EB225D00AF44BF /* HealthKit.framework */,
				43F5C2C81B929C09003EB13D /* HealthKit.framework */,
				4344628320A7A3BE00C4BE6F /* LoopKit.framework */,
				437AFEE6203688CF008C4892 /* LoopKitUI.framework */,
				892A5D5A222F0D7C008961AB /* LoopTestingKit.framework */,
				C1E2774722433D7A00354103 /* MKRingProgressView.framework */,
				892A5D29222EF60A008961AB /* MockKit.framework */,
				892A5D2B222EF60A008961AB /* MockKitUI.framework */,
				C10428961D17BAD400DD539A /* NightscoutUploadKit.framework */,
				4F70C1DD1DE8DCA7006380B7 /* NotificationCenter.framework */,
				43B371871CE597D10013C5A6 /* ShareClient.framework */,
				4379CFEF21112CF700AADC79 /* ShareClientUI.framework */,
				4346D1EF1C781BEA00ABAFE3 /* SwiftCharts.framework */,
				438A95A71D8B9B24009D12E1 /* CGMBLEKit.framework */,
				43F78D4B1C914197002152D1 /* LoopKit.framework */,
			);
			name = Frameworks;
			sourceTree = "<group>";
		};
		9E0F634A218D4DC8006E5D21 /* Fixtures */ = {
			isa = PBXGroup;
			children = (
				9EAFDFED218E6CBB0016F9ED /* glucose_discrepancies_sampled.json */,
				9E604098218F8850003D93A9 /* glucose_discrepancies_constant_positive.json */,
				9E60409A218FFF75003D93A9 /* glucose_discrepancies_single_same_sign.json */,
			);
			path = Fixtures;
			sourceTree = "<group>";
		};
		C16DA84022E8E104008624C2 /* Plugins */ = {
			isa = PBXGroup;
			children = (
				C16DA84122E8E112008624C2 /* LoopPlugins.swift */,
			);
			path = Plugins;
			sourceTree = "<group>";
		};
		C18A491122FCC20B00FDA733 /* Scripts */ = {
			isa = PBXGroup;
			children = (
				C1D197FE232CF92D0096D646 /* capture-build-details.sh */,
				C125F31A22FE7CE200FD0545 /* copy-frameworks.sh */,
				C18A491222FCC22800FDA733 /* build-derived-assets.sh */,
				C18A491422FCC22900FDA733 /* build-derived-watch-assets.sh */,
				C18A491522FCC22900FDA733 /* copy-plugins.sh */,
				C18A491322FCC22900FDA733 /* make_scenario.py */,
			);
			path = Scripts;
			sourceTree = "<group>";
		};
/* End PBXGroup section */

/* Begin PBXHeadersBuildPhase section */
		43D9001D21EB209400AF44BF /* Headers */ = {
			isa = PBXHeadersBuildPhase;
			buildActionMask = 2147483647;
			files = (
				43D9001E21EB209400AF44BF /* LoopCore.h in Headers */,
			);
			runOnlyForDeploymentPostprocessing = 0;
		};
		43D9FFCA21EAE05D00AF44BF /* Headers */ = {
			isa = PBXHeadersBuildPhase;
			buildActionMask = 2147483647;
			files = (
				43D9FFD321EAE05D00AF44BF /* LoopCore.h in Headers */,
			);
			runOnlyForDeploymentPostprocessing = 0;
		};
		4F7528881DFE1DC600C322D6 /* Headers */ = {
			isa = PBXHeadersBuildPhase;
			buildActionMask = 2147483647;
			files = (
				4F2C15851E075B8700E160D4 /* LoopUI.h in Headers */,
			);
			runOnlyForDeploymentPostprocessing = 0;
		};
/* End PBXHeadersBuildPhase section */

/* Begin PBXNativeTarget section */
		43776F8B1B8022E90074EA36 /* Loop */ = {
			isa = PBXNativeTarget;
			buildConfigurationList = 43776FB61B8022E90074EA36 /* Build configuration list for PBXNativeTarget "Loop" */;
			buildPhases = (
				C1D1405722FB66DF00DA6242 /* Build Derived Assets */,
				43776F881B8022E90074EA36 /* Sources */,
				43776F891B8022E90074EA36 /* Frameworks */,
				43776F8A1B8022E90074EA36 /* Resources */,
				43A9439C1B926B7B0051FA24 /* Embed Watch Content */,
				43A943AE1B928D400051FA24 /* Embed Frameworks */,
				43EDDBEF1C361BCE007D89B5 /* Copy Frameworks with Carthage */,
				C16DA84322E8E5FF008624C2 /* Install Plugins */,
				C1D19800232CFA2A0096D646 /* Capture Build Details */,
				4F70C1EC1DE8DCA8006380B7 /* Embed App Extensions */,
			);
			buildRules = (
			);
			dependencies = (
				4F7528971DFE1ED400C322D6 /* PBXTargetDependency */,
				43A943931B926B7B0051FA24 /* PBXTargetDependency */,
				4F70C1E71DE8DCA7006380B7 /* PBXTargetDependency */,
				43D9FFD521EAE05D00AF44BF /* PBXTargetDependency */,
			);
			name = Loop;
			productName = Loop;
			productReference = 43776F8C1B8022E90074EA36 /* Loop.app */;
			productType = "com.apple.product-type.application";
		};
		43A943711B926B7B0051FA24 /* WatchApp */ = {
			isa = PBXNativeTarget;
			buildConfigurationList = 43A943991B926B7B0051FA24 /* Build configuration list for PBXNativeTarget "WatchApp" */;
			buildPhases = (
				C1D1406222FB7ED200DA6242 /* Build Derived Watch Assets */,
				43A943701B926B7B0051FA24 /* Resources */,
				43A943981B926B7B0051FA24 /* Embed App Extensions */,
				43105EF81BADC8F9009CD81E /* Frameworks */,
			);
			buildRules = (
			);
			dependencies = (
				43A943811B926B7B0051FA24 /* PBXTargetDependency */,
			);
			name = WatchApp;
			productName = WatchApp;
			productReference = 43A943721B926B7B0051FA24 /* WatchApp.app */;
			productType = "com.apple.product-type.application.watchapp2";
		};
		43A9437D1B926B7B0051FA24 /* WatchApp Extension */ = {
			isa = PBXNativeTarget;
			buildConfigurationList = 43A943951B926B7B0051FA24 /* Build configuration list for PBXNativeTarget "WatchApp Extension" */;
			buildPhases = (
				43A9437A1B926B7B0051FA24 /* Sources */,
				43A9437B1B926B7B0051FA24 /* Frameworks */,
				43A9437C1B926B7B0051FA24 /* Resources */,
				43C667D71C5577280050C674 /* Embed Frameworks */,
				43FF3DF620A8EFE800F8E62C /* Copy Frameworks with Carthage */,
			);
			buildRules = (
			);
			dependencies = (
				C117ED71232EDB3200DA57CD /* PBXTargetDependency */,
			);
			name = "WatchApp Extension";
			productName = "WatchApp Extension";
			productReference = 43A9437E1B926B7B0051FA24 /* WatchApp Extension.appex */;
			productType = "com.apple.product-type.watchkit2-extension";
		};
		43D9001A21EB209400AF44BF /* LoopCore-watchOS */ = {
			isa = PBXNativeTarget;
			buildConfigurationList = 43D9002721EB209400AF44BF /* Build configuration list for PBXNativeTarget "LoopCore-watchOS" */;
			buildPhases = (
				43D9001D21EB209400AF44BF /* Headers */,
				43D9001F21EB209400AF44BF /* Sources */,
				43D9002321EB209400AF44BF /* Frameworks */,
				43D9002621EB209400AF44BF /* Resources */,
			);
			buildRules = (
			);
			dependencies = (
			);
			name = "LoopCore-watchOS";
			productName = LoopCore;
			productReference = 43D9002A21EB209400AF44BF /* LoopCore.framework */;
			productType = "com.apple.product-type.framework";
		};
		43D9FFA121EA9A0C00AF44BF /* Learn */ = {
			isa = PBXNativeTarget;
			buildConfigurationList = 43D9FFB321EA9A0F00AF44BF /* Build configuration list for PBXNativeTarget "Learn" */;
			buildPhases = (
				43D9FF9E21EA9A0C00AF44BF /* Sources */,
				43D9FF9F21EA9A0C00AF44BF /* Frameworks */,
				43D9FFA021EA9A0C00AF44BF /* Resources */,
				43D9FFDF21EAE3C600AF44BF /* Embed Frameworks */,
				43D9FFE221EAE40600AF44BF /* Copy Frameworks with Carthage */,
			);
			buildRules = (
			);
			dependencies = (
				43D9FFBA21EA9CA400AF44BF /* PBXTargetDependency */,
				A942E447225FD9A300DD4980 /* PBXTargetDependency */,
			);
			name = Learn;
			productName = Learn;
			productReference = 43D9FFA221EA9A0C00AF44BF /* Learn.app */;
			productType = "com.apple.product-type.application";
		};
		43D9FFCE21EAE05D00AF44BF /* LoopCore */ = {
			isa = PBXNativeTarget;
			buildConfigurationList = 43D9FFD821EAE05D00AF44BF /* Build configuration list for PBXNativeTarget "LoopCore" */;
			buildPhases = (
				43D9FFCA21EAE05D00AF44BF /* Headers */,
				43D9FFCB21EAE05D00AF44BF /* Sources */,
				43D9FFCC21EAE05D00AF44BF /* Frameworks */,
				43D9FFCD21EAE05D00AF44BF /* Resources */,
			);
			buildRules = (
			);
			dependencies = (
			);
			name = LoopCore;
			productName = LoopCore;
			productReference = 43D9FFCF21EAE05D00AF44BF /* LoopCore.framework */;
			productType = "com.apple.product-type.framework";
		};
		43E2D8D01D20BF42004DA55F /* DoseMathTests */ = {
			isa = PBXNativeTarget;
			buildConfigurationList = 43E2D8D61D20BF42004DA55F /* Build configuration list for PBXNativeTarget "DoseMathTests" */;
			buildPhases = (
				43E2D8CD1D20BF42004DA55F /* Sources */,
				43E2D8CE1D20BF42004DA55F /* Frameworks */,
				43E2D8CF1D20BF42004DA55F /* Resources */,
				43E2D8DD1D20C072004DA55F /* CopyFiles */,
				A942E448225FD9D500DD4980 /* Copy Frameworks with Carthage */,
			);
			buildRules = (
			);
			dependencies = (
				A942E445225FD97F00DD4980 /* PBXTargetDependency */,
			);
			name = DoseMathTests;
			productName = DoseMathTests;
			productReference = 43E2D8D11D20BF42004DA55F /* DoseMathTests.xctest */;
			productType = "com.apple.product-type.bundle.unit-test";
		};
		43E2D90A1D20C581004DA55F /* LoopTests */ = {
			isa = PBXNativeTarget;
			buildConfigurationList = 43E2D9121D20C581004DA55F /* Build configuration list for PBXNativeTarget "LoopTests" */;
			buildPhases = (
				43E2D9071D20C581004DA55F /* Sources */,
				43E2D9081D20C581004DA55F /* Frameworks */,
				43E2D9091D20C581004DA55F /* Resources */,
			);
			buildRules = (
			);
			dependencies = (
				43E2D9111D20C581004DA55F /* PBXTargetDependency */,
			);
			name = LoopTests;
			productName = LoopTests;
			productReference = 43E2D90B1D20C581004DA55F /* LoopTests.xctest */;
			productType = "com.apple.product-type.bundle.unit-test";
		};
		4F70C1DB1DE8DCA7006380B7 /* Loop Status Extension */ = {
			isa = PBXNativeTarget;
			buildConfigurationList = 4F70C1EB1DE8DCA8006380B7 /* Build configuration list for PBXNativeTarget "Loop Status Extension" */;
			buildPhases = (
				4F70C1D81DE8DCA7006380B7 /* Sources */,
				4F70C1D91DE8DCA7006380B7 /* Frameworks */,
				4F70C1DA1DE8DCA7006380B7 /* Resources */,
			);
			buildRules = (
			);
			dependencies = (
				43D9000D21EB0BEA00AF44BF /* PBXTargetDependency */,
				4F7528991DFE1ED800C322D6 /* PBXTargetDependency */,
			);
			name = "Loop Status Extension";
			productName = "Loop Status Extension";
			productReference = 4F70C1DC1DE8DCA7006380B7 /* Loop Status Extension.appex */;
			productType = "com.apple.product-type.app-extension";
		};
		4F75288A1DFE1DC600C322D6 /* LoopUI */ = {
			isa = PBXNativeTarget;
			buildConfigurationList = 4F7528921DFE1DC600C322D6 /* Build configuration list for PBXNativeTarget "LoopUI" */;
			buildPhases = (
				4F7528861DFE1DC600C322D6 /* Sources */,
				4F7528871DFE1DC600C322D6 /* Frameworks */,
				4F7528881DFE1DC600C322D6 /* Headers */,
				4F7528891DFE1DC600C322D6 /* Resources */,
			);
			buildRules = (
			);
			dependencies = (
				43D9001321EB137A00AF44BF /* PBXTargetDependency */,
			);
			name = LoopUI;
			productName = LoopUI;
			productReference = 4F75288B1DFE1DC600C322D6 /* LoopUI.framework */;
			productType = "com.apple.product-type.framework";
		};
/* End PBXNativeTarget section */

/* Begin PBXProject section */
		43776F841B8022E90074EA36 /* Project object */ = {
			isa = PBXProject;
			attributes = {
				LastSwiftUpdateCheck = 1010;
				LastUpgradeCheck = 1010;
				ORGANIZATIONNAME = "LoopKit Authors";
				TargetAttributes = {
					432CF87720D8B8380066B889 = {
						CreatedOnToolsVersion = 9.4;
						ProvisioningStyle = Automatic;
					};
					43776F8B1B8022E90074EA36 = {
						CreatedOnToolsVersion = 7.0;
						LastSwiftMigration = 1020;
						SystemCapabilities = {
							com.apple.ApplicationGroups.iOS = {
								enabled = 1;
							};
							com.apple.BackgroundModes = {
								enabled = 1;
							};
							com.apple.HealthKit = {
								enabled = 1;
							};
							com.apple.Keychain = {
								enabled = 0;
							};
							com.apple.Siri = {
								enabled = 1;
							};
						};
					};
					43A943711B926B7B0051FA24 = {
						CreatedOnToolsVersion = 7.0;
						LastSwiftMigration = 0800;
						SystemCapabilities = {
							com.apple.ApplicationGroups.iOS = {
								enabled = 0;
							};
							com.apple.BackgroundModes.watchos.app = {
								enabled = 0;
							};
						};
					};
					43A9437D1B926B7B0051FA24 = {
						CreatedOnToolsVersion = 7.0;
						LastSwiftMigration = 1020;
						SystemCapabilities = {
							com.apple.ApplicationGroups.iOS = {
								enabled = 0;
							};
							com.apple.HealthKit = {
								enabled = 0;
							};
							com.apple.HealthKit.watchos = {
								enabled = 1;
							};
							com.apple.Keychain = {
								enabled = 0;
							};
							com.apple.Siri = {
								enabled = 1;
							};
						};
					};
					43D9001A21EB209400AF44BF = {
						LastSwiftMigration = 1020;
						ProvisioningStyle = Automatic;
					};
					43D9FFA121EA9A0C00AF44BF = {
						CreatedOnToolsVersion = 10.1;
						LastSwiftMigration = 1020;
						ProvisioningStyle = Automatic;
						SystemCapabilities = {
							com.apple.ApplicationGroups.iOS = {
								enabled = 1;
							};
							com.apple.HealthKit = {
								enabled = 1;
							};
						};
					};
					43D9FFCE21EAE05D00AF44BF = {
						CreatedOnToolsVersion = 10.1;
						LastSwiftMigration = 1020;
						ProvisioningStyle = Automatic;
					};
					43E2D8D01D20BF42004DA55F = {
						CreatedOnToolsVersion = 7.3.1;
						LastSwiftMigration = 0800;
						ProvisioningStyle = Automatic;
					};
					43E2D90A1D20C581004DA55F = {
						CreatedOnToolsVersion = 7.3.1;
						LastSwiftMigration = 0800;
						ProvisioningStyle = Automatic;
						TestTargetID = 43776F8B1B8022E90074EA36;
					};
					4F70C1DB1DE8DCA7006380B7 = {
						CreatedOnToolsVersion = 8.1;
						LastSwiftMigration = 1020;
						ProvisioningStyle = Automatic;
						SystemCapabilities = {
							com.apple.ApplicationGroups.iOS = {
								enabled = 1;
							};
						};
					};
					4F75288A1DFE1DC600C322D6 = {
						CreatedOnToolsVersion = 8.1;
						LastSwiftMigration = 1020;
						ProvisioningStyle = Automatic;
					};
				};
			};
			buildConfigurationList = 43776F871B8022E90074EA36 /* Build configuration list for PBXProject "Loop" */;
			compatibilityVersion = "Xcode 8.0";
			developmentRegion = en;
			hasScannedForEncodings = 0;
			knownRegions = (
				en,
				Base,
				fr,
				de,
				"zh-Hans",
				it,
				nl,
				nb,
				es,
				pl,
				ru,
				ja,
				"pt-BR",
				vi,
				da,
				sv,
				fi,
				ro,
			);
			mainGroup = 43776F831B8022E90074EA36;
			productRefGroup = 43776F8D1B8022E90074EA36 /* Products */;
			projectDirPath = "";
			projectRoot = "";
			targets = (
				43776F8B1B8022E90074EA36 /* Loop */,
				4F70C1DB1DE8DCA7006380B7 /* Loop Status Extension */,
				43A943711B926B7B0051FA24 /* WatchApp */,
				43A9437D1B926B7B0051FA24 /* WatchApp Extension */,
				43D9FFA121EA9A0C00AF44BF /* Learn */,
				43D9FFCE21EAE05D00AF44BF /* LoopCore */,
				43D9001A21EB209400AF44BF /* LoopCore-watchOS */,
				4F75288A1DFE1DC600C322D6 /* LoopUI */,
				43E2D8D01D20BF42004DA55F /* DoseMathTests */,
				43E2D90A1D20C581004DA55F /* LoopTests */,
				432CF87720D8B8380066B889 /* Cartfile */,
			);
		};
/* End PBXProject section */

/* Begin PBXResourcesBuildPhase section */
		43776F8A1B8022E90074EA36 /* Resources */ = {
			isa = PBXResourcesBuildPhase;
			buildActionMask = 2147483647;
			files = (
				C13255D6223E7BE2008AF50C /* BolusProgressTableViewCell.xib in Resources */,
				43FCBBC21E51710B00343C1B /* LaunchScreen.storyboard in Resources */,
				7D70764F1FE06EE1004AC8EA /* InfoPlist.strings in Resources */,
				C1A3EED2235233E1007672E3 /* DerivedAssets.xcassets in Resources */,
				7D7076631FE06EE4004AC8EA /* Localizable.strings in Resources */,
				43776F971B8022E90074EA36 /* Main.storyboard in Resources */,
				C1265BEE231BF7F700652B84 /* DefaultAssets.xcassets in Resources */,
			);
			runOnlyForDeploymentPostprocessing = 0;
		};
		43A943701B926B7B0051FA24 /* Resources */ = {
			isa = PBXResourcesBuildPhase;
			buildActionMask = 2147483647;
			files = (
				C1C73F0D1DE3D0270022FC89 /* InfoPlist.strings in Resources */,
				43A943761B926B7B0051FA24 /* Interface.storyboard in Resources */,
				C1A3EED523535FFF007672E3 /* DefaultAssets.xcassets in Resources */,
				C1A3EED423523551007672E3 /* DerivedAssets.xcassets in Resources */,
			);
			runOnlyForDeploymentPostprocessing = 0;
		};
		43A9437C1B926B7B0051FA24 /* Resources */ = {
			isa = PBXResourcesBuildPhase;
			buildActionMask = 2147483647;
			files = (
				7D70765E1FE06EE3004AC8EA /* Localizable.strings in Resources */,
				43A943901B926B7B0051FA24 /* Assets.xcassets in Resources */,
			);
			runOnlyForDeploymentPostprocessing = 0;
		};
		43D9002621EB209400AF44BF /* Resources */ = {
			isa = PBXResourcesBuildPhase;
			buildActionMask = 2147483647;
			files = (
			);
			runOnlyForDeploymentPostprocessing = 0;
		};
		43D9FFA021EA9A0C00AF44BF /* Resources */ = {
			isa = PBXResourcesBuildPhase;
			buildActionMask = 2147483647;
			files = (
				7D9BEEF32335CF8D005DCFD6 /* Localizable.strings in Resources */,
				43D9FFAF21EA9A0F00AF44BF /* LaunchScreen.storyboard in Resources */,
				43D9FFAC21EA9A0F00AF44BF /* Assets.xcassets in Resources */,
				43D9FFAA21EA9A0C00AF44BF /* Main.storyboard in Resources */,
			);
			runOnlyForDeploymentPostprocessing = 0;
		};
		43D9FFCD21EAE05D00AF44BF /* Resources */ = {
			isa = PBXResourcesBuildPhase;
			buildActionMask = 2147483647;
			files = (
			);
			runOnlyForDeploymentPostprocessing = 0;
		};
		43E2D8CF1D20BF42004DA55F /* Resources */ = {
			isa = PBXResourcesBuildPhase;
			buildActionMask = 2147483647;
			files = (
				7D7076591FE06EE2004AC8EA /* Localizable.strings in Resources */,
				43E2D8F21D20C0DB004DA55F /* recommend_temp_basal_no_change_glucose.json in Resources */,
				43E2D8F61D20C0DB004DA55F /* recommend_temp_basal_start_low_end_in_range.json in Resources */,
				C17824A31E19EAB600D9D25C /* recommend_temp_basal_start_very_low_end_high.json in Resources */,
				43E2D8F41D20C0DB004DA55F /* recommend_temp_basal_start_high_end_low.json in Resources */,
				43E2D8EF1D20C0DB004DA55F /* recommend_temp_basal_high_and_falling.json in Resources */,
				436D9BF81F6F4EA100CFA75F /* recommended_temp_start_low_end_just_above_range.json in Resources */,
				43E2D8ED1D20C0DB004DA55F /* recommend_temp_basal_correct_low_at_min.json in Resources */,
				43E2D8F01D20C0DB004DA55F /* recommend_temp_basal_high_and_rising.json in Resources */,
				C12F21A71DFA79CB00748193 /* recommend_temp_basal_very_low_end_in_range.json in Resources */,
				43E2D8F11D20C0DB004DA55F /* recommend_temp_basal_in_range_and_rising.json in Resources */,
				43E2D8EE1D20C0DB004DA55F /* recommend_temp_basal_flat_and_high.json in Resources */,
				C1C6591C1E1B1FDA0025CC58 /* recommend_temp_basal_dropping_then_rising.json in Resources */,
				43E2D8F31D20C0DB004DA55F /* recommend_temp_basal_start_high_end_in_range.json in Resources */,
				43E2D8F51D20C0DB004DA55F /* recommend_temp_basal_start_low_end_high.json in Resources */,
				C10B28461EA9BA5E006EA1FC /* far_future_high_bg_forecast.json in Resources */,
				43E2D8EC1D20C0DB004DA55F /* read_selected_basal_profile.json in Resources */,
			);
			runOnlyForDeploymentPostprocessing = 0;
		};
		43E2D9091D20C581004DA55F /* Resources */ = {
			isa = PBXResourcesBuildPhase;
			buildActionMask = 2147483647;
			files = (
<<<<<<< HEAD
				9E60409B218FFF75003D93A9 /* glucose_discrepancies_single_same_sign.json in Resources */,
				7D2366E621250E0A0028B67D /* InfoPlist.strings in Resources */,
				9E604099218F8850003D93A9 /* glucose_discrepancies_constant_positive.json in Resources */,
				9EAFDFEE218E6CBC0016F9ED /* glucose_discrepancies_sampled.json in Resources */,
=======
>>>>>>> 1fab955a
			);
			runOnlyForDeploymentPostprocessing = 0;
		};
		4F70C1DA1DE8DCA7006380B7 /* Resources */ = {
			isa = PBXResourcesBuildPhase;
			buildActionMask = 2147483647;
			files = (
				4F70C1E41DE8DCA7006380B7 /* MainInterface.storyboard in Resources */,
				7D7076351FE06EDE004AC8EA /* Localizable.strings in Resources */,
			);
			runOnlyForDeploymentPostprocessing = 0;
		};
		4F7528891DFE1DC600C322D6 /* Resources */ = {
			isa = PBXResourcesBuildPhase;
			buildActionMask = 2147483647;
			files = (
				4F2C15971E09E94E00E160D4 /* HUDAssets.xcassets in Resources */,
				7D70764A1FE06EE1004AC8EA /* Localizable.strings in Resources */,
				7D7076451FE06EE0004AC8EA /* InfoPlist.strings in Resources */,
				4F2C15951E09BF3C00E160D4 /* HUDView.xib in Resources */,
			);
			runOnlyForDeploymentPostprocessing = 0;
		};
/* End PBXResourcesBuildPhase section */

/* Begin PBXShellScriptBuildPhase section */
		432CF87B20D8B8490066B889 /* Build Carthage Dependencies */ = {
			isa = PBXShellScriptBuildPhase;
			buildActionMask = 2147483647;
			files = (
			);
			inputPaths = (
			);
			name = "Build Carthage Dependencies";
			outputPaths = (
			);
			runOnlyForDeploymentPostprocessing = 0;
			shellPath = /bin/sh;
			shellScript = "if [ -f $PROJECT_DIR/.gitmodules ]; then\n    echo \"Skipping checkout due to presence of .gitmodules file\"\n    if [ $ACTION = \"install\" ]; then\n        echo \"You're installing: Make sure to keep all submodules up-to-date and run carthage build after changes.\"\n    fi\nelse\n    echo \"Bootstrapping carthage dependencies\"\n    unset LLVM_TARGET_TRIPLE_SUFFIX\n    /usr/local/bin/carthage bootstrap --project-directory \"$SRCROOT\" --cache-builds\nfi\n";
		};
		432CF88220D8BCD90066B889 /* Homebrew & Carthage Setup */ = {
			isa = PBXShellScriptBuildPhase;
			buildActionMask = 2147483647;
			files = (
			);
			inputPaths = (
			);
			name = "Homebrew & Carthage Setup";
			outputPaths = (
			);
			runOnlyForDeploymentPostprocessing = 0;
			shellPath = /bin/sh;
			shellScript = "if ! [ -x \"$(command -v brew)\" ]; then\n    # Install Homebrew\n    ruby -e \"$(curl -fsSL https://raw.githubusercontent.com/Homebrew/install/master/install)\"\nfi\n\nif brew ls carthage > /dev/null; then\n    brew upgrade carthage || echo \"Continuing…\"\nelse\n    brew install carthage\nfi\n";
		};
		43D9FFE221EAE40600AF44BF /* Copy Frameworks with Carthage */ = {
			isa = PBXShellScriptBuildPhase;
			buildActionMask = 2147483647;
			files = (
			);
			inputFileListPaths = (
			);
			inputPaths = (
				"$(BUILT_PRODUCTS_DIR)/LoopKit.framework/LoopKit",
				"$(BUILT_PRODUCTS_DIR)/LoopKitUI.framework/LoopKitUI",
				"$(BUILT_PRODUCTS_DIR)/SwiftCharts.framework/SwiftCharts",
			);
			name = "Copy Frameworks with Carthage";
			outputFileListPaths = (
			);
			outputPaths = (
				"$(BUILT_PRODUCTS_DIR)/$(FRAMEWORKS_FOLDER_PATH)/LoopKit.framework",
				"$(BUILT_PRODUCTS_DIR)/$(FRAMEWORKS_FOLDER_PATH)/LoopKitUI.framework",
				"$(BUILT_PRODUCTS_DIR)/$(FRAMEWORKS_FOLDER_PATH)/SwiftCharts.framework",
			);
			runOnlyForDeploymentPostprocessing = 0;
			shellPath = /bin/sh;
			shellScript = "\"${SRCROOT}/Scripts/copy-frameworks.sh\"\n\n";
		};
		43EDDBEF1C361BCE007D89B5 /* Copy Frameworks with Carthage */ = {
			isa = PBXShellScriptBuildPhase;
			buildActionMask = 2147483647;
			files = (
			);
			inputPaths = (
				"$(BUILT_PRODUCTS_DIR)/CGMBLEKit.framework/CGMBLEKit",
				"$(BUILT_PRODUCTS_DIR)/LoopKit.framework/LoopKit",
				"$(BUILT_PRODUCTS_DIR)/SwiftCharts.framework/SwiftCharts",
				"$(BUILT_PRODUCTS_DIR)/Amplitude.framework/Amplitude",
				"$(BUILT_PRODUCTS_DIR)/ShareClient.framework/ShareClient",
				"$(BUILT_PRODUCTS_DIR)/NightscoutUploadKit.framework/NightscoutUploadKit",
				"$(BUILT_PRODUCTS_DIR)/Crypto.framework/Crypto",
				"$(BUILT_PRODUCTS_DIR)/G4ShareSpy.framework/G4ShareSpy",
				"$(BUILT_PRODUCTS_DIR)/LoopKitUI.framework/LoopKitUI",
				"$(BUILT_PRODUCTS_DIR)/CGMBLEKitUI.framework/CGMBLEKitUI",
				"$(BUILT_PRODUCTS_DIR)/ShareClientUI.framework/ShareClientUI",
				"$(BUILT_PRODUCTS_DIR)/LoopTestingKit.framework/LoopTestingKit",
				"$(BUILT_PRODUCTS_DIR)/MockKit.framework/MockKit",
				"$(BUILT_PRODUCTS_DIR)/MockKitUI.framework/MockKitUI",
				"$(BUILT_PRODUCTS_DIR)/MKRingProgressView.framework/MKRingProgressView",
			);
			name = "Copy Frameworks with Carthage";
			outputPaths = (
				"$(BUILT_PRODUCTS_DIR)/$(FRAMEWORKS_FOLDER_PATH)/CGMBLEKit.framework",
				"$(BUILT_PRODUCTS_DIR)/$(FRAMEWORKS_FOLDER_PATH)/LoopKit.framework",
				"$(BUILT_PRODUCTS_DIR)/$(FRAMEWORKS_FOLDER_PATH)/SwiftCharts.framework",
				"$(BUILT_PRODUCTS_DIR)/$(FRAMEWORKS_FOLDER_PATH)/Amplitude.framework",
				"$(BUILT_PRODUCTS_DIR)/$(FRAMEWORKS_FOLDER_PATH)/ShareClient.framework",
				"$(BUILT_PRODUCTS_DIR)/$(FRAMEWORKS_FOLDER_PATH)/NightscoutUploadKit.framework",
				"$(BUILT_PRODUCTS_DIR)/$(FRAMEWORKS_FOLDER_PATH)/Crypto.framework",
				"$(BUILT_PRODUCTS_DIR)/$(FRAMEWORKS_FOLDER_PATH)/G4ShareSpy.framework",
				"$(BUILT_PRODUCTS_DIR)/$(FRAMEWORKS_FOLDER_PATH)/LoopKitUI.framework",
				"$(BUILT_PRODUCTS_DIR)/$(FRAMEWORKS_FOLDER_PATH)/CGMBLEKitUI.framework",
				"$(BUILT_PRODUCTS_DIR)/$(FRAMEWORKS_FOLDER_PATH)/ShareClientUI.framework",
				"$(BUILT_PRODUCTS_DIR)/$(FRAMEWORKS_FOLDER_PATH)/LoopTestingKit.framework",
				"$(BUILT_PRODUCTS_DIR)/$(FRAMEWORKS_FOLDER_PATH)/MockKit.framework",
				"$(BUILT_PRODUCTS_DIR)/$(FRAMEWORKS_FOLDER_PATH)/MockKitUI.framework",
				"$(BUILT_PRODUCTS_DIR)/$(FRAMEWORKS_FOLDER_PATH)/MKRingProgressView.framework",
			);
			runOnlyForDeploymentPostprocessing = 0;
			shellPath = /bin/sh;
			shellScript = "\"${SRCROOT}/Scripts/copy-frameworks.sh\"\n";
		};
		43FF3DF620A8EFE800F8E62C /* Copy Frameworks with Carthage */ = {
			isa = PBXShellScriptBuildPhase;
			buildActionMask = 2147483647;
			files = (
			);
			inputPaths = (
				"$(BUILT_PRODUCTS_DIR)/CGMBLEKit.framework/CGMBLEKit",
				"$(BUILT_PRODUCTS_DIR)/LoopKit.framework/LoopKit",
				"$(BUILT_PRODUCTS_DIR)/ShareClient.framework/ShareClient",
			);
			name = "Copy Frameworks with Carthage";
			outputPaths = (
				"$(BUILT_PRODUCTS_DIR)/$(FRAMEWORKS_FOLDER_PATH)/CGMBLEKit.framework",
				"$(BUILT_PRODUCTS_DIR)/$(FRAMEWORKS_FOLDER_PATH)/LoopKit.framework",
				"$(BUILT_PRODUCTS_DIR)/$(FRAMEWORKS_FOLDER_PATH)/ShareClient.framework",
			);
			runOnlyForDeploymentPostprocessing = 0;
			shellPath = /bin/sh;
			shellScript = "\"${SRCROOT}/Scripts/copy-frameworks.sh\"\n";
		};
		A942E448225FD9D500DD4980 /* Copy Frameworks with Carthage */ = {
			isa = PBXShellScriptBuildPhase;
			buildActionMask = 2147483647;
			files = (
			);
			inputFileListPaths = (
			);
			inputPaths = (
				"$(BUILT_PRODUCTS_DIR)/LoopKit.framework/LoopKit",
			);
			name = "Copy Frameworks with Carthage";
			outputFileListPaths = (
			);
			outputPaths = (
				"$(BUILT_PRODUCTS_DIR)/$(FRAMEWORKS_FOLDER_PATH)/LoopKit.framework",
			);
			runOnlyForDeploymentPostprocessing = 0;
			shellPath = /bin/sh;
			shellScript = "\"${SRCROOT}/Scripts/copy-frameworks.sh\"\n\n";
		};
		C16DA84322E8E5FF008624C2 /* Install Plugins */ = {
			isa = PBXShellScriptBuildPhase;
			buildActionMask = 2147483647;
			files = (
			);
			inputFileListPaths = (
			);
			inputPaths = (
			);
			name = "Install Plugins";
			outputFileListPaths = (
			);
			outputPaths = (
			);
			runOnlyForDeploymentPostprocessing = 0;
			shellPath = /bin/sh;
			shellScript = "\"${SRCROOT}/Scripts/copy-plugins.sh\"\n";
		};
		C1D1405722FB66DF00DA6242 /* Build Derived Assets */ = {
			isa = PBXShellScriptBuildPhase;
			buildActionMask = 2147483647;
			files = (
			);
			inputFileListPaths = (
			);
			inputPaths = (
			);
			name = "Build Derived Assets";
			outputFileListPaths = (
			);
			outputPaths = (
			);
			runOnlyForDeploymentPostprocessing = 0;
			shellPath = /bin/sh;
			shellScript = "\"${SRCROOT}/Scripts/build-derived-assets.sh\"\n";
		};
		C1D1406222FB7ED200DA6242 /* Build Derived Watch Assets */ = {
			isa = PBXShellScriptBuildPhase;
			buildActionMask = 2147483647;
			files = (
			);
			inputFileListPaths = (
			);
			inputPaths = (
			);
			name = "Build Derived Watch Assets";
			outputFileListPaths = (
			);
			outputPaths = (
			);
			runOnlyForDeploymentPostprocessing = 0;
			shellPath = /bin/sh;
			shellScript = "\"${SRCROOT}/Scripts/build-derived-watch-assets.sh\"\n";
		};
		C1D19800232CFA2A0096D646 /* Capture Build Details */ = {
			isa = PBXShellScriptBuildPhase;
			buildActionMask = 2147483647;
			files = (
			);
			inputFileListPaths = (
			);
			inputPaths = (
			);
			name = "Capture Build Details";
			outputFileListPaths = (
			);
			outputPaths = (
			);
			runOnlyForDeploymentPostprocessing = 0;
			shellPath = /bin/sh;
			shellScript = "\"${SRCROOT}/Scripts/capture-build-details.sh\"\n";
		};
/* End PBXShellScriptBuildPhase section */

/* Begin PBXSourcesBuildPhase section */
		43776F881B8022E90074EA36 /* Sources */ = {
			isa = PBXSourcesBuildPhase;
			buildActionMask = 2147483647;
			files = (
				C17824A51E1AD4D100D9D25C /* BolusRecommendation.swift in Sources */,
				4F70C2131DE90339006380B7 /* StatusExtensionContext.swift in Sources */,
				43441A9C1EDB34810087958C /* StatusExtensionContext+LoopKit.swift in Sources */,
				43C05CC521EC29E3006FB252 /* TextFieldTableViewCell.swift in Sources */,
				4FF4D1001E18374700846527 /* WatchContext.swift in Sources */,
				4315D28A1CA5F45E00589052 /* DiagnosticLogger+LoopKit.swift in Sources */,
				C1D289B522F90A52003FFBD9 /* BasalDeliveryState.swift in Sources */,
				4F2C15821E074FC600E160D4 /* NSTimeInterval.swift in Sources */,
				4311FB9B1F37FE1B00D4C0A7 /* TitleSubtitleTextFieldTableViewCell.swift in Sources */,
				C1FB428F217921D600FAB378 /* PumpManagerUI.swift in Sources */,
				43C513191E864C4E001547C7 /* GlucoseRangeSchedule.swift in Sources */,
				43A51E1F1EB6D62A000736CC /* CarbAbsorptionViewController.swift in Sources */,
				43776F901B8022E90074EA36 /* AppDelegate.swift in Sources */,
				4372E48B213CB5F00068E043 /* Double.swift in Sources */,
				9E575201217D87E7002D167B /* IntegralRetrospectiveCorrection.swift in Sources */,
				430B29932041F5B300BA9F93 /* UserDefaults+Loop.swift in Sources */,
				4341F4EB1EDB92AC001C936B /* LogglyService.swift in Sources */,
				43CE7CDE1CA8B63E003CC1B0 /* Data.swift in Sources */,
				C1F8B243223E73FD00DD66CF /* BolusProgressTableViewCell.swift in Sources */,
				89CA2B30226C0161004D9350 /* DirectoryObserver.swift in Sources */,
				439A7942211F631C0041B75F /* RootNavigationController.swift in Sources */,
				4F11D3C020DCBEEC006E072C /* GlucoseBackfillRequestUserInfo.swift in Sources */,
				43F5C2DB1B92A5E1003EB13D /* SettingsTableViewController.swift in Sources */,
				89E267FC2292456700A3F2AF /* FeatureFlags.swift in Sources */,
				43A567691C94880B00334FAC /* LoopDataManager.swift in Sources */,
				43B260491ED248FB008CAA77 /* CarbEntryTableViewCell.swift in Sources */,
				4302F4E11D4E9C8900F0FCAF /* TextFieldTableViewController.swift in Sources */,
				43F64DD91D9C92C900D24DC6 /* TitleSubtitleTableViewCell.swift in Sources */,
				C15713821DAC6983005BC4D2 /* MealBolusNightscoutTreatment.swift in Sources */,
				43FCEEA9221A615B0013DD30 /* StatusChartsManager.swift in Sources */,
				43511CE321FD80E400566C63 /* StandardRetrospectiveCorrection.swift in Sources */,
				43E3449F1B9D68E900C85C07 /* StatusTableViewController.swift in Sources */,
				43DBF0531C93EC8200B3C386 /* DeviceDataManager.swift in Sources */,
				43E2D8C81D208D5B004DA55F /* KeychainManager+Loop.swift in Sources */,
				C17824A01E19CF9800D9D25C /* GlucoseThresholdTableViewController.swift in Sources */,
				4372E487213C86240068E043 /* SampleValue.swift in Sources */,
				4346D1E71C77F5FE00ABAFE3 /* ChartTableViewCell.swift in Sources */,
				437CEEE41CDE5C0A003C8C80 /* UIImage.swift in Sources */,
				43DBF0591C93F73800B3C386 /* CarbEntryTableViewController.swift in Sources */,
				89CA2B32226C18B8004D9350 /* TestingScenariosTableViewController.swift in Sources */,
				43E93FB71E469A5100EAB8DB /* HKUnit.swift in Sources */,
				43C05CAF21EB2C24006FB252 /* NSBundle.swift in Sources */,
				43BFF0BC1E45C80600FF19A9 /* UIColor+Loop.swift in Sources */,
				43C0944A1CACCC73001F6403 /* NotificationManager.swift in Sources */,
				43D9003321EB258C00AF44BF /* InsulinModelSettings+Loop.swift in Sources */,
				434FF1EE1CF27EEF000DB779 /* UITableViewCell.swift in Sources */,
				439BED2A1E76093C00B0AED5 /* CGMManager.swift in Sources */,
				C18C8C511D5A351900E043FB /* NightscoutDataManager.swift in Sources */,
				C165B8CE23302C5D0004112E /* RemoteCommand.swift in Sources */,
				438849EA1D297CB6003B3F23 /* NightscoutService.swift in Sources */,
				438172D91F4E9E37003C3328 /* NewPumpEvent.swift in Sources */,
				4389916B1E91B689000EEF90 /* ChartSettings+Loop.swift in Sources */,
				4315D2871CA5CC3B00589052 /* CarbEntryEditTableViewController.swift in Sources */,
				C178249A1E1999FA00D9D25C /* CaseCountable.swift in Sources */,
				43DBF04C1C93B8D700B3C386 /* BolusViewController.swift in Sources */,
				4FB76FBB1E8C42CF00B39636 /* UIColor.swift in Sources */,
				4374B5EF209D84BF00D17AA8 /* OSLog.swift in Sources */,
				4F6663941E905FD2009E74FC /* ChartColorPalette+Loop.swift in Sources */,
				4328E0351CFC0AE100E199AA /* WatchDataManager.swift in Sources */,
				4345E3FC21F04911009E00E5 /* UIColor+HIG.swift in Sources */,
				43D381621EBD9759007F8C8F /* HeaderValuesTableViewCell.swift in Sources */,
				89E267FF229267DF00A3F2AF /* Optional.swift in Sources */,
				43785E982120E7060057DED1 /* Intents.intentdefinition in Sources */,
				4302F4E31D4EA54200F0FCAF /* InsulinDeliveryTableViewController.swift in Sources */,
				4FC8C8011DEB93E400A1452E /* NSUserDefaults+StatusExtension.swift in Sources */,
				43DAD00020A2736F000F8529 /* PersistedPumpEvent.swift in Sources */,
				438849EC1D29EC34003B3F23 /* AmplitudeService.swift in Sources */,
				43E93FB61E469A4000EAB8DB /* NumberFormatter.swift in Sources */,
				C1FB428C217806A400FAB378 /* StateColorPalette.swift in Sources */,
				4F08DE8F1E7BB871006741EA /* CollectionType+Loop.swift in Sources */,
				435400341C9F878D00D5819C /* SetBolusUserInfo.swift in Sources */,
				43F89CA322BDFBBD006BB54E /* UIActivityIndicatorView.swift in Sources */,
				437D9BA31D7BC977007245E8 /* PredictionTableViewController.swift in Sources */,
				4344628F20A7ADD500C4BE6F /* UserDefaults+CGM.swift in Sources */,
				43F41C371D3BF32400C11ED6 /* UIAlertController.swift in Sources */,
				433EA4C41D9F71C800CD78FB /* CommandResponseViewController.swift in Sources */,
				C16DA84222E8E112008624C2 /* LoopPlugins.swift in Sources */,
				43D2E8231F00425400AE5CBF /* BolusViewController+LoopDataManager.swift in Sources */,
				430B29952041F5CB00BA9F93 /* LoopSettings+Loop.swift in Sources */,
				43785E932120A01B0057DED1 /* NewCarbEntryIntent+Loop.swift in Sources */,
				43CEE6E61E56AFD400CB9116 /* NightscoutUploader.swift in Sources */,
				439A7944211FE22F0041B75F /* NSUserActivity.swift in Sources */,
				4328E0331CFC091100E199AA /* WatchContext+LoopKit.swift in Sources */,
				4F526D611DF8D9A900A04910 /* NetBasal.swift in Sources */,
				43C3B6EC20B650A80026CAFA /* SettingsImageTableViewCell.swift in Sources */,
				89ADE13B226BFA0F0067222B /* TestingScenariosManager.swift in Sources */,
				4F7E8ACB20E2ACB500AEA65E /* WatchPredictedGlucose.swift in Sources */,
				436A0DA51D236A2A00104B24 /* LoopError.swift in Sources */,
				4F11D3C220DD80B3006E072C /* WatchHistoricalGlucose.swift in Sources */,
				435CB6231F37967800C320C7 /* InsulinModelSettingsViewController.swift in Sources */,
				4372E490213CFCE70068E043 /* LoopSettingsUserInfo.swift in Sources */,
				89CA2B3D226E6B13004D9350 /* LocalTestingScenariosManager.swift in Sources */,
				43F78D261C8FC000002152D1 /* DoseMath.swift in Sources */,
				43511CE221FD80E400566C63 /* RetrospectiveCorrection.swift in Sources */,
				438D42F91D7C88BC003244B0 /* PredictionInputEffect.swift in Sources */,
				892A5D692230C41D008961AB /* RangeReplaceableCollection.swift in Sources */,
				4F70C2101DE8FAC5006380B7 /* StatusExtensionDataManager.swift in Sources */,
				43DFB62320D4CAE7008A7BAE /* PumpManager.swift in Sources */,
				892A5D59222F0A27008961AB /* Debug.swift in Sources */,
				431A8C401EC6E8AB00823B9C /* CircleMaskView.swift in Sources */,
				439897371CD2F80600223065 /* AnalyticsManager.swift in Sources */,
				895FE0952201234000FCF18A /* OverrideSelectionViewController.swift in Sources */,
				439706E622D2E84900C81566 /* PredictionSettingTableViewCell.swift in Sources */,
				430D85891F44037000AF2D4F /* HUDViewTableViewCell.swift in Sources */,
				43A51E211EB6DBDD000736CC /* ChartsTableViewController.swift in Sources */,
				438849EE1D2A1EBB003B3F23 /* MLabService.swift in Sources */,
				438D42FB1D7D11A4003244B0 /* PredictionInputEffectTableViewCell.swift in Sources */,
				43F4EF1D1BA2A57600526CE1 /* DiagnosticLogger.swift in Sources */,
				432E73CB1D24B3D6009AD15D /* RemoteDataManager.swift in Sources */,
				43C2FAE11EB656A500364AFF /* GlucoseEffectVelocity.swift in Sources */,
			);
			runOnlyForDeploymentPostprocessing = 0;
		};
		43A9437A1B926B7B0051FA24 /* Sources */ = {
			isa = PBXSourcesBuildPhase;
			buildActionMask = 2147483647;
			files = (
				4372E488213C862B0068E043 /* SampleValue.swift in Sources */,
				4F2C15741E0209F500E160D4 /* NSTimeInterval.swift in Sources */,
				4FF4D1011E18375000846527 /* WatchContext.swift in Sources */,
				898ECA63218ABD21001E9D35 /* ComplicationChartManager.swift in Sources */,
				43517915230A07100072ECC0 /* NumberFormatter+WatchApp.swift in Sources */,
				43A9438A1B926B7B0051FA24 /* NotificationController.swift in Sources */,
				439A7945211FE23A0041B75F /* NSUserActivity.swift in Sources */,
				43A943881B926B7B0051FA24 /* ExtensionDelegate.swift in Sources */,
				43511CEE220FC61700566C63 /* HUDRowController.swift in Sources */,
				892FB4CD22040104005293EC /* OverridePresetRow.swift in Sources */,
				4F75F00220FCFE8C00B5570E /* GlucoseChartScene.swift in Sources */,
				89E26800229267DF00A3F2AF /* Optional.swift in Sources */,
				4328E02F1CFBF81800E199AA /* WKInterfaceImage.swift in Sources */,
				4F2C15811E0495B200E160D4 /* WatchContext+WatchApp.swift in Sources */,
				4372E496213DCDD30068E043 /* GlucoseChartValueHashable.swift in Sources */,
				898ECA61218ABD17001E9D35 /* GlucoseChartData.swift in Sources */,
				4344629820A8B2D700C4BE6F /* OSLog.swift in Sources */,
				4328E02A1CFBE2C500E199AA /* UIColor.swift in Sources */,
				4372E484213A63FB0068E043 /* ChartHUDController.swift in Sources */,
				4345E40621F68E18009E00E5 /* CarbEntryListController.swift in Sources */,
				4FDDD23720DC51DF00D04B16 /* LoopDataManager.swift in Sources */,
				89E267FD2292456700A3F2AF /* FeatureFlags.swift in Sources */,
				898ECA60218ABD17001E9D35 /* GlucoseChartScaler.swift in Sources */,
				4328E01B1CFBE1DA00E199AA /* BolusInterfaceController.swift in Sources */,
				4F82655020E69F9A0031A8F5 /* HUDInterfaceController.swift in Sources */,
				4372E492213D956C0068E043 /* GlucoseRangeSchedule.swift in Sources */,
				4328E02B1CFBE2C500E199AA /* WKAlertAction.swift in Sources */,
				4F7E8AC720E2AC0300AEA65E /* WatchPredictedGlucose.swift in Sources */,
				4344628E20A7ADD100C4BE6F /* UserDefaults+CGM.swift in Sources */,
				4F7E8AC520E2AB9600AEA65E /* Date.swift in Sources */,
				434A9F9923124B210047C077 /* BolusConfirmationScene.swift in Sources */,
				4F11D3C420DD881A006E072C /* WatchHistoricalGlucose.swift in Sources */,
				4328E0281CFBE2C500E199AA /* CLKComplicationTemplate.swift in Sources */,
				4328E01E1CFBE25F00E199AA /* AddCarbsInterfaceController.swift in Sources */,
				4F73F5FC20E2E7FA00E8D82C /* GlucoseStore.swift in Sources */,
				432CF87520D8AC950066B889 /* NSUserDefaults+WatchApp.swift in Sources */,
				43027F0F1DFE0EC900C51989 /* HKUnit.swift in Sources */,
				4344629220A7C19800C4BE6F /* ButtonGroup.swift in Sources */,
				898ECA69218ABDA9001E9D35 /* CLKTextProvider+Compound.m in Sources */,
				4372E48C213CB6750068E043 /* Double.swift in Sources */,
				892FB4CF220402C0005293EC /* OverrideSelectionController.swift in Sources */,
				43785E972120E4500057DED1 /* INRelevantShortcutStore+Loop.swift in Sources */,
				898ECA65218ABD9B001E9D35 /* CGRect.swift in Sources */,
				43CB2B2B1D924D450079823D /* WCSession.swift in Sources */,
				4372E491213D05F90068E043 /* LoopSettingsUserInfo.swift in Sources */,
				4345E40421F68AD9009E00E5 /* TextRowController.swift in Sources */,
				43BFF0B51E45C1E700FF19A9 /* NumberFormatter.swift in Sources */,
				43A9438E1B926B7B0051FA24 /* ComplicationController.swift in Sources */,
				43517917230A0E1A0072ECC0 /* WKInterfaceLabel.swift in Sources */,
				4328E01A1CFBE1DA00E199AA /* ActionHUDController.swift in Sources */,
				4F11D3C320DD84DB006E072C /* GlucoseBackfillRequestUserInfo.swift in Sources */,
				435400351C9F878D00D5819C /* SetBolusUserInfo.swift in Sources */,
			);
			runOnlyForDeploymentPostprocessing = 0;
		};
		43D9001F21EB209400AF44BF /* Sources */ = {
			isa = PBXSourcesBuildPhase;
			buildActionMask = 2147483647;
			files = (
				43C05CB821EBEA54006FB252 /* HKUnit.swift in Sources */,
				4345E3F421F036FC009E00E5 /* Result.swift in Sources */,
				43D9002021EB209400AF44BF /* NSTimeInterval.swift in Sources */,
				43C05CA921EB2B26006FB252 /* PersistenceController.swift in Sources */,
				431EA87221EB29150076EC1A /* InsulinModelSettings.swift in Sources */,
				43D9002121EB209400AF44BF /* GlucoseThreshold.swift in Sources */,
				43C05CAB21EB2B4A006FB252 /* NSBundle.swift in Sources */,
				43D9002221EB209400AF44BF /* LoopSettings.swift in Sources */,
				431EA87421EB291A0076EC1A /* WalshInsulinModel.swift in Sources */,
				431EA87021EB29120076EC1A /* ExponentialInsulinModelPreset.swift in Sources */,
				43C05CC721EC2ABC006FB252 /* IdentifiableClass.swift in Sources */,
				43C05CAE21EB2BBF006FB252 /* NSUserDefaults.swift in Sources */,
				4345E40221F67300009E00E5 /* CarbEntryUserInfo.swift in Sources */,
			);
			runOnlyForDeploymentPostprocessing = 0;
		};
		43D9FF9E21EA9A0C00AF44BF /* Sources */ = {
			isa = PBXSourcesBuildPhase;
			buildActionMask = 2147483647;
			files = (
				43C05CBD21EBF77D006FB252 /* LessonsViewController.swift in Sources */,
				43C05CB621EBE321006FB252 /* NSTimeInterval.swift in Sources */,
				43C5F25A222C921B00905D10 /* OSLog.swift in Sources */,
				43C05CB521EBE274006FB252 /* Date.swift in Sources */,
				43D9F82421EFF1AB000578CD /* LessonResultsViewController.swift in Sources */,
				43C728F9222A448700C62969 /* DayCalculator.swift in Sources */,
				4345E3FA21F0473B009E00E5 /* TextCell.swift in Sources */,
				43C728F5222266F000C62969 /* ModalDayLesson.swift in Sources */,
				43D9F81821EC51CC000578CD /* DateEntry.swift in Sources */,
				43D9FFC021EAB22E00AF44BF /* DataManager.swift in Sources */,
				43C05CB121EBBDB9006FB252 /* TimeInRangeLesson.swift in Sources */,
				43C728F72222700000C62969 /* DateIntervalEntry.swift in Sources */,
				43D9F81E21EF0609000578CD /* NumberRangeEntry.swift in Sources */,
				43C05CCA21EC382B006FB252 /* NumberEntry.swift in Sources */,
				4345E3FE21F04A50009E00E5 /* DateIntervalFormatter.swift in Sources */,
				43C5F257222C7B7200905D10 /* TimeComponents.swift in Sources */,
				4345E3F821F03D2A009E00E5 /* DatesAndNumberCell.swift in Sources */,
				43D9F82221EF0A7A000578CD /* QuantityRangeEntry.swift in Sources */,
				43D9F81A21EC593C000578CD /* UITableViewCell.swift in Sources */,
				43D9F82021EF0906000578CD /* NSNumber.swift in Sources */,
				43C05CC221EC06E4006FB252 /* LessonConfigurationViewController.swift in Sources */,
				43C05CC621EC29E7006FB252 /* TextFieldTableViewCell.swift in Sources */,
				43C05CC021EBFFA4006FB252 /* Lesson.swift in Sources */,
				C1814B86225E507C008D2D8E /* Sequence.swift in Sources */,
				43C5F258222C7BD400905D10 /* AppDelegate.swift in Sources */,
			);
			runOnlyForDeploymentPostprocessing = 0;
		};
		43D9FFCB21EAE05D00AF44BF /* Sources */ = {
			isa = PBXSourcesBuildPhase;
			buildActionMask = 2147483647;
			files = (
				43C05CB921EBEA54006FB252 /* HKUnit.swift in Sources */,
				4345E3F521F036FC009E00E5 /* Result.swift in Sources */,
				43D9FFFB21EAF3D300AF44BF /* NSTimeInterval.swift in Sources */,
				43C05CA821EB2B26006FB252 /* PersistenceController.swift in Sources */,
				431EA87321EB29160076EC1A /* InsulinModelSettings.swift in Sources */,
				43D9FFF921EAF34800AF44BF /* GlucoseThreshold.swift in Sources */,
				43C05CAA21EB2B49006FB252 /* NSBundle.swift in Sources */,
				43D9FFF521EAF27200AF44BF /* LoopSettings.swift in Sources */,
				431EA87521EB291B0076EC1A /* WalshInsulinModel.swift in Sources */,
				431EA87121EB29120076EC1A /* ExponentialInsulinModelPreset.swift in Sources */,
				43C05CC821EC2ABC006FB252 /* IdentifiableClass.swift in Sources */,
				43C05CAD21EB2BBF006FB252 /* NSUserDefaults.swift in Sources */,
				4345E40121F67300009E00E5 /* CarbEntryUserInfo.swift in Sources */,
			);
			runOnlyForDeploymentPostprocessing = 0;
		};
		43E2D8CD1D20BF42004DA55F /* Sources */ = {
			isa = PBXSourcesBuildPhase;
			buildActionMask = 2147483647;
			files = (
				43947D731F529FAA00A07D31 /* GlucoseRangeSchedule.swift in Sources */,
				43E2D8DC1D20C049004DA55F /* DoseMath.swift in Sources */,
				43E2D8DB1D20C03B004DA55F /* NSTimeInterval.swift in Sources */,
				43E2D8D41D20BF42004DA55F /* DoseMathTests.swift in Sources */,
				C11C87DE1E21EAAD00BB71D3 /* HKUnit.swift in Sources */,
				C13BAD941E8009B000050CB5 /* NumberFormatter.swift in Sources */,
				C17824A61E1AF91F00D9D25C /* BolusRecommendation.swift in Sources */,
			);
			runOnlyForDeploymentPostprocessing = 0;
		};
		43E2D9071D20C581004DA55F /* Sources */ = {
			isa = PBXSourcesBuildPhase;
			buildActionMask = 2147483647;
			files = (
				43E2D9151D20C5A2004DA55F /* KeychainManagerTests.swift in Sources */,
				9E0F6349218D4AC1006E5D21 /* IntegralRetrospectiveCorrectionTests.swift in Sources */,
			);
			runOnlyForDeploymentPostprocessing = 0;
		};
		4F70C1D81DE8DCA7006380B7 /* Sources */ = {
			isa = PBXSourcesBuildPhase;
			buildActionMask = 2147483647;
			files = (
				43FCEEB1221A863E0013DD30 /* StatusChartsManager.swift in Sources */,
				43C05CAC21EB2B8B006FB252 /* NSBundle.swift in Sources */,
				4FAC02541E22F6B20087A773 /* NSTimeInterval.swift in Sources */,
				4FB76FBA1E8C42CE00B39636 /* UIColor.swift in Sources */,
				4F2C15831E0757E600E160D4 /* HKUnit.swift in Sources */,
				C1FB4290217922A100FAB378 /* PumpManagerUI.swift in Sources */,
				C1FB428D21791D2500FAB378 /* PumpManager.swift in Sources */,
				43E93FB51E4675E800EAB8DB /* NumberFormatter.swift in Sources */,
				4345E3FB21F04911009E00E5 /* UIColor+HIG.swift in Sources */,
				43BFF0CD1E466C8400FF19A9 /* StateColorPalette.swift in Sources */,
				4FC8C8021DEB943800A1452E /* NSUserDefaults+StatusExtension.swift in Sources */,
				43BFF0BF1E45C8EA00FF19A9 /* UIColor+Widget.swift in Sources */,
				C136AA2423109CC6008A320D /* LoopPlugins.swift in Sources */,
				4F70C2121DE900EA006380B7 /* StatusExtensionContext.swift in Sources */,
				4F70C1E11DE8DCA7006380B7 /* StatusViewController.swift in Sources */,
			);
			runOnlyForDeploymentPostprocessing = 0;
		};
		4F7528861DFE1DC600C322D6 /* Sources */ = {
			isa = PBXSourcesBuildPhase;
			buildActionMask = 2147483647;
			files = (
				4FB76FB91E8C42B000B39636 /* CollectionType.swift in Sources */,
				7D23667D21250C7E0028B67D /* LocalizedString.swift in Sources */,
				43FCEEBD22212DD50013DD30 /* PredictedGlucoseChart.swift in Sources */,
				436961911F19D11E00447E89 /* ChartPointsContextFillLayer.swift in Sources */,
				4FF4D0F81E1725B000846527 /* NibLoadable.swift in Sources */,
				4326BA641F3A44D9007CCAD4 /* ChartLineModel.swift in Sources */,
				43FCEEB9221BCF790013DD30 /* GlucoseChart.swift in Sources */,
				4374B5F0209D857E00D17AA8 /* OSLog.swift in Sources */,
				43FCEEB3221BC3B60013DD30 /* DoseChart.swift in Sources */,
				4F7528AA1DFE215100C322D6 /* HKUnit.swift in Sources */,
				4FB76FB61E8C426900B39636 /* ChartPointsTouchHighlightLayerViewCache.swift in Sources */,
				4F2C15931E09BF2C00E160D4 /* HUDView.swift in Sources */,
				43BFF0B71E45C20C00FF19A9 /* NumberFormatter.swift in Sources */,
				4FB76FB71E8C428600B39636 /* UIColor.swift in Sources */,
				4F7528A51DFE208C00C322D6 /* NSTimeInterval.swift in Sources */,
				4FB76FC61E8C57B100B39636 /* ChartsManager.swift in Sources */,
				4FB76FB41E8C3F7C00B39636 /* ChartAxisValueDoubleUnit.swift in Sources */,
				4FB76FB31E8C3EE400B39636 /* ChartAxisValueDoubleLog.swift in Sources */,
				43F1C31A1F5DC87700395429 /* ChartPoint.swift in Sources */,
				4F7528A11DFE200B00C322D6 /* BasalStateView.swift in Sources */,
				4F20AE631E6B87B100D07A06 /* ChartContainerView.swift in Sources */,
				43FCEEAB221A61B40013DD30 /* IOBChart.swift in Sources */,
				43BFF0C61E465A4400FF19A9 /* UIColor+HIG.swift in Sources */,
				43FCEEB7221BCD160013DD30 /* InsulinModelChart.swift in Sources */,
				43FCEEBB22211C860013DD30 /* CarbEffectChart.swift in Sources */,
				4F7528A01DFE1F9D00C322D6 /* LoopStateView.swift in Sources */,
				4FB76FCE1E8C835D00B39636 /* ChartColorPalette.swift in Sources */,
				43FCEEAD221A66780013DD30 /* DateFormatter.swift in Sources */,
				4FB76FB51E8C41E200B39636 /* ChartPointsScatterDownTrianglesLayer.swift in Sources */,
				43FCEEAF221A67A70013DD30 /* NumberFormatter+Charts.swift in Sources */,
				4F75289A1DFE1F6000C322D6 /* BasalRateHUDView.swift in Sources */,
				4F75289C1DFE1F6000C322D6 /* GlucoseHUDView.swift in Sources */,
				4FB76FB81E8C429D00B39636 /* CGPoint.swift in Sources */,
				43FCEEB5221BCA020013DD30 /* COBChart.swift in Sources */,
				4F75289E1DFE1F6000C322D6 /* LoopCompletionHUDView.swift in Sources */,
			);
			runOnlyForDeploymentPostprocessing = 0;
		};
/* End PBXSourcesBuildPhase section */

/* Begin PBXTargetDependency section */
		43A943811B926B7B0051FA24 /* PBXTargetDependency */ = {
			isa = PBXTargetDependency;
			target = 43A9437D1B926B7B0051FA24 /* WatchApp Extension */;
			targetProxy = 43A943801B926B7B0051FA24 /* PBXContainerItemProxy */;
		};
		43A943931B926B7B0051FA24 /* PBXTargetDependency */ = {
			isa = PBXTargetDependency;
			target = 43A943711B926B7B0051FA24 /* WatchApp */;
			targetProxy = 43A943921B926B7B0051FA24 /* PBXContainerItemProxy */;
		};
		43D9000D21EB0BEA00AF44BF /* PBXTargetDependency */ = {
			isa = PBXTargetDependency;
			target = 43D9FFCE21EAE05D00AF44BF /* LoopCore */;
			targetProxy = 43D9000C21EB0BEA00AF44BF /* PBXContainerItemProxy */;
		};
		43D9001321EB137A00AF44BF /* PBXTargetDependency */ = {
			isa = PBXTargetDependency;
			target = 43D9FFCE21EAE05D00AF44BF /* LoopCore */;
			targetProxy = 43D9001221EB137A00AF44BF /* PBXContainerItemProxy */;
		};
		43D9FFBA21EA9CA400AF44BF /* PBXTargetDependency */ = {
			isa = PBXTargetDependency;
			target = 4F75288A1DFE1DC600C322D6 /* LoopUI */;
			targetProxy = 43D9FFB921EA9CA400AF44BF /* PBXContainerItemProxy */;
		};
		43D9FFD521EAE05D00AF44BF /* PBXTargetDependency */ = {
			isa = PBXTargetDependency;
			target = 43D9FFCE21EAE05D00AF44BF /* LoopCore */;
			targetProxy = 43D9FFD421EAE05D00AF44BF /* PBXContainerItemProxy */;
		};
		43E2D9111D20C581004DA55F /* PBXTargetDependency */ = {
			isa = PBXTargetDependency;
			target = 43776F8B1B8022E90074EA36 /* Loop */;
			targetProxy = 43E2D9101D20C581004DA55F /* PBXContainerItemProxy */;
		};
		4F70C1E71DE8DCA7006380B7 /* PBXTargetDependency */ = {
			isa = PBXTargetDependency;
			target = 4F70C1DB1DE8DCA7006380B7 /* Loop Status Extension */;
			targetProxy = 4F70C1E61DE8DCA7006380B7 /* PBXContainerItemProxy */;
		};
		4F7528971DFE1ED400C322D6 /* PBXTargetDependency */ = {
			isa = PBXTargetDependency;
			target = 4F75288A1DFE1DC600C322D6 /* LoopUI */;
			targetProxy = 4F7528961DFE1ED400C322D6 /* PBXContainerItemProxy */;
		};
		4F7528991DFE1ED800C322D6 /* PBXTargetDependency */ = {
			isa = PBXTargetDependency;
			target = 4F75288A1DFE1DC600C322D6 /* LoopUI */;
			targetProxy = 4F7528981DFE1ED800C322D6 /* PBXContainerItemProxy */;
		};
		A942E445225FD97F00DD4980 /* PBXTargetDependency */ = {
			isa = PBXTargetDependency;
			target = 43D9FFCE21EAE05D00AF44BF /* LoopCore */;
			targetProxy = A942E444225FD97F00DD4980 /* PBXContainerItemProxy */;
		};
		A942E447225FD9A300DD4980 /* PBXTargetDependency */ = {
			isa = PBXTargetDependency;
			target = 43D9FFCE21EAE05D00AF44BF /* LoopCore */;
			targetProxy = A942E446225FD9A300DD4980 /* PBXContainerItemProxy */;
		};
		C117ED71232EDB3200DA57CD /* PBXTargetDependency */ = {
			isa = PBXTargetDependency;
			target = 43D9001A21EB209400AF44BF /* LoopCore-watchOS */;
			targetProxy = C117ED70232EDB3200DA57CD /* PBXContainerItemProxy */;
		};
/* End PBXTargetDependency section */

/* Begin PBXVariantGroup section */
		43776F951B8022E90074EA36 /* Main.storyboard */ = {
			isa = PBXVariantGroup;
			children = (
				43776F961B8022E90074EA36 /* Base */,
				7DD382771F8DBFC60071272B /* es */,
				7D68AAAA1FE2DB0A00522C49 /* ru */,
				7D23668521250D180028B67D /* fr */,
				7D23669521250D220028B67D /* de */,
				7D2366A521250D2C0028B67D /* zh-Hans */,
				7D2366B721250D360028B67D /* it */,
				7D2366C521250D3F0028B67D /* nl */,
				7D2366D521250D4A0028B67D /* nb */,
				7D199D93212A067600241026 /* pl */,
				7D9BEED72335A489005DCFD6 /* en */,
				7D9BEF152335EC4B005DCFD6 /* ja */,
				7D9BEF2B2335EC59005DCFD6 /* pt-BR */,
				7D9BEF412335EC62005DCFD6 /* vi */,
				7D9BEF572335EC6E005DCFD6 /* da */,
				7D9BEF6D2335EC7D005DCFD6 /* sv */,
				7D9BEF832335EC8B005DCFD6 /* fi */,
				7D9BF13B23370E8B005DCFD6 /* ro */,
			);
			name = Main.storyboard;
			sourceTree = "<group>";
		};
		43776F9A1B8022E90074EA36 /* LaunchScreen.storyboard */ = {
			isa = PBXVariantGroup;
			children = (
				43776F9B1B8022E90074EA36 /* Base */,
			);
			name = LaunchScreen.storyboard;
			sourceTree = "<group>";
		};
		43785E9B2120E7060057DED1 /* Intents.intentdefinition */ = {
			isa = PBXVariantGroup;
			children = (
				43785E9A2120E7060057DED1 /* Base */,
				43785E9F2122774A0057DED1 /* es */,
				43785EA12122774B0057DED1 /* ru */,
				43C98058212A799E003B5D17 /* en */,
				C12CB9AC23106A3C00F84978 /* it */,
				C12CB9AE23106A5C00F84978 /* fr */,
				C12CB9B023106A5F00F84978 /* de */,
				C12CB9B223106A6000F84978 /* zh-Hans */,
				C12CB9B423106A6100F84978 /* nl */,
				C12CB9B623106A6200F84978 /* nb */,
				C12CB9B823106A6300F84978 /* pl */,
				7D9BEF132335EC4B005DCFD6 /* ja */,
				7D9BEF292335EC58005DCFD6 /* pt-BR */,
				7D9BEF3F2335EC62005DCFD6 /* vi */,
				7D9BEF552335EC6E005DCFD6 /* da */,
				7D9BEF6B2335EC7D005DCFD6 /* sv */,
				7D9BEF812335EC8B005DCFD6 /* fi */,
				7D9BF13A23370E8B005DCFD6 /* ro */,
			);
			name = Intents.intentdefinition;
			sourceTree = "<group>";
		};
		43A943741B926B7B0051FA24 /* Interface.storyboard */ = {
			isa = PBXVariantGroup;
			children = (
				43A943751B926B7B0051FA24 /* Base */,
				7DD382791F8DBFC60071272B /* es */,
				7D68AAAC1FE2DB0A00522C49 /* ru */,
				7D23668721250D180028B67D /* fr */,
				7D23669721250D230028B67D /* de */,
				7D2366A721250D2C0028B67D /* zh-Hans */,
				7D2366B421250D350028B67D /* it */,
				7D2366C721250D3F0028B67D /* nl */,
				7D2366D721250D4A0028B67D /* nb */,
				7D199D95212A067600241026 /* pl */,
				7D9BEEDD2335A5CC005DCFD6 /* en */,
				7D9BEF172335EC4C005DCFD6 /* ja */,
				7D9BEF2D2335EC59005DCFD6 /* pt-BR */,
				7D9BEF432335EC62005DCFD6 /* vi */,
				7D9BEF592335EC6E005DCFD6 /* da */,
				7D9BEF6F2335EC7D005DCFD6 /* sv */,
				7D9BEF852335EC8B005DCFD6 /* fi */,
				7D9BF13D23370E8B005DCFD6 /* ro */,
			);
			name = Interface.storyboard;
			sourceTree = "<group>";
		};
		43D9FFA821EA9A0C00AF44BF /* Main.storyboard */ = {
			isa = PBXVariantGroup;
			children = (
				43D9FFA921EA9A0C00AF44BF /* Base */,
				7D9BEF002335D67D005DCFD6 /* en */,
				7D9BEF022335D687005DCFD6 /* zh-Hans */,
				7D9BEF042335D68A005DCFD6 /* nl */,
				7D9BEF062335D68C005DCFD6 /* fr */,
				7D9BEF082335D68D005DCFD6 /* de */,
				7D9BEF0A2335D68F005DCFD6 /* it */,
				7D9BEF0C2335D690005DCFD6 /* nb */,
				7D9BEF0E2335D691005DCFD6 /* pl */,
				7D9BEF102335D693005DCFD6 /* ru */,
				7D9BEF122335D694005DCFD6 /* es */,
				7D9BEF182335EC4C005DCFD6 /* ja */,
				7D9BEF2E2335EC59005DCFD6 /* pt-BR */,
				7D9BEF442335EC62005DCFD6 /* vi */,
				7D9BEF5A2335EC6E005DCFD6 /* da */,
				7D9BEF702335EC7D005DCFD6 /* sv */,
				7D9BEF862335EC8B005DCFD6 /* fi */,
				7D9BF13E23370E8C005DCFD6 /* ro */,
			);
			name = Main.storyboard;
			sourceTree = "<group>";
		};
		43D9FFAD21EA9A0F00AF44BF /* LaunchScreen.storyboard */ = {
			isa = PBXVariantGroup;
			children = (
				43D9FFAE21EA9A0F00AF44BF /* Base */,
			);
			name = LaunchScreen.storyboard;
			sourceTree = "<group>";
		};
		4F70C1E21DE8DCA7006380B7 /* MainInterface.storyboard */ = {
			isa = PBXVariantGroup;
			children = (
				4F70C1E31DE8DCA7006380B7 /* Base */,
				7DD382781F8DBFC60071272B /* es */,
				7D68AAAB1FE2DB0A00522C49 /* ru */,
				7D23668621250D180028B67D /* fr */,
				7D23669621250D230028B67D /* de */,
				7D2366A621250D2C0028B67D /* zh-Hans */,
				7D2366B821250D360028B67D /* it */,
				7D2366C621250D3F0028B67D /* nl */,
				7D2366D621250D4A0028B67D /* nb */,
				7D199D94212A067600241026 /* pl */,
				7D9BEEDA2335A522005DCFD6 /* en */,
				7D9BEF162335EC4B005DCFD6 /* ja */,
				7D9BEF2C2335EC59005DCFD6 /* pt-BR */,
				7D9BEF422335EC62005DCFD6 /* vi */,
				7D9BEF582335EC6E005DCFD6 /* da */,
				7D9BEF6E2335EC7D005DCFD6 /* sv */,
				7D9BEF842335EC8B005DCFD6 /* fi */,
				7D9BF13C23370E8B005DCFD6 /* ro */,
			);
			name = MainInterface.storyboard;
			sourceTree = "<group>";
		};
		7D7076371FE06EDE004AC8EA /* Localizable.strings */ = {
			isa = PBXVariantGroup;
			children = (
				7D7076361FE06EDE004AC8EA /* es */,
				7D68AAAD1FE2E8D400522C49 /* ru */,
				7D23667821250C2D0028B67D /* Base */,
				7D23668B21250D180028B67D /* fr */,
				7D23669B21250D230028B67D /* de */,
				7D2366AB21250D2D0028B67D /* zh-Hans */,
				7D2366BC21250D360028B67D /* it */,
				7D2366CB21250D400028B67D /* nl */,
				7D2366DB21250D4A0028B67D /* nb */,
				7D199D99212A067600241026 /* pl */,
				7D9BEED82335A4F7005DCFD6 /* en */,
				7D9BEF1E2335EC4D005DCFD6 /* ja */,
				7D9BEF342335EC59005DCFD6 /* pt-BR */,
				7D9BEF4A2335EC63005DCFD6 /* vi */,
				7D9BEF602335EC6F005DCFD6 /* da */,
				7D9BEF762335EC7D005DCFD6 /* sv */,
				7D9BEF8C2335EC8C005DCFD6 /* fi */,
				7D9BF14223370E8C005DCFD6 /* ro */,
			);
			name = Localizable.strings;
			sourceTree = "<group>";
		};
		7D7076471FE06EE0004AC8EA /* InfoPlist.strings */ = {
			isa = PBXVariantGroup;
			children = (
				7D23667A21250C480028B67D /* Base */,
			);
			name = InfoPlist.strings;
			sourceTree = "<group>";
		};
		7D70764C1FE06EE1004AC8EA /* Localizable.strings */ = {
			isa = PBXVariantGroup;
			children = (
				7D70764B1FE06EE1004AC8EA /* es */,
				7D68AAB31FE2E8D500522C49 /* ru */,
				7D23667921250C440028B67D /* Base */,
				7D23668C21250D190028B67D /* fr */,
				7D23669C21250D230028B67D /* de */,
				7D2366AC21250D2D0028B67D /* zh-Hans */,
				7D2366BD21250D360028B67D /* it */,
				7D2366CC21250D400028B67D /* nl */,
				7D2366DC21250D4B0028B67D /* nb */,
				7D199D9A212A067600241026 /* pl */,
				7D9BEEDB2335A587005DCFD6 /* en */,
				7D9BEF1F2335EC4D005DCFD6 /* ja */,
				7D9BEF352335EC59005DCFD6 /* pt-BR */,
				7D9BEF4B2335EC63005DCFD6 /* vi */,
				7D9BEF612335EC6F005DCFD6 /* da */,
				7D9BEF772335EC7E005DCFD6 /* sv */,
				7D9BEF8D2335EC8C005DCFD6 /* fi */,
				7D9BF14323370E8C005DCFD6 /* ro */,
			);
			name = Localizable.strings;
			sourceTree = "<group>";
		};
		7D7076511FE06EE1004AC8EA /* InfoPlist.strings */ = {
			isa = PBXVariantGroup;
			children = (
				7D68AAB41FE2E8D600522C49 /* ru */,
				7D23667621250BF70028B67D /* Base */,
				7D23668921250D180028B67D /* fr */,
				7D23669921250D230028B67D /* de */,
				7D2366A921250D2C0028B67D /* zh-Hans */,
				7D2366BA21250D360028B67D /* it */,
				7D2366C921250D400028B67D /* nl */,
				7D2366D921250D4A0028B67D /* nb */,
				7D199D97212A067600241026 /* pl */,
				7D9BEED52335A3CB005DCFD6 /* en */,
				7D9BEF1C2335EC4C005DCFD6 /* ja */,
				7D9BEF322335EC59005DCFD6 /* pt-BR */,
				7D9BEF5E2335EC6F005DCFD6 /* da */,
				7D9BEF8A2335EC8C005DCFD6 /* fi */,
				7D9BEF98233600D6005DCFD6 /* es */,
				7D9BEF99233600D8005DCFD6 /* sv */,
				7D9BEF9A233600D9005DCFD6 /* vi */,
				7D9BF14123370E8C005DCFD6 /* ro */,
			);
			name = InfoPlist.strings;
			sourceTree = "<group>";
		};
		7D70765B1FE06EE2004AC8EA /* Localizable.strings */ = {
			isa = PBXVariantGroup;
			children = (
				7D70765A1FE06EE2004AC8EA /* es */,
				7D68AAB61FE2E8D600522C49 /* ru */,
				7D23668321250CFB0028B67D /* Base */,
				7D23669321250D190028B67D /* fr */,
				7D2366A321250D240028B67D /* de */,
				7D2366B321250D2D0028B67D /* zh-Hans */,
				7D2366C321250D370028B67D /* it */,
				7D2366D321250D410028B67D /* nl */,
				7D2366E321250D4B0028B67D /* nb */,
				7D199DA2212A067700241026 /* pl */,
				7D9BEF272335EC4E005DCFD6 /* ja */,
				7D9BEF3D2335EC5A005DCFD6 /* pt-BR */,
				7D9BEF532335EC63005DCFD6 /* vi */,
				7D9BEF692335EC70005DCFD6 /* da */,
				7D9BEF7F2335EC7E005DCFD6 /* sv */,
				7D9BEF952335EC8D005DCFD6 /* fi */,
				7D9BF14523370E8D005DCFD6 /* ro */,
			);
			name = Localizable.strings;
			sourceTree = "<group>";
		};
		7D7076601FE06EE3004AC8EA /* Localizable.strings */ = {
			isa = PBXVariantGroup;
			children = (
				7D70765F1FE06EE3004AC8EA /* es */,
				7D68AAB71FE2E8D600522C49 /* ru */,
				7D23667F21250CB80028B67D /* Base */,
				7D23668F21250D190028B67D /* fr */,
				7D23669F21250D240028B67D /* de */,
				7D2366AF21250D2D0028B67D /* zh-Hans */,
				7D2366BF21250D370028B67D /* it */,
				7D2366CF21250D400028B67D /* nl */,
				7D2366DF21250D4B0028B67D /* nb */,
				7D199D9D212A067700241026 /* pl */,
				7D9BEEDE2335A5F7005DCFD6 /* en */,
				7D9BEF222335EC4D005DCFD6 /* ja */,
				7D9BEF382335EC5A005DCFD6 /* pt-BR */,
				7D9BEF4E2335EC63005DCFD6 /* vi */,
				7D9BEF642335EC6F005DCFD6 /* da */,
				7D9BEF7A2335EC7E005DCFD6 /* sv */,
				7D9BEF902335EC8C005DCFD6 /* fi */,
				7D9BF14423370E8D005DCFD6 /* ro */,
			);
			name = Localizable.strings;
			sourceTree = "<group>";
		};
		7D7076651FE06EE4004AC8EA /* Localizable.strings */ = {
			isa = PBXVariantGroup;
			children = (
				7D7076641FE06EE4004AC8EA /* es */,
				7D68AAB81FE2E8D700522C49 /* ru */,
				7D23667521250BE30028B67D /* Base */,
				7D23668821250D180028B67D /* fr */,
				7D23669821250D230028B67D /* de */,
				7D2366A821250D2C0028B67D /* zh-Hans */,
				7D2366B921250D360028B67D /* it */,
				7D2366C821250D400028B67D /* nl */,
				7D2366D821250D4A0028B67D /* nb */,
				7D199D96212A067600241026 /* pl */,
				7D9BEF1B2335EC4C005DCFD6 /* ja */,
				7D9BEF312335EC59005DCFD6 /* pt-BR */,
				7D9BEF472335EC62005DCFD6 /* vi */,
				7D9BEF5D2335EC6F005DCFD6 /* da */,
				7D9BEF732335EC7D005DCFD6 /* sv */,
				7D9BEF892335EC8C005DCFD6 /* fi */,
				7D9BEF972335F667005DCFD6 /* en */,
				7D9BF14023370E8C005DCFD6 /* ro */,
			);
			name = Localizable.strings;
			sourceTree = "<group>";
		};
		7D9BEEE72335A6B3005DCFD6 /* Localizable.strings */ = {
			isa = PBXVariantGroup;
			children = (
				7D9BEEE62335A6B3005DCFD6 /* en */,
				7D9BEEE82335A6B9005DCFD6 /* zh-Hans */,
				7D9BEEE92335A6BB005DCFD6 /* nl */,
				7D9BEEEA2335A6BC005DCFD6 /* fr */,
				7D9BEEEB2335A6BD005DCFD6 /* de */,
				7D9BEEEC2335A6BE005DCFD6 /* it */,
				7D9BEEED2335A6BF005DCFD6 /* nb */,
				7D9BEEEE2335A6BF005DCFD6 /* pl */,
				7D9BEEEF2335A6C0005DCFD6 /* ru */,
				7D9BEEF02335A6C1005DCFD6 /* es */,
				7D9BEF282335EC4E005DCFD6 /* ja */,
				7D9BEF3E2335EC5A005DCFD6 /* pt-BR */,
				7D9BEF542335EC64005DCFD6 /* vi */,
				7D9BEF6A2335EC70005DCFD6 /* da */,
				7D9BEF802335EC7E005DCFD6 /* sv */,
				7D9BEF962335EC8D005DCFD6 /* fi */,
				7D9BF14623370E8D005DCFD6 /* ro */,
			);
			name = Localizable.strings;
			sourceTree = "<group>";
		};
		7D9BEEF52335CF8D005DCFD6 /* Localizable.strings */ = {
			isa = PBXVariantGroup;
			children = (
				7D9BEEF42335CF8D005DCFD6 /* en */,
				7D9BEEF62335CF90005DCFD6 /* zh-Hans */,
				7D9BEEF72335CF91005DCFD6 /* nl */,
				7D9BEEF82335CF93005DCFD6 /* fr */,
				7D9BEEF92335CF93005DCFD6 /* de */,
				7D9BEEFA2335CF94005DCFD6 /* it */,
				7D9BEEFB2335CF95005DCFD6 /* nb */,
				7D9BEEFC2335CF96005DCFD6 /* pl */,
				7D9BEEFD2335CF97005DCFD6 /* ru */,
				7D9BEEFE2335CF97005DCFD6 /* es */,
				7D9BEF1A2335EC4C005DCFD6 /* ja */,
				7D9BEF302335EC59005DCFD6 /* pt-BR */,
				7D9BEF462335EC62005DCFD6 /* vi */,
				7D9BEF5C2335EC6F005DCFD6 /* da */,
				7D9BEF722335EC7D005DCFD6 /* sv */,
				7D9BEF882335EC8C005DCFD6 /* fi */,
				7D9BF13F23370E8C005DCFD6 /* ro */,
			);
			name = Localizable.strings;
			sourceTree = "<group>";
		};
		C1C73F0F1DE3D0270022FC89 /* InfoPlist.strings */ = {
			isa = PBXVariantGroup;
			children = (
				7D23667E21250CAC0028B67D /* Base */,
			);
			name = InfoPlist.strings;
			sourceTree = "<group>";
		};
/* End PBXVariantGroup section */

/* Begin XCBuildConfiguration section */
		432CF87920D8B8380066B889 /* Debug */ = {
			isa = XCBuildConfiguration;
			buildSettings = {
				CODE_SIGN_STYLE = Automatic;
				PRODUCT_NAME = "$(TARGET_NAME)";
			};
			name = Debug;
		};
		432CF87A20D8B8380066B889 /* Release */ = {
			isa = XCBuildConfiguration;
			buildSettings = {
				CODE_SIGN_STYLE = Automatic;
				PRODUCT_NAME = "$(TARGET_NAME)";
			};
			name = Release;
		};
		43776FB41B8022E90074EA36 /* Debug */ = {
			isa = XCBuildConfiguration;
			baseConfigurationReference = 437D9BA11D7B5203007245E8 /* Loop.xcconfig */;
			buildSettings = {
				ALWAYS_SEARCH_USER_PATHS = NO;
				APP_GROUP_IDENTIFIER = "group.$(MAIN_APP_BUNDLE_IDENTIFIER)Group";
				CLANG_ANALYZER_LOCALIZABILITY_NONLOCALIZED = YES;
				CLANG_CXX_LANGUAGE_STANDARD = "gnu++0x";
				CLANG_CXX_LIBRARY = "libc++";
				CLANG_ENABLE_MODULES = YES;
				CLANG_ENABLE_OBJC_ARC = YES;
				CLANG_WARN_BLOCK_CAPTURE_AUTORELEASING = YES;
				CLANG_WARN_BOOL_CONVERSION = YES;
				CLANG_WARN_COMMA = YES;
				CLANG_WARN_CONSTANT_CONVERSION = YES;
				CLANG_WARN_DEPRECATED_OBJC_IMPLEMENTATIONS = YES;
				CLANG_WARN_DIRECT_OBJC_ISA_USAGE = YES_ERROR;
				CLANG_WARN_EMPTY_BODY = YES;
				CLANG_WARN_ENUM_CONVERSION = YES;
				CLANG_WARN_INFINITE_RECURSION = YES;
				CLANG_WARN_INT_CONVERSION = YES;
				CLANG_WARN_NON_LITERAL_NULL_CONVERSION = YES;
				CLANG_WARN_OBJC_IMPLICIT_RETAIN_SELF = YES;
				CLANG_WARN_OBJC_LITERAL_CONVERSION = YES;
				CLANG_WARN_OBJC_ROOT_CLASS = YES_ERROR;
				CLANG_WARN_RANGE_LOOP_ANALYSIS = YES;
				CLANG_WARN_STRICT_PROTOTYPES = YES;
				CLANG_WARN_SUSPICIOUS_MOVE = YES;
				CLANG_WARN_UNREACHABLE_CODE = YES;
				CLANG_WARN__DUPLICATE_METHOD_MATCH = YES;
				CODE_SIGN_IDENTITY = "iPhone Developer: loudnate@gmail.com (XZN842LDLT)";
				COPY_PHASE_STRIP = NO;
				CURRENT_PROJECT_VERSION = 57;
				DEBUG_INFORMATION_FORMAT = dwarf;
				ENABLE_STRICT_OBJC_MSGSEND = YES;
				ENABLE_TESTABILITY = YES;
				FRAMEWORK_SEARCH_PATHS = (
					"$(inherited)",
					"$(PROJECT_DIR)/Carthage/Build/iOS",
				);
				GCC_C_LANGUAGE_STANDARD = gnu99;
				GCC_DYNAMIC_NO_PIC = NO;
				GCC_NO_COMMON_BLOCKS = YES;
				GCC_OPTIMIZATION_LEVEL = 0;
				GCC_PREPROCESSOR_DEFINITIONS = (
					"DEBUG=1",
					"$(inherited)",
				);
				GCC_WARN_64_TO_32_BIT_CONVERSION = YES;
				GCC_WARN_ABOUT_RETURN_TYPE = YES_ERROR;
				GCC_WARN_UNDECLARED_SELECTOR = YES;
				GCC_WARN_UNINITIALIZED_AUTOS = YES_AGGRESSIVE;
				GCC_WARN_UNUSED_FUNCTION = YES;
				GCC_WARN_UNUSED_VARIABLE = YES;
				IPHONEOS_DEPLOYMENT_TARGET = 13.0;
				LOCALIZED_STRING_MACRO_NAMES = (
					NSLocalizedString,
					CFLocalizedString,
					LocalizedString,
				);
				MAIN_APP_BUNDLE_IDENTIFIER = "$(inherited).Loop";
				MTL_ENABLE_DEBUG_INFO = YES;
				ONLY_ACTIVE_ARCH = YES;
				SDKROOT = iphoneos;
				SWIFT_OPTIMIZATION_LEVEL = "-Onone";
				SWIFT_VERSION = 5.0;
				TARGETED_DEVICE_FAMILY = "1,2";
				WARNING_CFLAGS = "-Wall";
				WATCHOS_DEPLOYMENT_TARGET = 4.1;
			};
			name = Debug;
		};
		43776FB51B8022E90074EA36 /* Release */ = {
			isa = XCBuildConfiguration;
			baseConfigurationReference = 437D9BA11D7B5203007245E8 /* Loop.xcconfig */;
			buildSettings = {
				ALWAYS_SEARCH_USER_PATHS = NO;
				APP_GROUP_IDENTIFIER = "group.$(MAIN_APP_BUNDLE_IDENTIFIER)Group";
				CLANG_ANALYZER_LOCALIZABILITY_NONLOCALIZED = YES;
				CLANG_CXX_LANGUAGE_STANDARD = "gnu++0x";
				CLANG_CXX_LIBRARY = "libc++";
				CLANG_ENABLE_MODULES = YES;
				CLANG_ENABLE_OBJC_ARC = YES;
				CLANG_WARN_BLOCK_CAPTURE_AUTORELEASING = YES;
				CLANG_WARN_BOOL_CONVERSION = YES;
				CLANG_WARN_COMMA = YES;
				CLANG_WARN_CONSTANT_CONVERSION = YES;
				CLANG_WARN_DEPRECATED_OBJC_IMPLEMENTATIONS = YES;
				CLANG_WARN_DIRECT_OBJC_ISA_USAGE = YES_ERROR;
				CLANG_WARN_EMPTY_BODY = YES;
				CLANG_WARN_ENUM_CONVERSION = YES;
				CLANG_WARN_INFINITE_RECURSION = YES;
				CLANG_WARN_INT_CONVERSION = YES;
				CLANG_WARN_NON_LITERAL_NULL_CONVERSION = YES;
				CLANG_WARN_OBJC_IMPLICIT_RETAIN_SELF = YES;
				CLANG_WARN_OBJC_LITERAL_CONVERSION = YES;
				CLANG_WARN_OBJC_ROOT_CLASS = YES_ERROR;
				CLANG_WARN_RANGE_LOOP_ANALYSIS = YES;
				CLANG_WARN_STRICT_PROTOTYPES = YES;
				CLANG_WARN_SUSPICIOUS_MOVE = YES;
				CLANG_WARN_UNREACHABLE_CODE = YES;
				CLANG_WARN__DUPLICATE_METHOD_MATCH = YES;
				CODE_SIGN_IDENTITY = "iPhone Developer: loudnate@gmail.com (XZN842LDLT)";
				COPY_PHASE_STRIP = NO;
				CURRENT_PROJECT_VERSION = 57;
				DEBUG_INFORMATION_FORMAT = "dwarf-with-dsym";
				ENABLE_NS_ASSERTIONS = NO;
				ENABLE_STRICT_OBJC_MSGSEND = YES;
				FRAMEWORK_SEARCH_PATHS = (
					"$(inherited)",
					"$(PROJECT_DIR)/Carthage/Build/iOS",
				);
				GCC_C_LANGUAGE_STANDARD = gnu99;
				GCC_NO_COMMON_BLOCKS = YES;
				GCC_WARN_64_TO_32_BIT_CONVERSION = YES;
				GCC_WARN_ABOUT_RETURN_TYPE = YES_ERROR;
				GCC_WARN_UNDECLARED_SELECTOR = YES;
				GCC_WARN_UNINITIALIZED_AUTOS = YES_AGGRESSIVE;
				GCC_WARN_UNUSED_FUNCTION = YES;
				GCC_WARN_UNUSED_VARIABLE = YES;
				IPHONEOS_DEPLOYMENT_TARGET = 13.0;
				LOCALIZED_STRING_MACRO_NAMES = (
					NSLocalizedString,
					CFLocalizedString,
					LocalizedString,
				);
				MAIN_APP_BUNDLE_IDENTIFIER = "$(inherited).Loop";
				MTL_ENABLE_DEBUG_INFO = NO;
				SDKROOT = iphoneos;
				SWIFT_OPTIMIZATION_LEVEL = "-Owholemodule";
				SWIFT_VERSION = 5.0;
				TARGETED_DEVICE_FAMILY = "1,2";
				VALIDATE_PRODUCT = YES;
				WARNING_CFLAGS = "-Wall";
				WATCHOS_DEPLOYMENT_TARGET = 4.1;
			};
			name = Release;
		};
		43776FB71B8022E90074EA36 /* Debug */ = {
			isa = XCBuildConfiguration;
			buildSettings = {
				ALWAYS_EMBED_SWIFT_STANDARD_LIBRARIES = YES;
				ASSETCATALOG_COMPILER_APPICON_NAME = "$(APPICON_NAME)";
				CODE_SIGN_ENTITLEMENTS = Loop/Loop.entitlements;
				CODE_SIGN_IDENTITY = "iPhone Developer";
				DEVELOPMENT_TEAM = "";
				ENABLE_BITCODE = YES;
				INFOPLIST_FILE = Loop/Info.plist;
				LD_RUNPATH_SEARCH_PATHS = "$(inherited) @executable_path/Frameworks";
				"OTHER_SWIFT_FLAGS[arch=*]" = "-DDEBUG";
				"OTHER_SWIFT_FLAGS[sdk=iphonesimulator*]" = "-D IOS_SIMULATOR";
				PRODUCT_BUNDLE_IDENTIFIER = "$(MAIN_APP_BUNDLE_IDENTIFIER)";
				PRODUCT_NAME = "$(TARGET_NAME)";
				PROVISIONING_PROFILE = "";
			};
			name = Debug;
		};
		43776FB81B8022E90074EA36 /* Release */ = {
			isa = XCBuildConfiguration;
			buildSettings = {
				ALWAYS_EMBED_SWIFT_STANDARD_LIBRARIES = YES;
				ASSETCATALOG_COMPILER_APPICON_NAME = "$(APPICON_NAME)";
				CODE_SIGN_ENTITLEMENTS = Loop/Loop.entitlements;
				CODE_SIGN_IDENTITY = "iPhone Developer";
				DEVELOPMENT_TEAM = "";
				ENABLE_BITCODE = YES;
				INFOPLIST_FILE = Loop/Info.plist;
				LD_RUNPATH_SEARCH_PATHS = "$(inherited) @executable_path/Frameworks";
				PRODUCT_BUNDLE_IDENTIFIER = "$(MAIN_APP_BUNDLE_IDENTIFIER)";
				PRODUCT_NAME = "$(TARGET_NAME)";
				PROVISIONING_PROFILE = "";
			};
			name = Release;
		};
		43A943961B926B7B0051FA24 /* Debug */ = {
			isa = XCBuildConfiguration;
			buildSettings = {
				ASSETCATALOG_COMPILER_COMPLICATION_NAME = Complication;
				CLANG_ENABLE_MODULES = YES;
				CODE_SIGN_ENTITLEMENTS = "WatchApp Extension/WatchApp Extension.entitlements";
				CODE_SIGN_IDENTITY = "iPhone Developer";
				"CODE_SIGN_IDENTITY[sdk=watchos*]" = "iPhone Developer";
				DEVELOPMENT_TEAM = "";
				FRAMEWORK_SEARCH_PATHS = "$(PROJECT_DIR)/Carthage/Build/watchOS";
				INFOPLIST_FILE = "WatchApp Extension/Info.plist";
				LD_RUNPATH_SEARCH_PATHS = "$(inherited) @executable_path/Frameworks @executable_path/../../Frameworks";
				PRODUCT_BUNDLE_IDENTIFIER = "$(MAIN_APP_BUNDLE_IDENTIFIER).LoopWatch.watchkitextension";
				PRODUCT_NAME = "${TARGET_NAME}";
				PROVISIONING_PROFILE = "";
				SDKROOT = watchos;
				SKIP_INSTALL = YES;
				SWIFT_OBJC_BRIDGING_HEADER = "WatchApp Extension/Extensions/WatchApp Extension-Bridging-Header.h";
				SWIFT_OPTIMIZATION_LEVEL = "-Onone";
				TARGETED_DEVICE_FAMILY = 4;
				WATCHOS_DEPLOYMENT_TARGET = 4.1;
			};
			name = Debug;
		};
		43A943971B926B7B0051FA24 /* Release */ = {
			isa = XCBuildConfiguration;
			buildSettings = {
				ASSETCATALOG_COMPILER_COMPLICATION_NAME = Complication;
				CLANG_ENABLE_MODULES = YES;
				CODE_SIGN_ENTITLEMENTS = "WatchApp Extension/WatchApp Extension.entitlements";
				CODE_SIGN_IDENTITY = "iPhone Developer";
				"CODE_SIGN_IDENTITY[sdk=watchos*]" = "iPhone Developer";
				DEVELOPMENT_TEAM = "";
				FRAMEWORK_SEARCH_PATHS = "$(PROJECT_DIR)/Carthage/Build/watchOS";
				INFOPLIST_FILE = "WatchApp Extension/Info.plist";
				LD_RUNPATH_SEARCH_PATHS = "$(inherited) @executable_path/Frameworks @executable_path/../../Frameworks";
				PRODUCT_BUNDLE_IDENTIFIER = "$(MAIN_APP_BUNDLE_IDENTIFIER).LoopWatch.watchkitextension";
				PRODUCT_NAME = "${TARGET_NAME}";
				PROVISIONING_PROFILE = "";
				SDKROOT = watchos;
				SKIP_INSTALL = YES;
				SWIFT_OBJC_BRIDGING_HEADER = "WatchApp Extension/Extensions/WatchApp Extension-Bridging-Header.h";
				TARGETED_DEVICE_FAMILY = 4;
				WATCHOS_DEPLOYMENT_TARGET = 4.1;
			};
			name = Release;
		};
		43A9439A1B926B7B0051FA24 /* Debug */ = {
			isa = XCBuildConfiguration;
			buildSettings = {
				ALWAYS_EMBED_SWIFT_STANDARD_LIBRARIES = YES;
				ASSETCATALOG_COMPILER_APPICON_NAME = "$(APPICON_NAME)";
				CODE_SIGN_IDENTITY = "iPhone Developer";
				"CODE_SIGN_IDENTITY[sdk=watchos*]" = "iPhone Developer";
				DEVELOPMENT_TEAM = "";
				FRAMEWORK_SEARCH_PATHS = "$(PROJECT_DIR)/Carthage/Build/watchOS";
				IBSC_MODULE = WatchApp_Extension;
				INFOPLIST_FILE = WatchApp/Info.plist;
				LD_RUNPATH_SEARCH_PATHS = "$(inherited) @executable_path/Frameworks";
				PRODUCT_BUNDLE_IDENTIFIER = "$(MAIN_APP_BUNDLE_IDENTIFIER).LoopWatch";
				PRODUCT_NAME = "$(TARGET_NAME)";
				PROVISIONING_PROFILE = "";
				SDKROOT = watchos;
				SKIP_INSTALL = YES;
				TARGETED_DEVICE_FAMILY = 4;
				WATCHOS_DEPLOYMENT_TARGET = 4.1;
			};
			name = Debug;
		};
		43A9439B1B926B7B0051FA24 /* Release */ = {
			isa = XCBuildConfiguration;
			buildSettings = {
				ALWAYS_EMBED_SWIFT_STANDARD_LIBRARIES = YES;
				ASSETCATALOG_COMPILER_APPICON_NAME = "$(APPICON_NAME)";
				CODE_SIGN_IDENTITY = "iPhone Developer";
				"CODE_SIGN_IDENTITY[sdk=watchos*]" = "iPhone Developer";
				DEVELOPMENT_TEAM = "";
				FRAMEWORK_SEARCH_PATHS = "$(PROJECT_DIR)/Carthage/Build/watchOS";
				IBSC_MODULE = WatchApp_Extension;
				INFOPLIST_FILE = WatchApp/Info.plist;
				LD_RUNPATH_SEARCH_PATHS = "$(inherited) @executable_path/Frameworks";
				PRODUCT_BUNDLE_IDENTIFIER = "$(MAIN_APP_BUNDLE_IDENTIFIER).LoopWatch";
				PRODUCT_NAME = "$(TARGET_NAME)";
				PROVISIONING_PROFILE = "";
				SDKROOT = watchos;
				SKIP_INSTALL = YES;
				TARGETED_DEVICE_FAMILY = 4;
				WATCHOS_DEPLOYMENT_TARGET = 4.1;
			};
			name = Release;
		};
		43D9002821EB209400AF44BF /* Debug */ = {
			isa = XCBuildConfiguration;
			buildSettings = {
				APPLICATION_EXTENSION_API_ONLY = YES;
				CLANG_ANALYZER_NONNULL = YES;
				CLANG_ANALYZER_NUMBER_OBJECT_CONVERSION = YES_AGGRESSIVE;
				CLANG_CXX_LANGUAGE_STANDARD = "gnu++14";
				CLANG_ENABLE_OBJC_WEAK = YES;
				CLANG_WARN_DOCUMENTATION_COMMENTS = YES;
				CLANG_WARN_UNGUARDED_AVAILABILITY = YES_AGGRESSIVE;
				CODE_SIGN_IDENTITY = "";
				CODE_SIGN_STYLE = Automatic;
				CURRENT_PROJECT_VERSION = 57;
				DEFINES_MODULE = YES;
				DEVELOPMENT_TEAM = "";
				DYLIB_COMPATIBILITY_VERSION = 1;
				DYLIB_CURRENT_VERSION = 57;
				DYLIB_INSTALL_NAME_BASE = "@rpath";
				FRAMEWORK_SEARCH_PATHS = "$(PROJECT_DIR)/Carthage/Build/watchOS";
				GCC_C_LANGUAGE_STANDARD = gnu11;
				INFOPLIST_FILE = LoopCore/Info.plist;
				INSTALL_PATH = "$(LOCAL_LIBRARY_DIR)/Frameworks";
				LD_RUNPATH_SEARCH_PATHS = "$(inherited) @executable_path/Frameworks @loader_path/Frameworks";
				MTL_ENABLE_DEBUG_INFO = INCLUDE_SOURCE;
				MTL_FAST_MATH = YES;
				PRODUCT_BUNDLE_IDENTIFIER = com.loopkit.LoopCore;
				PRODUCT_NAME = LoopCore;
				SDKROOT = watchos;
				SKIP_INSTALL = YES;
				SWIFT_ACTIVE_COMPILATION_CONDITIONS = DEBUG;
				TARGETED_DEVICE_FAMILY = 4;
				VERSIONING_SYSTEM = "apple-generic";
				VERSION_INFO_PREFIX = "";
			};
			name = Debug;
		};
		43D9002921EB209400AF44BF /* Release */ = {
			isa = XCBuildConfiguration;
			buildSettings = {
				APPLICATION_EXTENSION_API_ONLY = YES;
				CLANG_ANALYZER_NONNULL = YES;
				CLANG_ANALYZER_NUMBER_OBJECT_CONVERSION = YES_AGGRESSIVE;
				CLANG_CXX_LANGUAGE_STANDARD = "gnu++14";
				CLANG_ENABLE_OBJC_WEAK = YES;
				CLANG_WARN_DOCUMENTATION_COMMENTS = YES;
				CLANG_WARN_UNGUARDED_AVAILABILITY = YES_AGGRESSIVE;
				CODE_SIGN_IDENTITY = "";
				CODE_SIGN_STYLE = Automatic;
				CURRENT_PROJECT_VERSION = 57;
				DEFINES_MODULE = YES;
				DEVELOPMENT_TEAM = "";
				DYLIB_COMPATIBILITY_VERSION = 1;
				DYLIB_CURRENT_VERSION = 57;
				DYLIB_INSTALL_NAME_BASE = "@rpath";
				FRAMEWORK_SEARCH_PATHS = "$(PROJECT_DIR)/Carthage/Build/watchOS";
				GCC_C_LANGUAGE_STANDARD = gnu11;
				INFOPLIST_FILE = LoopCore/Info.plist;
				INSTALL_PATH = "$(LOCAL_LIBRARY_DIR)/Frameworks";
				LD_RUNPATH_SEARCH_PATHS = "$(inherited) @executable_path/Frameworks @loader_path/Frameworks";
				MTL_FAST_MATH = YES;
				PRODUCT_BUNDLE_IDENTIFIER = com.loopkit.LoopCore;
				PRODUCT_NAME = LoopCore;
				SDKROOT = watchos;
				SKIP_INSTALL = YES;
				TARGETED_DEVICE_FAMILY = 4;
				VERSIONING_SYSTEM = "apple-generic";
				VERSION_INFO_PREFIX = "";
			};
			name = Release;
		};
		43D9FFB121EA9A0F00AF44BF /* Debug */ = {
			isa = XCBuildConfiguration;
			buildSettings = {
				ALWAYS_EMBED_SWIFT_STANDARD_LIBRARIES = YES;
				ASSETCATALOG_COMPILER_APPICON_NAME = AppIcon;
				CLANG_ANALYZER_NONNULL = YES;
				CLANG_ANALYZER_NUMBER_OBJECT_CONVERSION = YES_AGGRESSIVE;
				CLANG_CXX_LANGUAGE_STANDARD = "gnu++14";
				CLANG_ENABLE_OBJC_WEAK = YES;
				CLANG_WARN_DOCUMENTATION_COMMENTS = YES;
				CLANG_WARN_UNGUARDED_AVAILABILITY = YES_AGGRESSIVE;
				CODE_SIGN_ENTITLEMENTS = Learn/Learn.entitlements;
				CODE_SIGN_IDENTITY = "iPhone Developer";
				CODE_SIGN_STYLE = Automatic;
				DEVELOPMENT_TEAM = "";
				GCC_C_LANGUAGE_STANDARD = gnu11;
				INFOPLIST_FILE = Learn/Info.plist;
				IPHONEOS_DEPLOYMENT_TARGET = 12.0;
				LD_RUNPATH_SEARCH_PATHS = "$(inherited) @executable_path/Frameworks";
				MTL_ENABLE_DEBUG_INFO = INCLUDE_SOURCE;
				MTL_FAST_MATH = YES;
				PRODUCT_BUNDLE_IDENTIFIER = "$(MAIN_APP_BUNDLE_IDENTIFIER)Learn";
				PRODUCT_NAME = "$(TARGET_NAME)";
				SWIFT_ACTIVE_COMPILATION_CONDITIONS = DEBUG;
				TARGETED_DEVICE_FAMILY = "1,2";
			};
			name = Debug;
		};
		43D9FFB221EA9A0F00AF44BF /* Release */ = {
			isa = XCBuildConfiguration;
			buildSettings = {
				ALWAYS_EMBED_SWIFT_STANDARD_LIBRARIES = YES;
				ASSETCATALOG_COMPILER_APPICON_NAME = AppIcon;
				CLANG_ANALYZER_NONNULL = YES;
				CLANG_ANALYZER_NUMBER_OBJECT_CONVERSION = YES_AGGRESSIVE;
				CLANG_CXX_LANGUAGE_STANDARD = "gnu++14";
				CLANG_ENABLE_OBJC_WEAK = YES;
				CLANG_WARN_DOCUMENTATION_COMMENTS = YES;
				CLANG_WARN_UNGUARDED_AVAILABILITY = YES_AGGRESSIVE;
				CODE_SIGN_ENTITLEMENTS = Learn/Learn.entitlements;
				CODE_SIGN_IDENTITY = "iPhone Developer";
				CODE_SIGN_STYLE = Automatic;
				DEVELOPMENT_TEAM = "";
				GCC_C_LANGUAGE_STANDARD = gnu11;
				INFOPLIST_FILE = Learn/Info.plist;
				IPHONEOS_DEPLOYMENT_TARGET = 12.0;
				LD_RUNPATH_SEARCH_PATHS = "$(inherited) @executable_path/Frameworks";
				MTL_FAST_MATH = YES;
				PRODUCT_BUNDLE_IDENTIFIER = "$(MAIN_APP_BUNDLE_IDENTIFIER)Learn";
				PRODUCT_NAME = "$(TARGET_NAME)";
				TARGETED_DEVICE_FAMILY = "1,2";
			};
			name = Release;
		};
		43D9FFD921EAE05D00AF44BF /* Debug */ = {
			isa = XCBuildConfiguration;
			buildSettings = {
				APPLICATION_EXTENSION_API_ONLY = YES;
				CLANG_ANALYZER_NONNULL = YES;
				CLANG_ANALYZER_NUMBER_OBJECT_CONVERSION = YES_AGGRESSIVE;
				CLANG_CXX_LANGUAGE_STANDARD = "gnu++14";
				CLANG_ENABLE_OBJC_WEAK = YES;
				CLANG_WARN_DOCUMENTATION_COMMENTS = YES;
				CLANG_WARN_UNGUARDED_AVAILABILITY = YES_AGGRESSIVE;
				CODE_SIGN_IDENTITY = "";
				CODE_SIGN_STYLE = Automatic;
				CURRENT_PROJECT_VERSION = 57;
				DEFINES_MODULE = YES;
				DEVELOPMENT_TEAM = "";
				DYLIB_COMPATIBILITY_VERSION = 1;
				DYLIB_CURRENT_VERSION = 57;
				DYLIB_INSTALL_NAME_BASE = "@rpath";
				GCC_C_LANGUAGE_STANDARD = gnu11;
				INFOPLIST_FILE = LoopCore/Info.plist;
				INSTALL_PATH = "$(LOCAL_LIBRARY_DIR)/Frameworks";
				LD_RUNPATH_SEARCH_PATHS = "$(inherited) @executable_path/Frameworks @loader_path/Frameworks";
				MTL_ENABLE_DEBUG_INFO = INCLUDE_SOURCE;
				MTL_FAST_MATH = YES;
				PRODUCT_BUNDLE_IDENTIFIER = com.loopkit.LoopCore;
				PRODUCT_NAME = "$(TARGET_NAME:c99extidentifier)";
				SKIP_INSTALL = YES;
				SWIFT_ACTIVE_COMPILATION_CONDITIONS = DEBUG;
				VERSIONING_SYSTEM = "apple-generic";
				VERSION_INFO_PREFIX = "";
			};
			name = Debug;
		};
		43D9FFDA21EAE05D00AF44BF /* Release */ = {
			isa = XCBuildConfiguration;
			buildSettings = {
				APPLICATION_EXTENSION_API_ONLY = YES;
				CLANG_ANALYZER_NONNULL = YES;
				CLANG_ANALYZER_NUMBER_OBJECT_CONVERSION = YES_AGGRESSIVE;
				CLANG_CXX_LANGUAGE_STANDARD = "gnu++14";
				CLANG_ENABLE_OBJC_WEAK = YES;
				CLANG_WARN_DOCUMENTATION_COMMENTS = YES;
				CLANG_WARN_UNGUARDED_AVAILABILITY = YES_AGGRESSIVE;
				CODE_SIGN_IDENTITY = "";
				CODE_SIGN_STYLE = Automatic;
				CURRENT_PROJECT_VERSION = 57;
				DEFINES_MODULE = YES;
				DEVELOPMENT_TEAM = "";
				DYLIB_COMPATIBILITY_VERSION = 1;
				DYLIB_CURRENT_VERSION = 57;
				DYLIB_INSTALL_NAME_BASE = "@rpath";
				GCC_C_LANGUAGE_STANDARD = gnu11;
				INFOPLIST_FILE = LoopCore/Info.plist;
				INSTALL_PATH = "$(LOCAL_LIBRARY_DIR)/Frameworks";
				LD_RUNPATH_SEARCH_PATHS = "$(inherited) @executable_path/Frameworks @loader_path/Frameworks";
				MTL_FAST_MATH = YES;
				PRODUCT_BUNDLE_IDENTIFIER = com.loopkit.LoopCore;
				PRODUCT_NAME = "$(TARGET_NAME:c99extidentifier)";
				SKIP_INSTALL = YES;
				VERSIONING_SYSTEM = "apple-generic";
				VERSION_INFO_PREFIX = "";
			};
			name = Release;
		};
		43E2D8D71D20BF42004DA55F /* Debug */ = {
			isa = XCBuildConfiguration;
			buildSettings = {
				CLANG_ANALYZER_NONNULL = YES;
				CODE_SIGN_IDENTITY = "iPhone Developer";
				"CODE_SIGN_IDENTITY[sdk=iphoneos*]" = "iPhone Developer";
				CODE_SIGN_STYLE = Automatic;
				DEVELOPMENT_TEAM = "";
				INFOPLIST_FILE = DoseMathTests/Info.plist;
				LD_RUNPATH_SEARCH_PATHS = "$(inherited) @loader_path/Frameworks";
				PRODUCT_BUNDLE_IDENTIFIER = com.loudnate.DoseMathTests;
				PRODUCT_NAME = "$(TARGET_NAME)";
				PROVISIONING_PROFILE_SPECIFIER = "";
			};
			name = Debug;
		};
		43E2D8D81D20BF42004DA55F /* Release */ = {
			isa = XCBuildConfiguration;
			buildSettings = {
				CLANG_ANALYZER_NONNULL = YES;
				CODE_SIGN_IDENTITY = "iPhone Developer";
				"CODE_SIGN_IDENTITY[sdk=iphoneos*]" = "iPhone Developer";
				CODE_SIGN_STYLE = Automatic;
				DEVELOPMENT_TEAM = "";
				INFOPLIST_FILE = DoseMathTests/Info.plist;
				LD_RUNPATH_SEARCH_PATHS = "$(inherited) @loader_path/Frameworks";
				PRODUCT_BUNDLE_IDENTIFIER = com.loudnate.DoseMathTests;
				PRODUCT_NAME = "$(TARGET_NAME)";
				PROVISIONING_PROFILE_SPECIFIER = "";
			};
			name = Release;
		};
		43E2D9131D20C581004DA55F /* Debug */ = {
			isa = XCBuildConfiguration;
			buildSettings = {
				BUNDLE_LOADER = "$(TEST_HOST)";
				CLANG_ANALYZER_NONNULL = YES;
				CODE_SIGN_IDENTITY = "iPhone Developer";
				"CODE_SIGN_IDENTITY[sdk=iphoneos*]" = "iPhone Developer";
				CODE_SIGN_STYLE = Automatic;
				DEVELOPMENT_TEAM = "";
				INFOPLIST_FILE = LoopTests/Info.plist;
				LD_RUNPATH_SEARCH_PATHS = "$(inherited) @executable_path/Frameworks @loader_path/Frameworks";
				PRODUCT_BUNDLE_IDENTIFIER = com.loudnate.LoopTests;
				PRODUCT_NAME = "$(TARGET_NAME)";
				PROVISIONING_PROFILE_SPECIFIER = "";
				TEST_HOST = "$(BUILT_PRODUCTS_DIR)/Loop.app/Loop";
			};
			name = Debug;
		};
		43E2D9141D20C581004DA55F /* Release */ = {
			isa = XCBuildConfiguration;
			buildSettings = {
				BUNDLE_LOADER = "$(TEST_HOST)";
				CLANG_ANALYZER_NONNULL = YES;
				CODE_SIGN_IDENTITY = "iPhone Developer";
				"CODE_SIGN_IDENTITY[sdk=iphoneos*]" = "iPhone Developer";
				CODE_SIGN_STYLE = Automatic;
				DEVELOPMENT_TEAM = "";
				INFOPLIST_FILE = LoopTests/Info.plist;
				LD_RUNPATH_SEARCH_PATHS = "$(inherited) @executable_path/Frameworks @loader_path/Frameworks";
				PRODUCT_BUNDLE_IDENTIFIER = com.loudnate.LoopTests;
				PRODUCT_NAME = "$(TARGET_NAME)";
				PROVISIONING_PROFILE_SPECIFIER = "";
				TEST_HOST = "$(BUILT_PRODUCTS_DIR)/Loop.app/Loop";
			};
			name = Release;
		};
		4F70C1E91DE8DCA8006380B7 /* Debug */ = {
			isa = XCBuildConfiguration;
			buildSettings = {
				CLANG_ANALYZER_NONNULL = YES;
				CLANG_WARN_DOCUMENTATION_COMMENTS = YES;
				CLANG_WARN_SUSPICIOUS_MOVES = YES;
				CODE_SIGN_ENTITLEMENTS = "Loop Status Extension/Loop Status Extension.entitlements";
				CODE_SIGN_IDENTITY = "Apple Development";
				"CODE_SIGN_IDENTITY[sdk=iphoneos*]" = "iPhone Developer";
				CODE_SIGN_STYLE = Automatic;
				DEVELOPMENT_TEAM = "";
				ENABLE_BITCODE = NO;
				INFOPLIST_FILE = "Loop Status Extension/Info.plist";
				LD_RUNPATH_SEARCH_PATHS = "$(inherited) @executable_path/Frameworks @executable_path/../../Frameworks";
				PRODUCT_BUNDLE_IDENTIFIER = "$(MAIN_APP_BUNDLE_IDENTIFIER).statuswidget";
				PRODUCT_NAME = "$(TARGET_NAME)";
				PROVISIONING_PROFILE_SPECIFIER = "";
				SKIP_INSTALL = YES;
				SWIFT_ACTIVE_COMPILATION_CONDITIONS = DEBUG;
			};
			name = Debug;
		};
		4F70C1EA1DE8DCA8006380B7 /* Release */ = {
			isa = XCBuildConfiguration;
			buildSettings = {
				CLANG_ANALYZER_NONNULL = YES;
				CLANG_WARN_DOCUMENTATION_COMMENTS = YES;
				CLANG_WARN_SUSPICIOUS_MOVES = YES;
				CODE_SIGN_ENTITLEMENTS = "Loop Status Extension/Loop Status Extension.entitlements";
				CODE_SIGN_IDENTITY = "Apple Development";
				"CODE_SIGN_IDENTITY[sdk=iphoneos*]" = "iPhone Developer";
				CODE_SIGN_STYLE = Automatic;
				DEVELOPMENT_TEAM = "";
				ENABLE_BITCODE = NO;
				INFOPLIST_FILE = "Loop Status Extension/Info.plist";
				LD_RUNPATH_SEARCH_PATHS = "$(inherited) @executable_path/Frameworks @executable_path/../../Frameworks";
				PRODUCT_BUNDLE_IDENTIFIER = "$(MAIN_APP_BUNDLE_IDENTIFIER).statuswidget";
				PRODUCT_NAME = "$(TARGET_NAME)";
				PROVISIONING_PROFILE_SPECIFIER = "";
				SKIP_INSTALL = YES;
			};
			name = Release;
		};
		4F7528901DFE1DC600C322D6 /* Debug */ = {
			isa = XCBuildConfiguration;
			buildSettings = {
				APPLICATION_EXTENSION_API_ONLY = YES;
				CLANG_ANALYZER_NONNULL = YES;
				CLANG_WARN_DOCUMENTATION_COMMENTS = YES;
				CLANG_WARN_SUSPICIOUS_MOVES = YES;
				CODE_SIGN_IDENTITY = "";
				"CODE_SIGN_IDENTITY[sdk=iphoneos*]" = "";
				CURRENT_PROJECT_VERSION = 57;
				DEFINES_MODULE = YES;
				DEVELOPMENT_TEAM = "";
				DYLIB_COMPATIBILITY_VERSION = 1;
				DYLIB_CURRENT_VERSION = 57;
				DYLIB_INSTALL_NAME_BASE = "@rpath";
				INFOPLIST_FILE = LoopUI/Info.plist;
				INSTALL_PATH = "$(LOCAL_LIBRARY_DIR)/Frameworks";
				LD_RUNPATH_SEARCH_PATHS = "$(inherited) @executable_path/Frameworks @loader_path/Frameworks";
				PRODUCT_BUNDLE_IDENTIFIER = "$(MAIN_APP_BUNDLE_IDENTIFIER).LoopUI";
				PRODUCT_NAME = "$(TARGET_NAME)";
				SKIP_INSTALL = YES;
				SWIFT_ACTIVE_COMPILATION_CONDITIONS = DEBUG;
				VERSIONING_SYSTEM = "apple-generic";
				VERSION_INFO_PREFIX = "";
			};
			name = Debug;
		};
		4F7528911DFE1DC600C322D6 /* Release */ = {
			isa = XCBuildConfiguration;
			buildSettings = {
				APPLICATION_EXTENSION_API_ONLY = YES;
				CLANG_ANALYZER_NONNULL = YES;
				CLANG_WARN_DOCUMENTATION_COMMENTS = YES;
				CLANG_WARN_SUSPICIOUS_MOVES = YES;
				CODE_SIGN_IDENTITY = "";
				"CODE_SIGN_IDENTITY[sdk=iphoneos*]" = "";
				CURRENT_PROJECT_VERSION = 57;
				DEFINES_MODULE = YES;
				DEVELOPMENT_TEAM = "";
				DYLIB_COMPATIBILITY_VERSION = 1;
				DYLIB_CURRENT_VERSION = 57;
				DYLIB_INSTALL_NAME_BASE = "@rpath";
				INFOPLIST_FILE = LoopUI/Info.plist;
				INSTALL_PATH = "$(LOCAL_LIBRARY_DIR)/Frameworks";
				LD_RUNPATH_SEARCH_PATHS = "$(inherited) @executable_path/Frameworks @loader_path/Frameworks";
				PRODUCT_BUNDLE_IDENTIFIER = "$(MAIN_APP_BUNDLE_IDENTIFIER).LoopUI";
				PRODUCT_NAME = "$(TARGET_NAME)";
				SKIP_INSTALL = YES;
				VERSIONING_SYSTEM = "apple-generic";
				VERSION_INFO_PREFIX = "";
			};
			name = Release;
		};
/* End XCBuildConfiguration section */

/* Begin XCConfigurationList section */
		432CF87820D8B8380066B889 /* Build configuration list for PBXAggregateTarget "Cartfile" */ = {
			isa = XCConfigurationList;
			buildConfigurations = (
				432CF87920D8B8380066B889 /* Debug */,
				432CF87A20D8B8380066B889 /* Release */,
			);
			defaultConfigurationIsVisible = 0;
			defaultConfigurationName = Release;
		};
		43776F871B8022E90074EA36 /* Build configuration list for PBXProject "Loop" */ = {
			isa = XCConfigurationList;
			buildConfigurations = (
				43776FB41B8022E90074EA36 /* Debug */,
				43776FB51B8022E90074EA36 /* Release */,
			);
			defaultConfigurationIsVisible = 0;
			defaultConfigurationName = Release;
		};
		43776FB61B8022E90074EA36 /* Build configuration list for PBXNativeTarget "Loop" */ = {
			isa = XCConfigurationList;
			buildConfigurations = (
				43776FB71B8022E90074EA36 /* Debug */,
				43776FB81B8022E90074EA36 /* Release */,
			);
			defaultConfigurationIsVisible = 0;
			defaultConfigurationName = Release;
		};
		43A943951B926B7B0051FA24 /* Build configuration list for PBXNativeTarget "WatchApp Extension" */ = {
			isa = XCConfigurationList;
			buildConfigurations = (
				43A943961B926B7B0051FA24 /* Debug */,
				43A943971B926B7B0051FA24 /* Release */,
			);
			defaultConfigurationIsVisible = 0;
			defaultConfigurationName = Release;
		};
		43A943991B926B7B0051FA24 /* Build configuration list for PBXNativeTarget "WatchApp" */ = {
			isa = XCConfigurationList;
			buildConfigurations = (
				43A9439A1B926B7B0051FA24 /* Debug */,
				43A9439B1B926B7B0051FA24 /* Release */,
			);
			defaultConfigurationIsVisible = 0;
			defaultConfigurationName = Release;
		};
		43D9002721EB209400AF44BF /* Build configuration list for PBXNativeTarget "LoopCore-watchOS" */ = {
			isa = XCConfigurationList;
			buildConfigurations = (
				43D9002821EB209400AF44BF /* Debug */,
				43D9002921EB209400AF44BF /* Release */,
			);
			defaultConfigurationIsVisible = 0;
			defaultConfigurationName = Release;
		};
		43D9FFB321EA9A0F00AF44BF /* Build configuration list for PBXNativeTarget "Learn" */ = {
			isa = XCConfigurationList;
			buildConfigurations = (
				43D9FFB121EA9A0F00AF44BF /* Debug */,
				43D9FFB221EA9A0F00AF44BF /* Release */,
			);
			defaultConfigurationIsVisible = 0;
			defaultConfigurationName = Release;
		};
		43D9FFD821EAE05D00AF44BF /* Build configuration list for PBXNativeTarget "LoopCore" */ = {
			isa = XCConfigurationList;
			buildConfigurations = (
				43D9FFD921EAE05D00AF44BF /* Debug */,
				43D9FFDA21EAE05D00AF44BF /* Release */,
			);
			defaultConfigurationIsVisible = 0;
			defaultConfigurationName = Release;
		};
		43E2D8D61D20BF42004DA55F /* Build configuration list for PBXNativeTarget "DoseMathTests" */ = {
			isa = XCConfigurationList;
			buildConfigurations = (
				43E2D8D71D20BF42004DA55F /* Debug */,
				43E2D8D81D20BF42004DA55F /* Release */,
			);
			defaultConfigurationIsVisible = 0;
			defaultConfigurationName = Release;
		};
		43E2D9121D20C581004DA55F /* Build configuration list for PBXNativeTarget "LoopTests" */ = {
			isa = XCConfigurationList;
			buildConfigurations = (
				43E2D9131D20C581004DA55F /* Debug */,
				43E2D9141D20C581004DA55F /* Release */,
			);
			defaultConfigurationIsVisible = 0;
			defaultConfigurationName = Release;
		};
		4F70C1EB1DE8DCA8006380B7 /* Build configuration list for PBXNativeTarget "Loop Status Extension" */ = {
			isa = XCConfigurationList;
			buildConfigurations = (
				4F70C1E91DE8DCA8006380B7 /* Debug */,
				4F70C1EA1DE8DCA8006380B7 /* Release */,
			);
			defaultConfigurationIsVisible = 0;
			defaultConfigurationName = Release;
		};
		4F7528921DFE1DC600C322D6 /* Build configuration list for PBXNativeTarget "LoopUI" */ = {
			isa = XCConfigurationList;
			buildConfigurations = (
				4F7528901DFE1DC600C322D6 /* Debug */,
				4F7528911DFE1DC600C322D6 /* Release */,
			);
			defaultConfigurationIsVisible = 0;
			defaultConfigurationName = Release;
		};
/* End XCConfigurationList section */
	};
	rootObject = 43776F841B8022E90074EA36 /* Project object */;
}<|MERGE_RESOLUTION|>--- conflicted
+++ resolved
@@ -2391,13 +2391,10 @@
 			isa = PBXResourcesBuildPhase;
 			buildActionMask = 2147483647;
 			files = (
-<<<<<<< HEAD
 				9E60409B218FFF75003D93A9 /* glucose_discrepancies_single_same_sign.json in Resources */,
 				7D2366E621250E0A0028B67D /* InfoPlist.strings in Resources */,
 				9E604099218F8850003D93A9 /* glucose_discrepancies_constant_positive.json in Resources */,
 				9EAFDFEE218E6CBC0016F9ED /* glucose_discrepancies_sampled.json in Resources */,
-=======
->>>>>>> 1fab955a
 			);
 			runOnlyForDeploymentPostprocessing = 0;
 		};
