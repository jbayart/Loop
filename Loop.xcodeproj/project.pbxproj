// !$*UTF8*$!
{
	archiveVersion = 1;
	classes = {
	};
	objectVersion = 48;
	objects = {

/* Begin PBXAggregateTarget section */
		432CF87720D8B8380066B889 /* Cartfile */ = {
			isa = PBXAggregateTarget;
			buildConfigurationList = 432CF87820D8B8380066B889 /* Build configuration list for PBXAggregateTarget "Cartfile" */;
			buildPhases = (
				432CF88220D8BCD90066B889 /* Homebrew & Carthage Setup */,
				432CF87B20D8B8490066B889 /* Build Carthage Dependencies */,
			);
			dependencies = (
			);
			name = Cartfile;
			productName = Cartfile;
		};
/* End PBXAggregateTarget section */

/* Begin PBXBuildFile section */
<<<<<<< HEAD
		2E3484B7230607D700B11C92 /* SpikeClient.framework in Frameworks */ = {isa = PBXBuildFile; fileRef = 2E3484B5230607D700B11C92 /* SpikeClient.framework */; };
		2E3484B8230607D700B11C92 /* SpikeClientUI.framework in Frameworks */ = {isa = PBXBuildFile; fileRef = 2E3484B6230607D700B11C92 /* SpikeClientUI.framework */; };
=======
		3804343D23747354004BAB52 /* Microbolus.swift in Sources */ = {isa = PBXBuildFile; fileRef = 3804343C23747354004BAB52 /* Microbolus.swift */; };
		3804343E237474AE004BAB52 /* Microbolus.swift in Sources */ = {isa = PBXBuildFile; fileRef = 3804343C23747354004BAB52 /* Microbolus.swift */; };
		38BE6D8D236C8A110074CF11 /* MicrobolusViewController.swift in Sources */ = {isa = PBXBuildFile; fileRef = 38BE6D8C236C8A110074CF11 /* MicrobolusViewController.swift */; };
		38CE2218236B134F00DFE990 /* MicrobolusView.swift in Sources */ = {isa = PBXBuildFile; fileRef = 38CE2217236B134F00DFE990 /* MicrobolusView.swift */; };
>>>>>>> b9cbc0a5
		43027F0F1DFE0EC900C51989 /* HKUnit.swift in Sources */ = {isa = PBXBuildFile; fileRef = 4F526D5E1DF2459000A04910 /* HKUnit.swift */; };
		4302F4E11D4E9C8900F0FCAF /* TextFieldTableViewController.swift in Sources */ = {isa = PBXBuildFile; fileRef = 4302F4E01D4E9C8900F0FCAF /* TextFieldTableViewController.swift */; };
		4302F4E31D4EA54200F0FCAF /* InsulinDeliveryTableViewController.swift in Sources */ = {isa = PBXBuildFile; fileRef = 4302F4E21D4EA54200F0FCAF /* InsulinDeliveryTableViewController.swift */; };
		430B29932041F5B300BA9F93 /* UserDefaults+Loop.swift in Sources */ = {isa = PBXBuildFile; fileRef = 430B29922041F5B200BA9F93 /* UserDefaults+Loop.swift */; };
		430B29952041F5CB00BA9F93 /* LoopSettings+Loop.swift in Sources */ = {isa = PBXBuildFile; fileRef = 430B29942041F5CB00BA9F93 /* LoopSettings+Loop.swift */; };
		430D85891F44037000AF2D4F /* HUDViewTableViewCell.swift in Sources */ = {isa = PBXBuildFile; fileRef = 430D85881F44037000AF2D4F /* HUDViewTableViewCell.swift */; };
		4311FB9B1F37FE1B00D4C0A7 /* TitleSubtitleTextFieldTableViewCell.swift in Sources */ = {isa = PBXBuildFile; fileRef = 4311FB9A1F37FE1B00D4C0A7 /* TitleSubtitleTextFieldTableViewCell.swift */; };
		4315D2871CA5CC3B00589052 /* CarbEntryEditTableViewController.swift in Sources */ = {isa = PBXBuildFile; fileRef = 4315D2861CA5CC3B00589052 /* CarbEntryEditTableViewController.swift */; };
		4315D28A1CA5F45E00589052 /* DiagnosticLogger+LoopKit.swift in Sources */ = {isa = PBXBuildFile; fileRef = 4315D2891CA5F45E00589052 /* DiagnosticLogger+LoopKit.swift */; };
		431A8C401EC6E8AB00823B9C /* CircleMaskView.swift in Sources */ = {isa = PBXBuildFile; fileRef = 431A8C3F1EC6E8AB00823B9C /* CircleMaskView.swift */; };
		431EA87021EB29120076EC1A /* ExponentialInsulinModelPreset.swift in Sources */ = {isa = PBXBuildFile; fileRef = 435CB6241F37ABFC00C320C7 /* ExponentialInsulinModelPreset.swift */; };
		431EA87121EB29120076EC1A /* ExponentialInsulinModelPreset.swift in Sources */ = {isa = PBXBuildFile; fileRef = 435CB6241F37ABFC00C320C7 /* ExponentialInsulinModelPreset.swift */; };
		431EA87221EB29150076EC1A /* InsulinModelSettings.swift in Sources */ = {isa = PBXBuildFile; fileRef = 435CB6281F37B01300C320C7 /* InsulinModelSettings.swift */; };
		431EA87321EB29160076EC1A /* InsulinModelSettings.swift in Sources */ = {isa = PBXBuildFile; fileRef = 435CB6281F37B01300C320C7 /* InsulinModelSettings.swift */; };
		431EA87421EB291A0076EC1A /* WalshInsulinModel.swift in Sources */ = {isa = PBXBuildFile; fileRef = 435CB6261F37AE5600C320C7 /* WalshInsulinModel.swift */; };
		431EA87521EB291B0076EC1A /* WalshInsulinModel.swift in Sources */ = {isa = PBXBuildFile; fileRef = 435CB6261F37AE5600C320C7 /* WalshInsulinModel.swift */; };
		4326BA641F3A44D9007CCAD4 /* ChartLineModel.swift in Sources */ = {isa = PBXBuildFile; fileRef = 4326BA631F3A44D9007CCAD4 /* ChartLineModel.swift */; };
		4328E01A1CFBE1DA00E199AA /* ActionHUDController.swift in Sources */ = {isa = PBXBuildFile; fileRef = 4328E0151CFBE1DA00E199AA /* ActionHUDController.swift */; };
		4328E01B1CFBE1DA00E199AA /* BolusInterfaceController.swift in Sources */ = {isa = PBXBuildFile; fileRef = 4328E0161CFBE1DA00E199AA /* BolusInterfaceController.swift */; };
		4328E01E1CFBE25F00E199AA /* AddCarbsInterfaceController.swift in Sources */ = {isa = PBXBuildFile; fileRef = 4328E01D1CFBE25F00E199AA /* AddCarbsInterfaceController.swift */; };
		4328E0281CFBE2C500E199AA /* CLKComplicationTemplate.swift in Sources */ = {isa = PBXBuildFile; fileRef = 4328E0221CFBE2C500E199AA /* CLKComplicationTemplate.swift */; };
		4328E02A1CFBE2C500E199AA /* UIColor.swift in Sources */ = {isa = PBXBuildFile; fileRef = 4328E0241CFBE2C500E199AA /* UIColor.swift */; };
		4328E02B1CFBE2C500E199AA /* WKAlertAction.swift in Sources */ = {isa = PBXBuildFile; fileRef = 4328E0251CFBE2C500E199AA /* WKAlertAction.swift */; };
		4328E02F1CFBF81800E199AA /* WKInterfaceImage.swift in Sources */ = {isa = PBXBuildFile; fileRef = 4328E02E1CFBF81800E199AA /* WKInterfaceImage.swift */; };
		4328E0331CFC091100E199AA /* WatchContext+LoopKit.swift in Sources */ = {isa = PBXBuildFile; fileRef = 4328E0311CFC068900E199AA /* WatchContext+LoopKit.swift */; };
		4328E0351CFC0AE100E199AA /* WatchDataManager.swift in Sources */ = {isa = PBXBuildFile; fileRef = 4328E0341CFC0AE100E199AA /* WatchDataManager.swift */; };
		432CF87520D8AC950066B889 /* NSUserDefaults+WatchApp.swift in Sources */ = {isa = PBXBuildFile; fileRef = 4328E0231CFBE2C500E199AA /* NSUserDefaults+WatchApp.swift */; };
		432E73CB1D24B3D6009AD15D /* RemoteDataManager.swift in Sources */ = {isa = PBXBuildFile; fileRef = 432E73CA1D24B3D6009AD15D /* RemoteDataManager.swift */; };
		433EA4C41D9F71C800CD78FB /* CommandResponseViewController.swift in Sources */ = {isa = PBXBuildFile; fileRef = 433EA4C31D9F71C800CD78FB /* CommandResponseViewController.swift */; };
		4341F4EB1EDB92AC001C936B /* LogglyService.swift in Sources */ = {isa = PBXBuildFile; fileRef = 4341F4EA1EDB92AC001C936B /* LogglyService.swift */; };
		43441A9C1EDB34810087958C /* StatusExtensionContext+LoopKit.swift in Sources */ = {isa = PBXBuildFile; fileRef = 43441A9B1EDB34810087958C /* StatusExtensionContext+LoopKit.swift */; };
		4344628220A7A37F00C4BE6F /* CoreBluetooth.framework in Frameworks */ = {isa = PBXBuildFile; fileRef = 4344628120A7A37E00C4BE6F /* CoreBluetooth.framework */; };
		4344628520A7A3BE00C4BE6F /* LoopKit.framework in Frameworks */ = {isa = PBXBuildFile; fileRef = 4344628320A7A3BE00C4BE6F /* LoopKit.framework */; };
		4344628620A7A3BE00C4BE6F /* CGMBLEKit.framework in Frameworks */ = {isa = PBXBuildFile; fileRef = 4344628420A7A3BE00C4BE6F /* CGMBLEKit.framework */; };
		4344628E20A7ADD100C4BE6F /* UserDefaults+CGM.swift in Sources */ = {isa = PBXBuildFile; fileRef = 4344628D20A7ADD100C4BE6F /* UserDefaults+CGM.swift */; };
		4344628F20A7ADD500C4BE6F /* UserDefaults+CGM.swift in Sources */ = {isa = PBXBuildFile; fileRef = 4344628D20A7ADD100C4BE6F /* UserDefaults+CGM.swift */; };
		4344629220A7C19800C4BE6F /* ButtonGroup.swift in Sources */ = {isa = PBXBuildFile; fileRef = 4344629120A7C19800C4BE6F /* ButtonGroup.swift */; };
		4344629820A8B2D700C4BE6F /* OSLog.swift in Sources */ = {isa = PBXBuildFile; fileRef = 4374B5EE209D84BE00D17AA8 /* OSLog.swift */; };
		4345E3F421F036FC009E00E5 /* Result.swift in Sources */ = {isa = PBXBuildFile; fileRef = 43D848AF1E7DCBE100DADCBC /* Result.swift */; };
		4345E3F521F036FC009E00E5 /* Result.swift in Sources */ = {isa = PBXBuildFile; fileRef = 43D848AF1E7DCBE100DADCBC /* Result.swift */; };
		4345E3F821F03D2A009E00E5 /* DatesAndNumberCell.swift in Sources */ = {isa = PBXBuildFile; fileRef = 4345E3F721F03D2A009E00E5 /* DatesAndNumberCell.swift */; };
		4345E3FA21F0473B009E00E5 /* TextCell.swift in Sources */ = {isa = PBXBuildFile; fileRef = 4345E3F921F0473B009E00E5 /* TextCell.swift */; };
		4345E3FB21F04911009E00E5 /* UIColor+HIG.swift in Sources */ = {isa = PBXBuildFile; fileRef = 43BFF0C31E4659E700FF19A9 /* UIColor+HIG.swift */; };
		4345E3FC21F04911009E00E5 /* UIColor+HIG.swift in Sources */ = {isa = PBXBuildFile; fileRef = 43BFF0C31E4659E700FF19A9 /* UIColor+HIG.swift */; };
		4345E3FE21F04A50009E00E5 /* DateIntervalFormatter.swift in Sources */ = {isa = PBXBuildFile; fileRef = 4345E3FD21F04A50009E00E5 /* DateIntervalFormatter.swift */; };
		4345E3FF21F051C6009E00E5 /* LoopCore.framework in Frameworks */ = {isa = PBXBuildFile; fileRef = 43D9FFCF21EAE05D00AF44BF /* LoopCore.framework */; };
		4345E40021F051DD009E00E5 /* LoopCore.framework in CopyFiles */ = {isa = PBXBuildFile; fileRef = 43D9FFCF21EAE05D00AF44BF /* LoopCore.framework */; settings = {ATTRIBUTES = (CodeSignOnCopy, RemoveHeadersOnCopy, ); }; };
		4345E40121F67300009E00E5 /* CarbEntryUserInfo.swift in Sources */ = {isa = PBXBuildFile; fileRef = 43DE92581C5479E4001FFDE1 /* CarbEntryUserInfo.swift */; };
		4345E40221F67300009E00E5 /* CarbEntryUserInfo.swift in Sources */ = {isa = PBXBuildFile; fileRef = 43DE92581C5479E4001FFDE1 /* CarbEntryUserInfo.swift */; };
		4345E40421F68AD9009E00E5 /* TextRowController.swift in Sources */ = {isa = PBXBuildFile; fileRef = 4345E40321F68AD9009E00E5 /* TextRowController.swift */; };
		4345E40621F68E18009E00E5 /* CarbEntryListController.swift in Sources */ = {isa = PBXBuildFile; fileRef = 4345E40521F68E18009E00E5 /* CarbEntryListController.swift */; };
		4346D1E71C77F5FE00ABAFE3 /* ChartTableViewCell.swift in Sources */ = {isa = PBXBuildFile; fileRef = 4346D1E61C77F5FE00ABAFE3 /* ChartTableViewCell.swift */; };
		434A9F9923124B210047C077 /* BolusConfirmationScene.swift in Sources */ = {isa = PBXBuildFile; fileRef = 434A9F9823124B210047C077 /* BolusConfirmationScene.swift */; };
		434FB6461D68F1CD007B9C70 /* Amplitude.framework in Frameworks */ = {isa = PBXBuildFile; fileRef = 434FB6451D68F1CD007B9C70 /* Amplitude.framework */; };
		434FF1EE1CF27EEF000DB779 /* UITableViewCell.swift in Sources */ = {isa = PBXBuildFile; fileRef = 434FF1ED1CF27EEF000DB779 /* UITableViewCell.swift */; };
		43511CE221FD80E400566C63 /* RetrospectiveCorrection.swift in Sources */ = {isa = PBXBuildFile; fileRef = 43511CDF21FD80E400566C63 /* RetrospectiveCorrection.swift */; };
		43511CE321FD80E400566C63 /* StandardRetrospectiveCorrection.swift in Sources */ = {isa = PBXBuildFile; fileRef = 43511CE021FD80E400566C63 /* StandardRetrospectiveCorrection.swift */; };
		43511CEE220FC61700566C63 /* HUDRowController.swift in Sources */ = {isa = PBXBuildFile; fileRef = 43511CED220FC61700566C63 /* HUDRowController.swift */; };
		43517915230A07100072ECC0 /* NumberFormatter+WatchApp.swift in Sources */ = {isa = PBXBuildFile; fileRef = 43517914230A07100072ECC0 /* NumberFormatter+WatchApp.swift */; };
		43517917230A0E1A0072ECC0 /* WKInterfaceLabel.swift in Sources */ = {isa = PBXBuildFile; fileRef = 43517916230A0E1A0072ECC0 /* WKInterfaceLabel.swift */; };
		435400341C9F878D00D5819C /* SetBolusUserInfo.swift in Sources */ = {isa = PBXBuildFile; fileRef = 435400331C9F878D00D5819C /* SetBolusUserInfo.swift */; };
		435400351C9F878D00D5819C /* SetBolusUserInfo.swift in Sources */ = {isa = PBXBuildFile; fileRef = 435400331C9F878D00D5819C /* SetBolusUserInfo.swift */; };
		435CB6231F37967800C320C7 /* InsulinModelSettingsViewController.swift in Sources */ = {isa = PBXBuildFile; fileRef = 435CB6221F37967800C320C7 /* InsulinModelSettingsViewController.swift */; };
		436961911F19D11E00447E89 /* ChartPointsContextFillLayer.swift in Sources */ = {isa = PBXBuildFile; fileRef = 4369618F1F19C86400447E89 /* ChartPointsContextFillLayer.swift */; };
		436A0DA51D236A2A00104B24 /* LoopError.swift in Sources */ = {isa = PBXBuildFile; fileRef = 436A0DA41D236A2A00104B24 /* LoopError.swift */; };
		436D9BF81F6F4EA100CFA75F /* recommended_temp_start_low_end_just_above_range.json in Resources */ = {isa = PBXBuildFile; fileRef = 436D9BF71F6F4EA100CFA75F /* recommended_temp_start_low_end_just_above_range.json */; };
		4372E484213A63FB0068E043 /* ChartHUDController.swift in Sources */ = {isa = PBXBuildFile; fileRef = 4FFEDFBE20E5CF22000BFC58 /* ChartHUDController.swift */; };
		4372E487213C86240068E043 /* SampleValue.swift in Sources */ = {isa = PBXBuildFile; fileRef = 4372E486213C86240068E043 /* SampleValue.swift */; };
		4372E488213C862B0068E043 /* SampleValue.swift in Sources */ = {isa = PBXBuildFile; fileRef = 4372E486213C86240068E043 /* SampleValue.swift */; };
		4372E48B213CB5F00068E043 /* Double.swift in Sources */ = {isa = PBXBuildFile; fileRef = 4372E48A213CB5F00068E043 /* Double.swift */; };
		4372E48C213CB6750068E043 /* Double.swift in Sources */ = {isa = PBXBuildFile; fileRef = 4372E48A213CB5F00068E043 /* Double.swift */; };
		4372E490213CFCE70068E043 /* LoopSettingsUserInfo.swift in Sources */ = {isa = PBXBuildFile; fileRef = 4372E48F213CFCE70068E043 /* LoopSettingsUserInfo.swift */; };
		4372E491213D05F90068E043 /* LoopSettingsUserInfo.swift in Sources */ = {isa = PBXBuildFile; fileRef = 4372E48F213CFCE70068E043 /* LoopSettingsUserInfo.swift */; };
		4372E492213D956C0068E043 /* GlucoseRangeSchedule.swift in Sources */ = {isa = PBXBuildFile; fileRef = 43C513181E864C4E001547C7 /* GlucoseRangeSchedule.swift */; };
		4372E496213DCDD30068E043 /* GlucoseChartValueHashable.swift in Sources */ = {isa = PBXBuildFile; fileRef = 4372E495213DCDD30068E043 /* GlucoseChartValueHashable.swift */; };
		4374B5EF209D84BF00D17AA8 /* OSLog.swift in Sources */ = {isa = PBXBuildFile; fileRef = 4374B5EE209D84BE00D17AA8 /* OSLog.swift */; };
		4374B5F0209D857E00D17AA8 /* OSLog.swift in Sources */ = {isa = PBXBuildFile; fileRef = 4374B5EE209D84BE00D17AA8 /* OSLog.swift */; };
		43776F901B8022E90074EA36 /* AppDelegate.swift in Sources */ = {isa = PBXBuildFile; fileRef = 43776F8F1B8022E90074EA36 /* AppDelegate.swift */; };
		43776F971B8022E90074EA36 /* Main.storyboard in Resources */ = {isa = PBXBuildFile; fileRef = 43776F951B8022E90074EA36 /* Main.storyboard */; };
		43785E932120A01B0057DED1 /* NewCarbEntryIntent+Loop.swift in Sources */ = {isa = PBXBuildFile; fileRef = 43785E922120A01B0057DED1 /* NewCarbEntryIntent+Loop.swift */; };
		43785E972120E4500057DED1 /* INRelevantShortcutStore+Loop.swift in Sources */ = {isa = PBXBuildFile; fileRef = 43785E952120E4010057DED1 /* INRelevantShortcutStore+Loop.swift */; };
		43785E982120E7060057DED1 /* Intents.intentdefinition in Sources */ = {isa = PBXBuildFile; fileRef = 43785E9B2120E7060057DED1 /* Intents.intentdefinition */; };
		4379CFF021112CF700AADC79 /* ShareClientUI.framework in Frameworks */ = {isa = PBXBuildFile; fileRef = 4379CFEF21112CF700AADC79 /* ShareClientUI.framework */; };
		437AFEE520352591008C4892 /* NotificationCenter.framework in Frameworks */ = {isa = PBXBuildFile; fileRef = 4F70C1DD1DE8DCA7006380B7 /* NotificationCenter.framework */; };
		437AFEE8203689FE008C4892 /* LoopKit.framework in Frameworks */ = {isa = PBXBuildFile; fileRef = 43F78D4B1C914197002152D1 /* LoopKit.framework */; };
		437CEEE41CDE5C0A003C8C80 /* UIImage.swift in Sources */ = {isa = PBXBuildFile; fileRef = 437CEEE31CDE5C0A003C8C80 /* UIImage.swift */; };
		437D9BA31D7BC977007245E8 /* PredictionTableViewController.swift in Sources */ = {isa = PBXBuildFile; fileRef = 437D9BA21D7BC977007245E8 /* PredictionTableViewController.swift */; };
		438172D91F4E9E37003C3328 /* NewPumpEvent.swift in Sources */ = {isa = PBXBuildFile; fileRef = 438172D81F4E9E37003C3328 /* NewPumpEvent.swift */; };
		438849EA1D297CB6003B3F23 /* NightscoutService.swift in Sources */ = {isa = PBXBuildFile; fileRef = 438849E91D297CB6003B3F23 /* NightscoutService.swift */; };
		438849EC1D29EC34003B3F23 /* AmplitudeService.swift in Sources */ = {isa = PBXBuildFile; fileRef = 438849EB1D29EC34003B3F23 /* AmplitudeService.swift */; };
		438849EE1D2A1EBB003B3F23 /* MLabService.swift in Sources */ = {isa = PBXBuildFile; fileRef = 438849ED1D2A1EBB003B3F23 /* MLabService.swift */; };
		4389916B1E91B689000EEF90 /* ChartSettings+Loop.swift in Sources */ = {isa = PBXBuildFile; fileRef = 4389916A1E91B689000EEF90 /* ChartSettings+Loop.swift */; };
		438A95A81D8B9B24009D12E1 /* CGMBLEKit.framework in Frameworks */ = {isa = PBXBuildFile; fileRef = 438A95A71D8B9B24009D12E1 /* CGMBLEKit.framework */; };
		438D42F91D7C88BC003244B0 /* PredictionInputEffect.swift in Sources */ = {isa = PBXBuildFile; fileRef = 438D42F81D7C88BC003244B0 /* PredictionInputEffect.swift */; };
		438D42FB1D7D11A4003244B0 /* PredictionInputEffectTableViewCell.swift in Sources */ = {isa = PBXBuildFile; fileRef = 438D42FA1D7D11A4003244B0 /* PredictionInputEffectTableViewCell.swift */; };
		43947D731F529FAA00A07D31 /* GlucoseRangeSchedule.swift in Sources */ = {isa = PBXBuildFile; fileRef = 43C513181E864C4E001547C7 /* GlucoseRangeSchedule.swift */; };
		4396BD50225159C0005AA4D3 /* HealthKit.framework in Frameworks */ = {isa = PBXBuildFile; fileRef = 43D9002C21EB225D00AF44BF /* HealthKit.framework */; };
		439706E622D2E84900C81566 /* PredictionSettingTableViewCell.swift in Sources */ = {isa = PBXBuildFile; fileRef = 439706E522D2E84900C81566 /* PredictionSettingTableViewCell.swift */; };
		439897371CD2F80600223065 /* AnalyticsManager.swift in Sources */ = {isa = PBXBuildFile; fileRef = 439897361CD2F80600223065 /* AnalyticsManager.swift */; };
		439A7942211F631C0041B75F /* RootNavigationController.swift in Sources */ = {isa = PBXBuildFile; fileRef = 439A7941211F631C0041B75F /* RootNavigationController.swift */; };
		439A7944211FE22F0041B75F /* NSUserActivity.swift in Sources */ = {isa = PBXBuildFile; fileRef = 439A7943211FE22F0041B75F /* NSUserActivity.swift */; };
		439A7945211FE23A0041B75F /* NSUserActivity.swift in Sources */ = {isa = PBXBuildFile; fileRef = 439A7943211FE22F0041B75F /* NSUserActivity.swift */; };
		439BED2A1E76093C00B0AED5 /* CGMManager.swift in Sources */ = {isa = PBXBuildFile; fileRef = 439BED291E76093C00B0AED5 /* CGMManager.swift */; };
		43A51E1F1EB6D62A000736CC /* CarbAbsorptionViewController.swift in Sources */ = {isa = PBXBuildFile; fileRef = 43A51E1E1EB6D62A000736CC /* CarbAbsorptionViewController.swift */; };
		43A51E211EB6DBDD000736CC /* ChartsTableViewController.swift in Sources */ = {isa = PBXBuildFile; fileRef = 43A51E201EB6DBDD000736CC /* ChartsTableViewController.swift */; };
		43A567691C94880B00334FAC /* LoopDataManager.swift in Sources */ = {isa = PBXBuildFile; fileRef = 43A567681C94880B00334FAC /* LoopDataManager.swift */; };
		43A8EC6F210E622700A81379 /* CGMBLEKitUI.framework in Frameworks */ = {isa = PBXBuildFile; fileRef = 43A8EC6E210E622600A81379 /* CGMBLEKitUI.framework */; };
		43A943761B926B7B0051FA24 /* Interface.storyboard in Resources */ = {isa = PBXBuildFile; fileRef = 43A943741B926B7B0051FA24 /* Interface.storyboard */; };
		43A9437F1B926B7B0051FA24 /* WatchApp Extension.appex in Embed App Extensions */ = {isa = PBXBuildFile; fileRef = 43A9437E1B926B7B0051FA24 /* WatchApp Extension.appex */; settings = {ATTRIBUTES = (RemoveHeadersOnCopy, ); }; };
		43A943881B926B7B0051FA24 /* ExtensionDelegate.swift in Sources */ = {isa = PBXBuildFile; fileRef = 43A943871B926B7B0051FA24 /* ExtensionDelegate.swift */; };
		43A9438A1B926B7B0051FA24 /* NotificationController.swift in Sources */ = {isa = PBXBuildFile; fileRef = 43A943891B926B7B0051FA24 /* NotificationController.swift */; };
		43A9438E1B926B7B0051FA24 /* ComplicationController.swift in Sources */ = {isa = PBXBuildFile; fileRef = 43A9438D1B926B7B0051FA24 /* ComplicationController.swift */; };
		43A943901B926B7B0051FA24 /* Assets.xcassets in Resources */ = {isa = PBXBuildFile; fileRef = 43A9438F1B926B7B0051FA24 /* Assets.xcassets */; };
		43A943941B926B7B0051FA24 /* WatchApp.app in Embed Watch Content */ = {isa = PBXBuildFile; fileRef = 43A943721B926B7B0051FA24 /* WatchApp.app */; };
		43B260491ED248FB008CAA77 /* CarbEntryTableViewCell.swift in Sources */ = {isa = PBXBuildFile; fileRef = 43B260481ED248FB008CAA77 /* CarbEntryTableViewCell.swift */; };
		43B371881CE597D10013C5A6 /* ShareClient.framework in Frameworks */ = {isa = PBXBuildFile; fileRef = 43B371871CE597D10013C5A6 /* ShareClient.framework */; };
		43BFF0B51E45C1E700FF19A9 /* NumberFormatter.swift in Sources */ = {isa = PBXBuildFile; fileRef = 43BFF0B31E45C1BE00FF19A9 /* NumberFormatter.swift */; };
		43BFF0B71E45C20C00FF19A9 /* NumberFormatter.swift in Sources */ = {isa = PBXBuildFile; fileRef = 43BFF0B31E45C1BE00FF19A9 /* NumberFormatter.swift */; };
		43BFF0BC1E45C80600FF19A9 /* UIColor+Loop.swift in Sources */ = {isa = PBXBuildFile; fileRef = 43BFF0BB1E45C80600FF19A9 /* UIColor+Loop.swift */; };
		43BFF0BF1E45C8EA00FF19A9 /* UIColor+Widget.swift in Sources */ = {isa = PBXBuildFile; fileRef = 43BFF0BE1E45C8EA00FF19A9 /* UIColor+Widget.swift */; };
		43BFF0C61E465A4400FF19A9 /* UIColor+HIG.swift in Sources */ = {isa = PBXBuildFile; fileRef = 43BFF0C31E4659E700FF19A9 /* UIColor+HIG.swift */; };
		43BFF0CD1E466C8400FF19A9 /* StateColorPalette.swift in Sources */ = {isa = PBXBuildFile; fileRef = 43BFF0CC1E466C8400FF19A9 /* StateColorPalette.swift */; };
		43C05CA821EB2B26006FB252 /* PersistenceController.swift in Sources */ = {isa = PBXBuildFile; fileRef = 431E73471FF95A900069B5F7 /* PersistenceController.swift */; };
		43C05CA921EB2B26006FB252 /* PersistenceController.swift in Sources */ = {isa = PBXBuildFile; fileRef = 431E73471FF95A900069B5F7 /* PersistenceController.swift */; };
		43C05CAA21EB2B49006FB252 /* NSBundle.swift in Sources */ = {isa = PBXBuildFile; fileRef = 430DA58D1D4AEC230097D1CA /* NSBundle.swift */; };
		43C05CAB21EB2B4A006FB252 /* NSBundle.swift in Sources */ = {isa = PBXBuildFile; fileRef = 430DA58D1D4AEC230097D1CA /* NSBundle.swift */; };
		43C05CAC21EB2B8B006FB252 /* NSBundle.swift in Sources */ = {isa = PBXBuildFile; fileRef = 430DA58D1D4AEC230097D1CA /* NSBundle.swift */; };
		43C05CAD21EB2BBF006FB252 /* NSUserDefaults.swift in Sources */ = {isa = PBXBuildFile; fileRef = 430B29892041F54A00BA9F93 /* NSUserDefaults.swift */; };
		43C05CAE21EB2BBF006FB252 /* NSUserDefaults.swift in Sources */ = {isa = PBXBuildFile; fileRef = 430B29892041F54A00BA9F93 /* NSUserDefaults.swift */; };
		43C05CAF21EB2C24006FB252 /* NSBundle.swift in Sources */ = {isa = PBXBuildFile; fileRef = 430DA58D1D4AEC230097D1CA /* NSBundle.swift */; };
		43C05CB121EBBDB9006FB252 /* TimeInRangeLesson.swift in Sources */ = {isa = PBXBuildFile; fileRef = 43C05CB021EBBDB9006FB252 /* TimeInRangeLesson.swift */; };
		43C05CB221EBD88A006FB252 /* LoopCore.framework in Embed Frameworks */ = {isa = PBXBuildFile; fileRef = 43D9002A21EB209400AF44BF /* LoopCore.framework */; settings = {ATTRIBUTES = (CodeSignOnCopy, RemoveHeadersOnCopy, ); }; };
		43C05CB521EBE274006FB252 /* Date.swift in Sources */ = {isa = PBXBuildFile; fileRef = 43C05CB421EBE274006FB252 /* Date.swift */; };
		43C05CB621EBE321006FB252 /* NSTimeInterval.swift in Sources */ = {isa = PBXBuildFile; fileRef = 439897341CD2F7DE00223065 /* NSTimeInterval.swift */; };
		43C05CB821EBEA54006FB252 /* HKUnit.swift in Sources */ = {isa = PBXBuildFile; fileRef = 43C05CB721EBEA54006FB252 /* HKUnit.swift */; };
		43C05CB921EBEA54006FB252 /* HKUnit.swift in Sources */ = {isa = PBXBuildFile; fileRef = 43C05CB721EBEA54006FB252 /* HKUnit.swift */; };
		43C05CBA21EBEAD8006FB252 /* LoopCore.framework in Frameworks */ = {isa = PBXBuildFile; fileRef = 43D9FFCF21EAE05D00AF44BF /* LoopCore.framework */; };
		43C05CBD21EBF77D006FB252 /* LessonsViewController.swift in Sources */ = {isa = PBXBuildFile; fileRef = 43C05CBC21EBF77D006FB252 /* LessonsViewController.swift */; };
		43C05CC021EBFFA4006FB252 /* Lesson.swift in Sources */ = {isa = PBXBuildFile; fileRef = 43C05CBF21EBFFA4006FB252 /* Lesson.swift */; };
		43C05CC221EC06E4006FB252 /* LessonConfigurationViewController.swift in Sources */ = {isa = PBXBuildFile; fileRef = 43C05CC121EC06E4006FB252 /* LessonConfigurationViewController.swift */; };
		43C05CC521EC29E3006FB252 /* TextFieldTableViewCell.swift in Sources */ = {isa = PBXBuildFile; fileRef = 4374B5F3209D89A900D17AA8 /* TextFieldTableViewCell.swift */; };
		43C05CC621EC29E7006FB252 /* TextFieldTableViewCell.swift in Sources */ = {isa = PBXBuildFile; fileRef = 4374B5F3209D89A900D17AA8 /* TextFieldTableViewCell.swift */; };
		43C05CC721EC2ABC006FB252 /* IdentifiableClass.swift in Sources */ = {isa = PBXBuildFile; fileRef = 434FF1E91CF26C29000DB779 /* IdentifiableClass.swift */; };
		43C05CC821EC2ABC006FB252 /* IdentifiableClass.swift in Sources */ = {isa = PBXBuildFile; fileRef = 434FF1E91CF26C29000DB779 /* IdentifiableClass.swift */; };
		43C05CCA21EC382B006FB252 /* NumberEntry.swift in Sources */ = {isa = PBXBuildFile; fileRef = 43C05CC921EC382B006FB252 /* NumberEntry.swift */; };
		43C0944A1CACCC73001F6403 /* NotificationManager.swift in Sources */ = {isa = PBXBuildFile; fileRef = 43C094491CACCC73001F6403 /* NotificationManager.swift */; };
		43C246A81D89990F0031F8D1 /* Crypto.framework in Frameworks */ = {isa = PBXBuildFile; fileRef = 43C246A71D89990F0031F8D1 /* Crypto.framework */; };
		43C2FAE11EB656A500364AFF /* GlucoseEffectVelocity.swift in Sources */ = {isa = PBXBuildFile; fileRef = 43C2FAE01EB656A500364AFF /* GlucoseEffectVelocity.swift */; };
		43C3B6EC20B650A80026CAFA /* SettingsImageTableViewCell.swift in Sources */ = {isa = PBXBuildFile; fileRef = 43C3B6EB20B650A80026CAFA /* SettingsImageTableViewCell.swift */; };
		43C513191E864C4E001547C7 /* GlucoseRangeSchedule.swift in Sources */ = {isa = PBXBuildFile; fileRef = 43C513181E864C4E001547C7 /* GlucoseRangeSchedule.swift */; };
		43C5F257222C7B7200905D10 /* TimeComponents.swift in Sources */ = {isa = PBXBuildFile; fileRef = 43C5F256222C7B7200905D10 /* TimeComponents.swift */; };
		43C5F258222C7BD400905D10 /* AppDelegate.swift in Sources */ = {isa = PBXBuildFile; fileRef = 43D9FFA421EA9A0C00AF44BF /* AppDelegate.swift */; };
		43C5F25A222C921B00905D10 /* OSLog.swift in Sources */ = {isa = PBXBuildFile; fileRef = 43C5F259222C921B00905D10 /* OSLog.swift */; };
		43C728F5222266F000C62969 /* ModalDayLesson.swift in Sources */ = {isa = PBXBuildFile; fileRef = 43C728F4222266F000C62969 /* ModalDayLesson.swift */; };
		43C728F72222700000C62969 /* DateIntervalEntry.swift in Sources */ = {isa = PBXBuildFile; fileRef = 43C728F62222700000C62969 /* DateIntervalEntry.swift */; };
		43C728F9222A448700C62969 /* DayCalculator.swift in Sources */ = {isa = PBXBuildFile; fileRef = 43C728F8222A448700C62969 /* DayCalculator.swift */; };
		43CB2B2B1D924D450079823D /* WCSession.swift in Sources */ = {isa = PBXBuildFile; fileRef = 43CB2B2A1D924D450079823D /* WCSession.swift */; };
		43CE7CDE1CA8B63E003CC1B0 /* Data.swift in Sources */ = {isa = PBXBuildFile; fileRef = 43CE7CDD1CA8B63E003CC1B0 /* Data.swift */; };
		43CEE6E61E56AFD400CB9116 /* NightscoutUploader.swift in Sources */ = {isa = PBXBuildFile; fileRef = 43CEE6E51E56AFD400CB9116 /* NightscoutUploader.swift */; };
		43D2E8231F00425400AE5CBF /* BolusViewController+LoopDataManager.swift in Sources */ = {isa = PBXBuildFile; fileRef = 43D2E8221F00425400AE5CBF /* BolusViewController+LoopDataManager.swift */; };
		43D381621EBD9759007F8C8F /* HeaderValuesTableViewCell.swift in Sources */ = {isa = PBXBuildFile; fileRef = 43D381611EBD9759007F8C8F /* HeaderValuesTableViewCell.swift */; };
		43D9000B21EB0BE000AF44BF /* LoopCore.framework in Frameworks */ = {isa = PBXBuildFile; fileRef = 43D9FFCF21EAE05D00AF44BF /* LoopCore.framework */; };
		43D9001E21EB209400AF44BF /* LoopCore.h in Headers */ = {isa = PBXBuildFile; fileRef = 43D9FFD121EAE05D00AF44BF /* LoopCore.h */; settings = {ATTRIBUTES = (Public, ); }; };
		43D9002021EB209400AF44BF /* NSTimeInterval.swift in Sources */ = {isa = PBXBuildFile; fileRef = 439897341CD2F7DE00223065 /* NSTimeInterval.swift */; };
		43D9002121EB209400AF44BF /* GlucoseThreshold.swift in Sources */ = {isa = PBXBuildFile; fileRef = 430B298D2041F56500BA9F93 /* GlucoseThreshold.swift */; };
		43D9002221EB209400AF44BF /* LoopSettings.swift in Sources */ = {isa = PBXBuildFile; fileRef = 430B298C2041F56500BA9F93 /* LoopSettings.swift */; };
		43D9002D21EB225D00AF44BF /* HealthKit.framework in Frameworks */ = {isa = PBXBuildFile; fileRef = 43D9002C21EB225D00AF44BF /* HealthKit.framework */; };
		43D9002E21EB226F00AF44BF /* LoopKit.framework in Frameworks */ = {isa = PBXBuildFile; fileRef = 4344628320A7A3BE00C4BE6F /* LoopKit.framework */; };
		43D9002F21EB234400AF44BF /* LoopCore.framework in Frameworks */ = {isa = PBXBuildFile; fileRef = 43D9002A21EB209400AF44BF /* LoopCore.framework */; };
		43D9003321EB258C00AF44BF /* InsulinModelSettings+Loop.swift in Sources */ = {isa = PBXBuildFile; fileRef = 43D9003221EB258C00AF44BF /* InsulinModelSettings+Loop.swift */; };
		43D9F81821EC51CC000578CD /* DateEntry.swift in Sources */ = {isa = PBXBuildFile; fileRef = 43D9F81721EC51CC000578CD /* DateEntry.swift */; };
		43D9F81A21EC593C000578CD /* UITableViewCell.swift in Sources */ = {isa = PBXBuildFile; fileRef = 43D9F81921EC593C000578CD /* UITableViewCell.swift */; };
		43D9F81E21EF0609000578CD /* NumberRangeEntry.swift in Sources */ = {isa = PBXBuildFile; fileRef = 43D9F81D21EF0609000578CD /* NumberRangeEntry.swift */; };
		43D9F82021EF0906000578CD /* NSNumber.swift in Sources */ = {isa = PBXBuildFile; fileRef = 43D9F81F21EF0906000578CD /* NSNumber.swift */; };
		43D9F82221EF0A7A000578CD /* QuantityRangeEntry.swift in Sources */ = {isa = PBXBuildFile; fileRef = 43D9F82121EF0A7A000578CD /* QuantityRangeEntry.swift */; };
		43D9F82421EFF1AB000578CD /* LessonResultsViewController.swift in Sources */ = {isa = PBXBuildFile; fileRef = 43D9F82321EFF1AB000578CD /* LessonResultsViewController.swift */; };
		43D9FFAA21EA9A0C00AF44BF /* Main.storyboard in Resources */ = {isa = PBXBuildFile; fileRef = 43D9FFA821EA9A0C00AF44BF /* Main.storyboard */; };
		43D9FFAC21EA9A0F00AF44BF /* Assets.xcassets in Resources */ = {isa = PBXBuildFile; fileRef = 43D9FFAB21EA9A0F00AF44BF /* Assets.xcassets */; };
		43D9FFAF21EA9A0F00AF44BF /* LaunchScreen.storyboard in Resources */ = {isa = PBXBuildFile; fileRef = 43D9FFAD21EA9A0F00AF44BF /* LaunchScreen.storyboard */; };
		43D9FFB421EA9AD800AF44BF /* LoopUI.framework in Frameworks */ = {isa = PBXBuildFile; fileRef = 4F75288B1DFE1DC600C322D6 /* LoopUI.framework */; };
		43D9FFB621EA9B2F00AF44BF /* HealthKit.framework in Frameworks */ = {isa = PBXBuildFile; fileRef = 43F5C2C81B929C09003EB13D /* HealthKit.framework */; };
		43D9FFBB21EA9CC900AF44BF /* LoopKit.framework in Frameworks */ = {isa = PBXBuildFile; fileRef = 43F78D4B1C914197002152D1 /* LoopKit.framework */; };
		43D9FFBC21EA9CCD00AF44BF /* LoopKitUI.framework in Frameworks */ = {isa = PBXBuildFile; fileRef = 437AFEE6203688CF008C4892 /* LoopKitUI.framework */; };
		43D9FFBD21EA9CD700AF44BF /* SwiftCharts.framework in Frameworks */ = {isa = PBXBuildFile; fileRef = 4346D1EF1C781BEA00ABAFE3 /* SwiftCharts.framework */; };
		43D9FFC021EAB22E00AF44BF /* DataManager.swift in Sources */ = {isa = PBXBuildFile; fileRef = 43D9FFBF21EAB22E00AF44BF /* DataManager.swift */; };
		43D9FFD321EAE05D00AF44BF /* LoopCore.h in Headers */ = {isa = PBXBuildFile; fileRef = 43D9FFD121EAE05D00AF44BF /* LoopCore.h */; settings = {ATTRIBUTES = (Public, ); }; };
		43D9FFD621EAE05D00AF44BF /* LoopCore.framework in Frameworks */ = {isa = PBXBuildFile; fileRef = 43D9FFCF21EAE05D00AF44BF /* LoopCore.framework */; };
		43D9FFD721EAE05D00AF44BF /* LoopCore.framework in Embed Frameworks */ = {isa = PBXBuildFile; fileRef = 43D9FFCF21EAE05D00AF44BF /* LoopCore.framework */; settings = {ATTRIBUTES = (CodeSignOnCopy, RemoveHeadersOnCopy, ); }; };
		43D9FFDE21EAE3AE00AF44BF /* LoopCore.framework in Frameworks */ = {isa = PBXBuildFile; fileRef = 43D9FFCF21EAE05D00AF44BF /* LoopCore.framework */; };
		43D9FFE021EAE3E500AF44BF /* LoopUI.framework in Embed Frameworks */ = {isa = PBXBuildFile; fileRef = 4F75288B1DFE1DC600C322D6 /* LoopUI.framework */; settings = {ATTRIBUTES = (CodeSignOnCopy, RemoveHeadersOnCopy, ); }; };
		43D9FFE121EAE3E500AF44BF /* LoopCore.framework in Embed Frameworks */ = {isa = PBXBuildFile; fileRef = 43D9FFCF21EAE05D00AF44BF /* LoopCore.framework */; settings = {ATTRIBUTES = (CodeSignOnCopy, RemoveHeadersOnCopy, ); }; };
		43D9FFF521EAF27200AF44BF /* LoopSettings.swift in Sources */ = {isa = PBXBuildFile; fileRef = 430B298C2041F56500BA9F93 /* LoopSettings.swift */; };
		43D9FFF821EAF2EF00AF44BF /* LoopKit.framework in Frameworks */ = {isa = PBXBuildFile; fileRef = 43F78D4B1C914197002152D1 /* LoopKit.framework */; };
		43D9FFF921EAF34800AF44BF /* GlucoseThreshold.swift in Sources */ = {isa = PBXBuildFile; fileRef = 430B298D2041F56500BA9F93 /* GlucoseThreshold.swift */; };
		43D9FFFA21EAF35900AF44BF /* HealthKit.framework in Frameworks */ = {isa = PBXBuildFile; fileRef = 43F5C2C81B929C09003EB13D /* HealthKit.framework */; };
		43D9FFFB21EAF3D300AF44BF /* NSTimeInterval.swift in Sources */ = {isa = PBXBuildFile; fileRef = 439897341CD2F7DE00223065 /* NSTimeInterval.swift */; };
		43DAD00020A2736F000F8529 /* PersistedPumpEvent.swift in Sources */ = {isa = PBXBuildFile; fileRef = 43DACFFF20A2736F000F8529 /* PersistedPumpEvent.swift */; };
		43DBF04C1C93B8D700B3C386 /* BolusViewController.swift in Sources */ = {isa = PBXBuildFile; fileRef = 43DBF04B1C93B8D700B3C386 /* BolusViewController.swift */; };
		43DBF0531C93EC8200B3C386 /* DeviceDataManager.swift in Sources */ = {isa = PBXBuildFile; fileRef = 43DBF0521C93EC8200B3C386 /* DeviceDataManager.swift */; };
		43DBF0591C93F73800B3C386 /* CarbEntryTableViewController.swift in Sources */ = {isa = PBXBuildFile; fileRef = 43DBF0581C93F73800B3C386 /* CarbEntryTableViewController.swift */; };
		43DFB62320D4CAE7008A7BAE /* PumpManager.swift in Sources */ = {isa = PBXBuildFile; fileRef = 43C3B6F620BBCAA30026CAFA /* PumpManager.swift */; };
		43E2D8C81D208D5B004DA55F /* KeychainManager+Loop.swift in Sources */ = {isa = PBXBuildFile; fileRef = 43E2D8C71D208D5B004DA55F /* KeychainManager+Loop.swift */; };
		43E2D8D41D20BF42004DA55F /* DoseMathTests.swift in Sources */ = {isa = PBXBuildFile; fileRef = 43E2D8D31D20BF42004DA55F /* DoseMathTests.swift */; };
		43E2D8DB1D20C03B004DA55F /* NSTimeInterval.swift in Sources */ = {isa = PBXBuildFile; fileRef = 439897341CD2F7DE00223065 /* NSTimeInterval.swift */; };
		43E2D8DC1D20C049004DA55F /* DoseMath.swift in Sources */ = {isa = PBXBuildFile; fileRef = 43F78D251C8FC000002152D1 /* DoseMath.swift */; };
		43E2D8EC1D20C0DB004DA55F /* read_selected_basal_profile.json in Resources */ = {isa = PBXBuildFile; fileRef = 43E2D8E11D20C0DB004DA55F /* read_selected_basal_profile.json */; };
		43E2D8ED1D20C0DB004DA55F /* recommend_temp_basal_correct_low_at_min.json in Resources */ = {isa = PBXBuildFile; fileRef = 43E2D8E21D20C0DB004DA55F /* recommend_temp_basal_correct_low_at_min.json */; };
		43E2D8EE1D20C0DB004DA55F /* recommend_temp_basal_flat_and_high.json in Resources */ = {isa = PBXBuildFile; fileRef = 43E2D8E31D20C0DB004DA55F /* recommend_temp_basal_flat_and_high.json */; };
		43E2D8EF1D20C0DB004DA55F /* recommend_temp_basal_high_and_falling.json in Resources */ = {isa = PBXBuildFile; fileRef = 43E2D8E41D20C0DB004DA55F /* recommend_temp_basal_high_and_falling.json */; };
		43E2D8F01D20C0DB004DA55F /* recommend_temp_basal_high_and_rising.json in Resources */ = {isa = PBXBuildFile; fileRef = 43E2D8E51D20C0DB004DA55F /* recommend_temp_basal_high_and_rising.json */; };
		43E2D8F11D20C0DB004DA55F /* recommend_temp_basal_in_range_and_rising.json in Resources */ = {isa = PBXBuildFile; fileRef = 43E2D8E61D20C0DB004DA55F /* recommend_temp_basal_in_range_and_rising.json */; };
		43E2D8F21D20C0DB004DA55F /* recommend_temp_basal_no_change_glucose.json in Resources */ = {isa = PBXBuildFile; fileRef = 43E2D8E71D20C0DB004DA55F /* recommend_temp_basal_no_change_glucose.json */; };
		43E2D8F31D20C0DB004DA55F /* recommend_temp_basal_start_high_end_in_range.json in Resources */ = {isa = PBXBuildFile; fileRef = 43E2D8E81D20C0DB004DA55F /* recommend_temp_basal_start_high_end_in_range.json */; };
		43E2D8F41D20C0DB004DA55F /* recommend_temp_basal_start_high_end_low.json in Resources */ = {isa = PBXBuildFile; fileRef = 43E2D8E91D20C0DB004DA55F /* recommend_temp_basal_start_high_end_low.json */; };
		43E2D8F51D20C0DB004DA55F /* recommend_temp_basal_start_low_end_high.json in Resources */ = {isa = PBXBuildFile; fileRef = 43E2D8EA1D20C0DB004DA55F /* recommend_temp_basal_start_low_end_high.json */; };
		43E2D8F61D20C0DB004DA55F /* recommend_temp_basal_start_low_end_in_range.json in Resources */ = {isa = PBXBuildFile; fileRef = 43E2D8EB1D20C0DB004DA55F /* recommend_temp_basal_start_low_end_in_range.json */; };
		43E2D9191D222759004DA55F /* LoopKit.framework in Frameworks */ = {isa = PBXBuildFile; fileRef = 43F78D4B1C914197002152D1 /* LoopKit.framework */; };
		43E3449F1B9D68E900C85C07 /* StatusTableViewController.swift in Sources */ = {isa = PBXBuildFile; fileRef = 43E3449E1B9D68E900C85C07 /* StatusTableViewController.swift */; };
		43E93FB51E4675E800EAB8DB /* NumberFormatter.swift in Sources */ = {isa = PBXBuildFile; fileRef = 43BFF0B31E45C1BE00FF19A9 /* NumberFormatter.swift */; };
		43E93FB61E469A4000EAB8DB /* NumberFormatter.swift in Sources */ = {isa = PBXBuildFile; fileRef = 43BFF0B31E45C1BE00FF19A9 /* NumberFormatter.swift */; };
		43E93FB71E469A5100EAB8DB /* HKUnit.swift in Sources */ = {isa = PBXBuildFile; fileRef = 4F526D5E1DF2459000A04910 /* HKUnit.swift */; };
		43F1C31A1F5DC87700395429 /* ChartPoint.swift in Sources */ = {isa = PBXBuildFile; fileRef = 438991661E91B563000EEF90 /* ChartPoint.swift */; };
		43F41C371D3BF32400C11ED6 /* UIAlertController.swift in Sources */ = {isa = PBXBuildFile; fileRef = 43F41C361D3BF32400C11ED6 /* UIAlertController.swift */; };
		43F4EF1D1BA2A57600526CE1 /* DiagnosticLogger.swift in Sources */ = {isa = PBXBuildFile; fileRef = 43F4EF1C1BA2A57600526CE1 /* DiagnosticLogger.swift */; };
		43F5C2C91B929C09003EB13D /* HealthKit.framework in Frameworks */ = {isa = PBXBuildFile; fileRef = 43F5C2C81B929C09003EB13D /* HealthKit.framework */; };
		43F5C2DB1B92A5E1003EB13D /* SettingsTableViewController.swift in Sources */ = {isa = PBXBuildFile; fileRef = 43F5C2DA1B92A5E1003EB13D /* SettingsTableViewController.swift */; };
		43F64DD91D9C92C900D24DC6 /* TitleSubtitleTableViewCell.swift in Sources */ = {isa = PBXBuildFile; fileRef = 43F64DD81D9C92C900D24DC6 /* TitleSubtitleTableViewCell.swift */; };
		43F78D261C8FC000002152D1 /* DoseMath.swift in Sources */ = {isa = PBXBuildFile; fileRef = 43F78D251C8FC000002152D1 /* DoseMath.swift */; };
		43F78D4F1C914197002152D1 /* LoopKit.framework in Frameworks */ = {isa = PBXBuildFile; fileRef = 43F78D4B1C914197002152D1 /* LoopKit.framework */; };
		43F89CA322BDFBBD006BB54E /* UIActivityIndicatorView.swift in Sources */ = {isa = PBXBuildFile; fileRef = 43F89CA222BDFBBC006BB54E /* UIActivityIndicatorView.swift */; };
		43FCBBC21E51710B00343C1B /* LaunchScreen.storyboard in Resources */ = {isa = PBXBuildFile; fileRef = 43776F9A1B8022E90074EA36 /* LaunchScreen.storyboard */; };
		43FCEEA9221A615B0013DD30 /* StatusChartsManager.swift in Sources */ = {isa = PBXBuildFile; fileRef = 43FCEEA8221A615B0013DD30 /* StatusChartsManager.swift */; };
		43FCEEAB221A61B40013DD30 /* IOBChart.swift in Sources */ = {isa = PBXBuildFile; fileRef = 43FCEEAA221A61B40013DD30 /* IOBChart.swift */; };
		43FCEEAD221A66780013DD30 /* DateFormatter.swift in Sources */ = {isa = PBXBuildFile; fileRef = 43FCEEAC221A66780013DD30 /* DateFormatter.swift */; };
		43FCEEAF221A67A70013DD30 /* NumberFormatter+Charts.swift in Sources */ = {isa = PBXBuildFile; fileRef = 43FCEEAE221A67A70013DD30 /* NumberFormatter+Charts.swift */; };
		43FCEEB1221A863E0013DD30 /* StatusChartsManager.swift in Sources */ = {isa = PBXBuildFile; fileRef = 43FCEEB0221A863E0013DD30 /* StatusChartsManager.swift */; };
		43FCEEB3221BC3B60013DD30 /* DoseChart.swift in Sources */ = {isa = PBXBuildFile; fileRef = 43FCEEB2221BC3B60013DD30 /* DoseChart.swift */; };
		43FCEEB5221BCA020013DD30 /* COBChart.swift in Sources */ = {isa = PBXBuildFile; fileRef = 43FCEEB4221BCA020013DD30 /* COBChart.swift */; };
		43FCEEB7221BCD160013DD30 /* InsulinModelChart.swift in Sources */ = {isa = PBXBuildFile; fileRef = 43FCEEB6221BCD160013DD30 /* InsulinModelChart.swift */; };
		43FCEEB9221BCF790013DD30 /* GlucoseChart.swift in Sources */ = {isa = PBXBuildFile; fileRef = 43FCEEB8221BCF790013DD30 /* GlucoseChart.swift */; };
		43FCEEBB22211C860013DD30 /* CarbEffectChart.swift in Sources */ = {isa = PBXBuildFile; fileRef = 43FCEEBA22211C860013DD30 /* CarbEffectChart.swift */; };
		43FCEEBD22212DD50013DD30 /* PredictedGlucoseChart.swift in Sources */ = {isa = PBXBuildFile; fileRef = 43FCEEBC22212DD50013DD30 /* PredictedGlucoseChart.swift */; };
		43FCEEBE22220CE70013DD30 /* LoopKitUI.framework in Frameworks */ = {isa = PBXBuildFile; fileRef = 437AFEE6203688CF008C4892 /* LoopKitUI.framework */; };
		43FCEEBF22220CF30013DD30 /* LoopKitUI.framework in Frameworks */ = {isa = PBXBuildFile; fileRef = 437AFEE6203688CF008C4892 /* LoopKitUI.framework */; };
		43FCEEC022220D1F0013DD30 /* LoopKit.framework in Frameworks */ = {isa = PBXBuildFile; fileRef = 43F78D4B1C914197002152D1 /* LoopKit.framework */; };
		4D3B40041D4A9E1A00BC6334 /* G4ShareSpy.framework in Frameworks */ = {isa = PBXBuildFile; fileRef = 4D3B40021D4A9DFE00BC6334 /* G4ShareSpy.framework */; };
		4F08DE8F1E7BB871006741EA /* CollectionType+Loop.swift in Sources */ = {isa = PBXBuildFile; fileRef = 4F08DE8E1E7BB871006741EA /* CollectionType+Loop.swift */; };
		4F08DE9B1E7BC4ED006741EA /* SwiftCharts.framework in Frameworks */ = {isa = PBXBuildFile; fileRef = 4346D1EF1C781BEA00ABAFE3 /* SwiftCharts.framework */; };
		4F11D3C020DCBEEC006E072C /* GlucoseBackfillRequestUserInfo.swift in Sources */ = {isa = PBXBuildFile; fileRef = 4F11D3BF20DCBEEC006E072C /* GlucoseBackfillRequestUserInfo.swift */; };
		4F11D3C220DD80B3006E072C /* WatchHistoricalGlucose.swift in Sources */ = {isa = PBXBuildFile; fileRef = 4F11D3C120DD80B3006E072C /* WatchHistoricalGlucose.swift */; };
		4F11D3C320DD84DB006E072C /* GlucoseBackfillRequestUserInfo.swift in Sources */ = {isa = PBXBuildFile; fileRef = 4F11D3BF20DCBEEC006E072C /* GlucoseBackfillRequestUserInfo.swift */; };
		4F11D3C420DD881A006E072C /* WatchHistoricalGlucose.swift in Sources */ = {isa = PBXBuildFile; fileRef = 4F11D3C120DD80B3006E072C /* WatchHistoricalGlucose.swift */; };
		4F20AE631E6B87B100D07A06 /* ChartContainerView.swift in Sources */ = {isa = PBXBuildFile; fileRef = 4313EDDF1D8A6BF90060FA79 /* ChartContainerView.swift */; };
		4F2C15741E0209F500E160D4 /* NSTimeInterval.swift in Sources */ = {isa = PBXBuildFile; fileRef = 439897341CD2F7DE00223065 /* NSTimeInterval.swift */; };
		4F2C15811E0495B200E160D4 /* WatchContext+WatchApp.swift in Sources */ = {isa = PBXBuildFile; fileRef = 4F2C15801E0495B200E160D4 /* WatchContext+WatchApp.swift */; };
		4F2C15821E074FC600E160D4 /* NSTimeInterval.swift in Sources */ = {isa = PBXBuildFile; fileRef = 439897341CD2F7DE00223065 /* NSTimeInterval.swift */; };
		4F2C15831E0757E600E160D4 /* HKUnit.swift in Sources */ = {isa = PBXBuildFile; fileRef = 4F526D5E1DF2459000A04910 /* HKUnit.swift */; };
		4F2C15851E075B8700E160D4 /* LoopUI.h in Headers */ = {isa = PBXBuildFile; fileRef = 4F75288D1DFE1DC600C322D6 /* LoopUI.h */; settings = {ATTRIBUTES = (Public, ); }; };
		4F2C15931E09BF2C00E160D4 /* HUDView.swift in Sources */ = {isa = PBXBuildFile; fileRef = 4F2C15921E09BF2C00E160D4 /* HUDView.swift */; };
		4F2C15951E09BF3C00E160D4 /* HUDView.xib in Resources */ = {isa = PBXBuildFile; fileRef = 4F2C15941E09BF3C00E160D4 /* HUDView.xib */; };
		4F2C15971E09E94E00E160D4 /* HUDAssets.xcassets in Resources */ = {isa = PBXBuildFile; fileRef = 4F2C15961E09E94E00E160D4 /* HUDAssets.xcassets */; };
		4F2C159A1E0C9E5600E160D4 /* LoopUI.framework in Embed Frameworks */ = {isa = PBXBuildFile; fileRef = 4F75288B1DFE1DC600C322D6 /* LoopUI.framework */; settings = {ATTRIBUTES = (CodeSignOnCopy, RemoveHeadersOnCopy, ); }; };
		4F526D611DF8D9A900A04910 /* NetBasal.swift in Sources */ = {isa = PBXBuildFile; fileRef = 4F526D601DF8D9A900A04910 /* NetBasal.swift */; };
		4F6663941E905FD2009E74FC /* ChartColorPalette+Loop.swift in Sources */ = {isa = PBXBuildFile; fileRef = 4F6663931E905FD2009E74FC /* ChartColorPalette+Loop.swift */; };
		4F70C1E11DE8DCA7006380B7 /* StatusViewController.swift in Sources */ = {isa = PBXBuildFile; fileRef = 4F70C1E01DE8DCA7006380B7 /* StatusViewController.swift */; };
		4F70C1E41DE8DCA7006380B7 /* MainInterface.storyboard in Resources */ = {isa = PBXBuildFile; fileRef = 4F70C1E21DE8DCA7006380B7 /* MainInterface.storyboard */; };
		4F70C1E81DE8DCA7006380B7 /* Loop Status Extension.appex in Embed App Extensions */ = {isa = PBXBuildFile; fileRef = 4F70C1DC1DE8DCA7006380B7 /* Loop Status Extension.appex */; settings = {ATTRIBUTES = (RemoveHeadersOnCopy, ); }; };
		4F70C2101DE8FAC5006380B7 /* StatusExtensionDataManager.swift in Sources */ = {isa = PBXBuildFile; fileRef = 4F70C20F1DE8FAC5006380B7 /* StatusExtensionDataManager.swift */; };
		4F70C2121DE900EA006380B7 /* StatusExtensionContext.swift in Sources */ = {isa = PBXBuildFile; fileRef = 4F70C2111DE900EA006380B7 /* StatusExtensionContext.swift */; };
		4F70C2131DE90339006380B7 /* StatusExtensionContext.swift in Sources */ = {isa = PBXBuildFile; fileRef = 4F70C2111DE900EA006380B7 /* StatusExtensionContext.swift */; };
		4F73F5FC20E2E7FA00E8D82C /* GlucoseStore.swift in Sources */ = {isa = PBXBuildFile; fileRef = 4F73F5FB20E2E7FA00E8D82C /* GlucoseStore.swift */; };
		4F7528941DFE1E9500C322D6 /* LoopUI.framework in Frameworks */ = {isa = PBXBuildFile; fileRef = 4F75288B1DFE1DC600C322D6 /* LoopUI.framework */; };
		4F7528951DFE1E9B00C322D6 /* LoopUI.framework in Frameworks */ = {isa = PBXBuildFile; fileRef = 4F75288B1DFE1DC600C322D6 /* LoopUI.framework */; };
		4F75289A1DFE1F6000C322D6 /* BasalRateHUDView.swift in Sources */ = {isa = PBXBuildFile; fileRef = 437CEEBF1CD6FCD8003C8C80 /* BasalRateHUDView.swift */; };
		4F75289C1DFE1F6000C322D6 /* GlucoseHUDView.swift in Sources */ = {isa = PBXBuildFile; fileRef = 4337615E1D52F487004A3647 /* GlucoseHUDView.swift */; };
		4F75289E1DFE1F6000C322D6 /* LoopCompletionHUDView.swift in Sources */ = {isa = PBXBuildFile; fileRef = 437CEEBD1CD6E0CB003C8C80 /* LoopCompletionHUDView.swift */; };
		4F7528A01DFE1F9D00C322D6 /* LoopStateView.swift in Sources */ = {isa = PBXBuildFile; fileRef = 438DADC71CDE8F8B007697A5 /* LoopStateView.swift */; };
		4F7528A11DFE200B00C322D6 /* BasalStateView.swift in Sources */ = {isa = PBXBuildFile; fileRef = 43B371851CE583890013C5A6 /* BasalStateView.swift */; };
		4F7528A51DFE208C00C322D6 /* NSTimeInterval.swift in Sources */ = {isa = PBXBuildFile; fileRef = 439897341CD2F7DE00223065 /* NSTimeInterval.swift */; };
		4F7528AA1DFE215100C322D6 /* HKUnit.swift in Sources */ = {isa = PBXBuildFile; fileRef = 4F526D5E1DF2459000A04910 /* HKUnit.swift */; };
		4F75F00220FCFE8C00B5570E /* GlucoseChartScene.swift in Sources */ = {isa = PBXBuildFile; fileRef = 4F75F00120FCFE8C00B5570E /* GlucoseChartScene.swift */; };
		4F7E8AC520E2AB9600AEA65E /* Date.swift in Sources */ = {isa = PBXBuildFile; fileRef = 4F7E8AC420E2AB9600AEA65E /* Date.swift */; };
		4F7E8AC720E2AC0300AEA65E /* WatchPredictedGlucose.swift in Sources */ = {isa = PBXBuildFile; fileRef = 4F7E8AC620E2AC0300AEA65E /* WatchPredictedGlucose.swift */; };
		4F7E8ACB20E2ACB500AEA65E /* WatchPredictedGlucose.swift in Sources */ = {isa = PBXBuildFile; fileRef = 4F7E8AC620E2AC0300AEA65E /* WatchPredictedGlucose.swift */; };
		4F82655020E69F9A0031A8F5 /* HUDInterfaceController.swift in Sources */ = {isa = PBXBuildFile; fileRef = 4F82654F20E69F9A0031A8F5 /* HUDInterfaceController.swift */; };
		4FAC02541E22F6B20087A773 /* NSTimeInterval.swift in Sources */ = {isa = PBXBuildFile; fileRef = 439897341CD2F7DE00223065 /* NSTimeInterval.swift */; };
		4FB76FB01E8C3E8000B39636 /* SwiftCharts.framework in Frameworks */ = {isa = PBXBuildFile; fileRef = 4346D1EF1C781BEA00ABAFE3 /* SwiftCharts.framework */; };
		4FB76FB31E8C3EE400B39636 /* ChartAxisValueDoubleLog.swift in Sources */ = {isa = PBXBuildFile; fileRef = 4F08DE7C1E7BB6E5006741EA /* ChartAxisValueDoubleLog.swift */; };
		4FB76FB41E8C3F7C00B39636 /* ChartAxisValueDoubleUnit.swift in Sources */ = {isa = PBXBuildFile; fileRef = 4F08DE7D1E7BB6E5006741EA /* ChartAxisValueDoubleUnit.swift */; };
		4FB76FB51E8C41E200B39636 /* ChartPointsScatterDownTrianglesLayer.swift in Sources */ = {isa = PBXBuildFile; fileRef = 4F08DE831E7BB70B006741EA /* ChartPointsScatterDownTrianglesLayer.swift */; };
		4FB76FB61E8C426900B39636 /* ChartPointsTouchHighlightLayerViewCache.swift in Sources */ = {isa = PBXBuildFile; fileRef = 4F08DE841E7BB70B006741EA /* ChartPointsTouchHighlightLayerViewCache.swift */; };
		4FB76FB71E8C428600B39636 /* UIColor.swift in Sources */ = {isa = PBXBuildFile; fileRef = 43BFF0B11E45C18400FF19A9 /* UIColor.swift */; };
		4FB76FB81E8C429D00B39636 /* CGPoint.swift in Sources */ = {isa = PBXBuildFile; fileRef = 4F08DE801E7BB6F1006741EA /* CGPoint.swift */; };
		4FB76FB91E8C42B000B39636 /* CollectionType.swift in Sources */ = {isa = PBXBuildFile; fileRef = 43649A621C7A347F00523D7F /* CollectionType.swift */; };
		4FB76FBA1E8C42CE00B39636 /* UIColor.swift in Sources */ = {isa = PBXBuildFile; fileRef = 43BFF0B11E45C18400FF19A9 /* UIColor.swift */; };
		4FB76FBB1E8C42CF00B39636 /* UIColor.swift in Sources */ = {isa = PBXBuildFile; fileRef = 43BFF0B11E45C18400FF19A9 /* UIColor.swift */; };
		4FB76FC61E8C57B100B39636 /* ChartsManager.swift in Sources */ = {isa = PBXBuildFile; fileRef = 4FB76FC51E8C57B100B39636 /* ChartsManager.swift */; };
		4FB76FCE1E8C835D00B39636 /* ChartColorPalette.swift in Sources */ = {isa = PBXBuildFile; fileRef = 4FB76FCD1E8C835D00B39636 /* ChartColorPalette.swift */; };
		4FC8C8011DEB93E400A1452E /* NSUserDefaults+StatusExtension.swift in Sources */ = {isa = PBXBuildFile; fileRef = 4FC8C8001DEB93E400A1452E /* NSUserDefaults+StatusExtension.swift */; };
		4FC8C8021DEB943800A1452E /* NSUserDefaults+StatusExtension.swift in Sources */ = {isa = PBXBuildFile; fileRef = 4FC8C8001DEB93E400A1452E /* NSUserDefaults+StatusExtension.swift */; };
		4FDDD23720DC51DF00D04B16 /* LoopDataManager.swift in Sources */ = {isa = PBXBuildFile; fileRef = 4FDDD23620DC51DF00D04B16 /* LoopDataManager.swift */; };
		4FF4D0F81E1725B000846527 /* NibLoadable.swift in Sources */ = {isa = PBXBuildFile; fileRef = 434F54561D287FDB002A9274 /* NibLoadable.swift */; };
		4FF4D1001E18374700846527 /* WatchContext.swift in Sources */ = {isa = PBXBuildFile; fileRef = 4FF4D0FF1E18374700846527 /* WatchContext.swift */; };
		4FF4D1011E18375000846527 /* WatchContext.swift in Sources */ = {isa = PBXBuildFile; fileRef = 4FF4D0FF1E18374700846527 /* WatchContext.swift */; };
		7D23667D21250C7E0028B67D /* LocalizedString.swift in Sources */ = {isa = PBXBuildFile; fileRef = 7D23667C21250C7E0028B67D /* LocalizedString.swift */; };
		7D7076351FE06EDE004AC8EA /* Localizable.strings in Resources */ = {isa = PBXBuildFile; fileRef = 7D7076371FE06EDE004AC8EA /* Localizable.strings */; };
		7D7076451FE06EE0004AC8EA /* InfoPlist.strings in Resources */ = {isa = PBXBuildFile; fileRef = 7D7076471FE06EE0004AC8EA /* InfoPlist.strings */; };
		7D70764A1FE06EE1004AC8EA /* Localizable.strings in Resources */ = {isa = PBXBuildFile; fileRef = 7D70764C1FE06EE1004AC8EA /* Localizable.strings */; };
		7D70764F1FE06EE1004AC8EA /* InfoPlist.strings in Resources */ = {isa = PBXBuildFile; fileRef = 7D7076511FE06EE1004AC8EA /* InfoPlist.strings */; };
		7D7076591FE06EE2004AC8EA /* Localizable.strings in Resources */ = {isa = PBXBuildFile; fileRef = 7D70765B1FE06EE2004AC8EA /* Localizable.strings */; };
		7D70765E1FE06EE3004AC8EA /* Localizable.strings in Resources */ = {isa = PBXBuildFile; fileRef = 7D7076601FE06EE3004AC8EA /* Localizable.strings */; };
		7D7076631FE06EE4004AC8EA /* Localizable.strings in Resources */ = {isa = PBXBuildFile; fileRef = 7D7076651FE06EE4004AC8EA /* Localizable.strings */; };
		7D9BEEF32335CF8D005DCFD6 /* Localizable.strings in Resources */ = {isa = PBXBuildFile; fileRef = 7D9BEEF52335CF8D005DCFD6 /* Localizable.strings */; };
		892A5D2A222EF60A008961AB /* MockKit.framework in Frameworks */ = {isa = PBXBuildFile; fileRef = 892A5D29222EF60A008961AB /* MockKit.framework */; };
		892A5D2C222EF60A008961AB /* MockKitUI.framework in Frameworks */ = {isa = PBXBuildFile; fileRef = 892A5D2B222EF60A008961AB /* MockKitUI.framework */; };
		892A5D59222F0A27008961AB /* Debug.swift in Sources */ = {isa = PBXBuildFile; fileRef = 892A5D58222F0A27008961AB /* Debug.swift */; };
		892A5D5B222F0D7C008961AB /* LoopTestingKit.framework in Frameworks */ = {isa = PBXBuildFile; fileRef = 892A5D5A222F0D7C008961AB /* LoopTestingKit.framework */; };
		892A5D692230C41D008961AB /* RangeReplaceableCollection.swift in Sources */ = {isa = PBXBuildFile; fileRef = 892A5D682230C41D008961AB /* RangeReplaceableCollection.swift */; };
		892FB4CD22040104005293EC /* OverridePresetRow.swift in Sources */ = {isa = PBXBuildFile; fileRef = 892FB4CC22040104005293EC /* OverridePresetRow.swift */; };
		892FB4CF220402C0005293EC /* OverrideSelectionController.swift in Sources */ = {isa = PBXBuildFile; fileRef = 892FB4CE220402C0005293EC /* OverrideSelectionController.swift */; };
		895FE0952201234000FCF18A /* OverrideSelectionViewController.swift in Sources */ = {isa = PBXBuildFile; fileRef = 895FE0942201234000FCF18A /* OverrideSelectionViewController.swift */; };
		898ECA60218ABD17001E9D35 /* GlucoseChartScaler.swift in Sources */ = {isa = PBXBuildFile; fileRef = 898ECA5E218ABD17001E9D35 /* GlucoseChartScaler.swift */; };
		898ECA61218ABD17001E9D35 /* GlucoseChartData.swift in Sources */ = {isa = PBXBuildFile; fileRef = 898ECA5F218ABD17001E9D35 /* GlucoseChartData.swift */; };
		898ECA63218ABD21001E9D35 /* ComplicationChartManager.swift in Sources */ = {isa = PBXBuildFile; fileRef = 898ECA62218ABD21001E9D35 /* ComplicationChartManager.swift */; };
		898ECA65218ABD9B001E9D35 /* CGRect.swift in Sources */ = {isa = PBXBuildFile; fileRef = 898ECA64218ABD9A001E9D35 /* CGRect.swift */; };
		898ECA69218ABDA9001E9D35 /* CLKTextProvider+Compound.m in Sources */ = {isa = PBXBuildFile; fileRef = 898ECA67218ABDA8001E9D35 /* CLKTextProvider+Compound.m */; };
		89ADE13B226BFA0F0067222B /* TestingScenariosManager.swift in Sources */ = {isa = PBXBuildFile; fileRef = 89ADE13A226BFA0F0067222B /* TestingScenariosManager.swift */; };
		89CA2B30226C0161004D9350 /* DirectoryObserver.swift in Sources */ = {isa = PBXBuildFile; fileRef = 89CA2B2F226C0161004D9350 /* DirectoryObserver.swift */; };
		89CA2B32226C18B8004D9350 /* TestingScenariosTableViewController.swift in Sources */ = {isa = PBXBuildFile; fileRef = 89CA2B31226C18B8004D9350 /* TestingScenariosTableViewController.swift */; };
		89CA2B3D226E6B13004D9350 /* LocalTestingScenariosManager.swift in Sources */ = {isa = PBXBuildFile; fileRef = 89CA2B3C226E6B13004D9350 /* LocalTestingScenariosManager.swift */; };
		89E267FC2292456700A3F2AF /* FeatureFlags.swift in Sources */ = {isa = PBXBuildFile; fileRef = 89E267FB2292456700A3F2AF /* FeatureFlags.swift */; };
		89E267FD2292456700A3F2AF /* FeatureFlags.swift in Sources */ = {isa = PBXBuildFile; fileRef = 89E267FB2292456700A3F2AF /* FeatureFlags.swift */; };
		89E267FF229267DF00A3F2AF /* Optional.swift in Sources */ = {isa = PBXBuildFile; fileRef = 89E267FE229267DF00A3F2AF /* Optional.swift */; };
		89E26800229267DF00A3F2AF /* Optional.swift in Sources */ = {isa = PBXBuildFile; fileRef = 89E267FE229267DF00A3F2AF /* Optional.swift */; };
		C10428971D17BAD400DD539A /* NightscoutUploadKit.framework in Frameworks */ = {isa = PBXBuildFile; fileRef = C10428961D17BAD400DD539A /* NightscoutUploadKit.framework */; };
		C10B28461EA9BA5E006EA1FC /* far_future_high_bg_forecast.json in Resources */ = {isa = PBXBuildFile; fileRef = C10B28451EA9BA5E006EA1FC /* far_future_high_bg_forecast.json */; };
		C11C87DE1E21EAAD00BB71D3 /* HKUnit.swift in Sources */ = {isa = PBXBuildFile; fileRef = 4F526D5E1DF2459000A04910 /* HKUnit.swift */; };
		C1265BEE231BF7F700652B84 /* DefaultAssets.xcassets in Resources */ = {isa = PBXBuildFile; fileRef = 43776F981B8022E90074EA36 /* DefaultAssets.xcassets */; };
		C12F21A71DFA79CB00748193 /* recommend_temp_basal_very_low_end_in_range.json in Resources */ = {isa = PBXBuildFile; fileRef = C12F21A61DFA79CB00748193 /* recommend_temp_basal_very_low_end_in_range.json */; };
		C13255D6223E7BE2008AF50C /* BolusProgressTableViewCell.xib in Resources */ = {isa = PBXBuildFile; fileRef = C1F8B1DB223862D500DD66CF /* BolusProgressTableViewCell.xib */; };
		C136AA2423109CC6008A320D /* LoopPlugins.swift in Sources */ = {isa = PBXBuildFile; fileRef = C16DA84122E8E112008624C2 /* LoopPlugins.swift */; };
		C13BAD941E8009B000050CB5 /* NumberFormatter.swift in Sources */ = {isa = PBXBuildFile; fileRef = 43BFF0B31E45C1BE00FF19A9 /* NumberFormatter.swift */; };
		C15713821DAC6983005BC4D2 /* MealBolusNightscoutTreatment.swift in Sources */ = {isa = PBXBuildFile; fileRef = C15713811DAC6983005BC4D2 /* MealBolusNightscoutTreatment.swift */; };
		C165B8CE23302C5D0004112E /* RemoteCommand.swift in Sources */ = {isa = PBXBuildFile; fileRef = C165B8CD23302C5D0004112E /* RemoteCommand.swift */; };
		C16DA84222E8E112008624C2 /* LoopPlugins.swift in Sources */ = {isa = PBXBuildFile; fileRef = C16DA84122E8E112008624C2 /* LoopPlugins.swift */; };
		C178249A1E1999FA00D9D25C /* CaseCountable.swift in Sources */ = {isa = PBXBuildFile; fileRef = C17824991E1999FA00D9D25C /* CaseCountable.swift */; };
		C17824A01E19CF9800D9D25C /* GlucoseThresholdTableViewController.swift in Sources */ = {isa = PBXBuildFile; fileRef = C178249F1E19CF9800D9D25C /* GlucoseThresholdTableViewController.swift */; };
		C17824A31E19EAB600D9D25C /* recommend_temp_basal_start_very_low_end_high.json in Resources */ = {isa = PBXBuildFile; fileRef = C17824A21E19EAB600D9D25C /* recommend_temp_basal_start_very_low_end_high.json */; };
		C17824A51E1AD4D100D9D25C /* BolusRecommendation.swift in Sources */ = {isa = PBXBuildFile; fileRef = C17824A41E1AD4D100D9D25C /* BolusRecommendation.swift */; };
		C17824A61E1AF91F00D9D25C /* BolusRecommendation.swift in Sources */ = {isa = PBXBuildFile; fileRef = C17824A41E1AD4D100D9D25C /* BolusRecommendation.swift */; };
		C1814B86225E507C008D2D8E /* Sequence.swift in Sources */ = {isa = PBXBuildFile; fileRef = C1814B85225E507C008D2D8E /* Sequence.swift */; };
		C18C8C511D5A351900E043FB /* NightscoutDataManager.swift in Sources */ = {isa = PBXBuildFile; fileRef = C18C8C501D5A351900E043FB /* NightscoutDataManager.swift */; };
		C1A3EED2235233E1007672E3 /* DerivedAssets.xcassets in Resources */ = {isa = PBXBuildFile; fileRef = C1A3EED1235233E1007672E3 /* DerivedAssets.xcassets */; };
		C1A3EED423523551007672E3 /* DerivedAssets.xcassets in Resources */ = {isa = PBXBuildFile; fileRef = C1A3EED323523551007672E3 /* DerivedAssets.xcassets */; };
		C1A3EED523535FFF007672E3 /* DefaultAssets.xcassets in Resources */ = {isa = PBXBuildFile; fileRef = 894F71E11FFEC4D8007D365C /* DefaultAssets.xcassets */; };
		C1C0BE2A224C0FA000C03B4D /* SwiftCharts.framework in Frameworks */ = {isa = PBXBuildFile; fileRef = 4346D1EF1C781BEA00ABAFE3 /* SwiftCharts.framework */; };
		C1C6591C1E1B1FDA0025CC58 /* recommend_temp_basal_dropping_then_rising.json in Resources */ = {isa = PBXBuildFile; fileRef = C1C6591B1E1B1FDA0025CC58 /* recommend_temp_basal_dropping_then_rising.json */; };
		C1C73F0D1DE3D0270022FC89 /* InfoPlist.strings in Resources */ = {isa = PBXBuildFile; fileRef = C1C73F0F1DE3D0270022FC89 /* InfoPlist.strings */; };
		C1D289B522F90A52003FFBD9 /* BasalDeliveryState.swift in Sources */ = {isa = PBXBuildFile; fileRef = C1D289B422F90A52003FFBD9 /* BasalDeliveryState.swift */; };
		C1E2773E224177C000354103 /* ClockKit.framework in Frameworks */ = {isa = PBXBuildFile; fileRef = C1E2773D224177C000354103 /* ClockKit.framework */; settings = {ATTRIBUTES = (Weak, ); }; };
		C1E2774822433D7A00354103 /* MKRingProgressView.framework in Frameworks */ = {isa = PBXBuildFile; fileRef = C1E2774722433D7A00354103 /* MKRingProgressView.framework */; };
		C1F8B243223E73FD00DD66CF /* BolusProgressTableViewCell.swift in Sources */ = {isa = PBXBuildFile; fileRef = C1F8B1D122375E4200DD66CF /* BolusProgressTableViewCell.swift */; };
		C1FB428C217806A400FAB378 /* StateColorPalette.swift in Sources */ = {isa = PBXBuildFile; fileRef = C1FB428B217806A300FAB378 /* StateColorPalette.swift */; };
		C1FB428D21791D2500FAB378 /* PumpManager.swift in Sources */ = {isa = PBXBuildFile; fileRef = 43C3B6F620BBCAA30026CAFA /* PumpManager.swift */; };
		C1FB428F217921D600FAB378 /* PumpManagerUI.swift in Sources */ = {isa = PBXBuildFile; fileRef = C1FB428E217921D600FAB378 /* PumpManagerUI.swift */; };
		C1FB4290217922A100FAB378 /* PumpManagerUI.swift in Sources */ = {isa = PBXBuildFile; fileRef = C1FB428E217921D600FAB378 /* PumpManagerUI.swift */; };
		C330EE572381DEC600CA667D /* Microbolus.swift in Sources */ = {isa = PBXBuildFile; fileRef = C330EE562381DEC600CA667D /* Microbolus.swift */; };
		C330EE582381DECC00CA667D /* Microbolus.swift in Sources */ = {isa = PBXBuildFile; fileRef = C330EE562381DEC600CA667D /* Microbolus.swift */; };
		C330EE5A2381DEEC00CA667D /* MicrobolusView.swift in Sources */ = {isa = PBXBuildFile; fileRef = C330EE592381DEEC00CA667D /* MicrobolusView.swift */; };
		C330EE5C2381DF0100CA667D /* MicrobolusViewController.swift in Sources */ = {isa = PBXBuildFile; fileRef = C330EE5B2381DF0100CA667D /* MicrobolusViewController.swift */; };
		C34ECB27239BF8BB00833E43 /* FPURatio.swift in Sources */ = {isa = PBXBuildFile; fileRef = C34ECB25239BF8BB00833E43 /* FPURatio.swift */; };
		C34ECB28239BF8BB00833E43 /* FPUDelay.swift in Sources */ = {isa = PBXBuildFile; fileRef = C34ECB26239BF8BB00833E43 /* FPUDelay.swift */; };
		C34ECB29239BF8F000833E43 /* FPURatio.swift in Sources */ = {isa = PBXBuildFile; fileRef = C34ECB25239BF8BB00833E43 /* FPURatio.swift */; };
		C34ECB2A239BF8F000833E43 /* FPUDelay.swift in Sources */ = {isa = PBXBuildFile; fileRef = C34ECB26239BF8BB00833E43 /* FPUDelay.swift */; };
		C34ECB2D239BF94200833E43 /* FPURatioTableViewController.swift in Sources */ = {isa = PBXBuildFile; fileRef = C34ECB2B239BF94200833E43 /* FPURatioTableViewController.swift */; };
		C34ECB2E239BF94200833E43 /* FPUDelayTableViewController.swift in Sources */ = {isa = PBXBuildFile; fileRef = C34ECB2C239BF94200833E43 /* FPUDelayTableViewController.swift */; };
		C34ECB30239BFE4700833E43 /* IntegralRetrospectiveCorrection.swift in Sources */ = {isa = PBXBuildFile; fileRef = C34ECB2F239BFE4700833E43 /* IntegralRetrospectiveCorrection.swift */; };
		C34ECB32239BFEAB00833E43 /* IntegralRetrospectiveCorrectionTests.swift in Sources */ = {isa = PBXBuildFile; fileRef = C34ECB31239BFEAB00833E43 /* IntegralRetrospectiveCorrectionTests.swift */; };
		C34ECB34239BFEE900833E43 /* Fixtures in Resources */ = {isa = PBXBuildFile; fileRef = C34ECB33239BFEE900833E43 /* Fixtures */; };
/* End PBXBuildFile section */

/* Begin PBXContainerItemProxy section */
		43A943801B926B7B0051FA24 /* PBXContainerItemProxy */ = {
			isa = PBXContainerItemProxy;
			containerPortal = 43776F841B8022E90074EA36 /* Project object */;
			proxyType = 1;
			remoteGlobalIDString = 43A9437D1B926B7B0051FA24;
			remoteInfo = "WatchApp Extension";
		};
		43A943921B926B7B0051FA24 /* PBXContainerItemProxy */ = {
			isa = PBXContainerItemProxy;
			containerPortal = 43776F841B8022E90074EA36 /* Project object */;
			proxyType = 1;
			remoteGlobalIDString = 43A943711B926B7B0051FA24;
			remoteInfo = WatchApp;
		};
		43D9000C21EB0BEA00AF44BF /* PBXContainerItemProxy */ = {
			isa = PBXContainerItemProxy;
			containerPortal = 43776F841B8022E90074EA36 /* Project object */;
			proxyType = 1;
			remoteGlobalIDString = 43D9FFCE21EAE05D00AF44BF;
			remoteInfo = LoopCore;
		};
		43D9001221EB137A00AF44BF /* PBXContainerItemProxy */ = {
			isa = PBXContainerItemProxy;
			containerPortal = 43776F841B8022E90074EA36 /* Project object */;
			proxyType = 1;
			remoteGlobalIDString = 43D9FFCE21EAE05D00AF44BF;
			remoteInfo = LoopCore;
		};
		43D9FFB921EA9CA400AF44BF /* PBXContainerItemProxy */ = {
			isa = PBXContainerItemProxy;
			containerPortal = 43776F841B8022E90074EA36 /* Project object */;
			proxyType = 1;
			remoteGlobalIDString = 4F75288A1DFE1DC600C322D6;
			remoteInfo = LoopUI;
		};
		43D9FFD421EAE05D00AF44BF /* PBXContainerItemProxy */ = {
			isa = PBXContainerItemProxy;
			containerPortal = 43776F841B8022E90074EA36 /* Project object */;
			proxyType = 1;
			remoteGlobalIDString = 43D9FFCE21EAE05D00AF44BF;
			remoteInfo = LoopCore;
		};
		43E2D9101D20C581004DA55F /* PBXContainerItemProxy */ = {
			isa = PBXContainerItemProxy;
			containerPortal = 43776F841B8022E90074EA36 /* Project object */;
			proxyType = 1;
			remoteGlobalIDString = 43776F8B1B8022E90074EA36;
			remoteInfo = Loop;
		};
		4F70C1E61DE8DCA7006380B7 /* PBXContainerItemProxy */ = {
			isa = PBXContainerItemProxy;
			containerPortal = 43776F841B8022E90074EA36 /* Project object */;
			proxyType = 1;
			remoteGlobalIDString = 4F70C1DB1DE8DCA7006380B7;
			remoteInfo = "Loop Status Extension";
		};
		4F7528961DFE1ED400C322D6 /* PBXContainerItemProxy */ = {
			isa = PBXContainerItemProxy;
			containerPortal = 43776F841B8022E90074EA36 /* Project object */;
			proxyType = 1;
			remoteGlobalIDString = 4F75288A1DFE1DC600C322D6;
			remoteInfo = LoopUI;
		};
		4F7528981DFE1ED800C322D6 /* PBXContainerItemProxy */ = {
			isa = PBXContainerItemProxy;
			containerPortal = 43776F841B8022E90074EA36 /* Project object */;
			proxyType = 1;
			remoteGlobalIDString = 4F75288A1DFE1DC600C322D6;
			remoteInfo = LoopUI;
		};
		A942E444225FD97F00DD4980 /* PBXContainerItemProxy */ = {
			isa = PBXContainerItemProxy;
			containerPortal = 43776F841B8022E90074EA36 /* Project object */;
			proxyType = 1;
			remoteGlobalIDString = 43D9FFCE21EAE05D00AF44BF;
			remoteInfo = LoopCore;
		};
		A942E446225FD9A300DD4980 /* PBXContainerItemProxy */ = {
			isa = PBXContainerItemProxy;
			containerPortal = 43776F841B8022E90074EA36 /* Project object */;
			proxyType = 1;
			remoteGlobalIDString = 43D9FFCE21EAE05D00AF44BF;
			remoteInfo = LoopCore;
		};
		C117ED70232EDB3200DA57CD /* PBXContainerItemProxy */ = {
			isa = PBXContainerItemProxy;
			containerPortal = 43776F841B8022E90074EA36 /* Project object */;
			proxyType = 1;
			remoteGlobalIDString = 43D9001A21EB209400AF44BF;
			remoteInfo = "LoopCore-watchOS";
		};
/* End PBXContainerItemProxy section */

/* Begin PBXCopyFilesBuildPhase section */
		43A943981B926B7B0051FA24 /* Embed App Extensions */ = {
			isa = PBXCopyFilesBuildPhase;
			buildActionMask = 2147483647;
			dstPath = "";
			dstSubfolderSpec = 13;
			files = (
				43A9437F1B926B7B0051FA24 /* WatchApp Extension.appex in Embed App Extensions */,
			);
			name = "Embed App Extensions";
			runOnlyForDeploymentPostprocessing = 0;
		};
		43A9439C1B926B7B0051FA24 /* Embed Watch Content */ = {
			isa = PBXCopyFilesBuildPhase;
			buildActionMask = 2147483647;
			dstPath = "$(CONTENTS_FOLDER_PATH)/Watch";
			dstSubfolderSpec = 16;
			files = (
				43A943941B926B7B0051FA24 /* WatchApp.app in Embed Watch Content */,
			);
			name = "Embed Watch Content";
			runOnlyForDeploymentPostprocessing = 0;
		};
		43A943AE1B928D400051FA24 /* Embed Frameworks */ = {
			isa = PBXCopyFilesBuildPhase;
			buildActionMask = 2147483647;
			dstPath = "";
			dstSubfolderSpec = 10;
			files = (
				4F2C159A1E0C9E5600E160D4 /* LoopUI.framework in Embed Frameworks */,
				43D9FFD721EAE05D00AF44BF /* LoopCore.framework in Embed Frameworks */,
			);
			name = "Embed Frameworks";
			runOnlyForDeploymentPostprocessing = 0;
		};
		43C667D71C5577280050C674 /* Embed Frameworks */ = {
			isa = PBXCopyFilesBuildPhase;
			buildActionMask = 2147483647;
			dstPath = "";
			dstSubfolderSpec = 10;
			files = (
				43C05CB221EBD88A006FB252 /* LoopCore.framework in Embed Frameworks */,
			);
			name = "Embed Frameworks";
			runOnlyForDeploymentPostprocessing = 0;
		};
		43D9FFDF21EAE3C600AF44BF /* Embed Frameworks */ = {
			isa = PBXCopyFilesBuildPhase;
			buildActionMask = 2147483647;
			dstPath = "";
			dstSubfolderSpec = 10;
			files = (
				43D9FFE021EAE3E500AF44BF /* LoopUI.framework in Embed Frameworks */,
				43D9FFE121EAE3E500AF44BF /* LoopCore.framework in Embed Frameworks */,
			);
			name = "Embed Frameworks";
			runOnlyForDeploymentPostprocessing = 0;
		};
		43E2D8DD1D20C072004DA55F /* CopyFiles */ = {
			isa = PBXCopyFilesBuildPhase;
			buildActionMask = 2147483647;
			dstPath = "";
			dstSubfolderSpec = 10;
			files = (
				4345E40021F051DD009E00E5 /* LoopCore.framework in CopyFiles */,
			);
			runOnlyForDeploymentPostprocessing = 0;
		};
		4F70C1EC1DE8DCA8006380B7 /* Embed App Extensions */ = {
			isa = PBXCopyFilesBuildPhase;
			buildActionMask = 2147483647;
			dstPath = "";
			dstSubfolderSpec = 13;
			files = (
				4F70C1E81DE8DCA7006380B7 /* Loop Status Extension.appex in Embed App Extensions */,
			);
			name = "Embed App Extensions";
			runOnlyForDeploymentPostprocessing = 0;
		};
/* End PBXCopyFilesBuildPhase section */

/* Begin PBXFileReference section */
<<<<<<< HEAD
		2E3484B5230607D700B11C92 /* SpikeClient.framework */ = {isa = PBXFileReference; lastKnownFileType = wrapper.framework; name = SpikeClient.framework; path = Carthage/Build/iOS/SpikeClient.framework; sourceTree = "<group>"; };
		2E3484B6230607D700B11C92 /* SpikeClientUI.framework */ = {isa = PBXFileReference; lastKnownFileType = wrapper.framework; name = SpikeClientUI.framework; path = Carthage/Build/iOS/SpikeClientUI.framework; sourceTree = "<group>"; };
=======
		3804343C23747354004BAB52 /* Microbolus.swift */ = {isa = PBXFileReference; lastKnownFileType = sourcecode.swift; path = Microbolus.swift; sourceTree = "<group>"; };
		38589861235E0A4200919FD4 /* NightscoutAPIClient.framework */ = {isa = PBXFileReference; explicitFileType = wrapper.framework; path = NightscoutAPIClient.framework; sourceTree = BUILT_PRODUCTS_DIR; };
		38589864235E0A4C00919FD4 /* NightscoutAPIClientUI.framework */ = {isa = PBXFileReference; explicitFileType = wrapper.framework; path = NightscoutAPIClientUI.framework; sourceTree = BUILT_PRODUCTS_DIR; };
		38BE6D8C236C8A110074CF11 /* MicrobolusViewController.swift */ = {isa = PBXFileReference; lastKnownFileType = sourcecode.swift; path = MicrobolusViewController.swift; sourceTree = "<group>"; };
		38CE2217236B134F00DFE990 /* MicrobolusView.swift */ = {isa = PBXFileReference; lastKnownFileType = sourcecode.swift; path = MicrobolusView.swift; sourceTree = "<group>"; };
>>>>>>> b9cbc0a5
		4302F4E01D4E9C8900F0FCAF /* TextFieldTableViewController.swift */ = {isa = PBXFileReference; fileEncoding = 4; lastKnownFileType = sourcecode.swift; path = TextFieldTableViewController.swift; sourceTree = "<group>"; };
		4302F4E21D4EA54200F0FCAF /* InsulinDeliveryTableViewController.swift */ = {isa = PBXFileReference; fileEncoding = 4; lastKnownFileType = sourcecode.swift; path = InsulinDeliveryTableViewController.swift; sourceTree = "<group>"; };
		430B29892041F54A00BA9F93 /* NSUserDefaults.swift */ = {isa = PBXFileReference; fileEncoding = 4; lastKnownFileType = sourcecode.swift; path = NSUserDefaults.swift; sourceTree = "<group>"; };
		430B298C2041F56500BA9F93 /* LoopSettings.swift */ = {isa = PBXFileReference; fileEncoding = 4; lastKnownFileType = sourcecode.swift; path = LoopSettings.swift; sourceTree = "<group>"; };
		430B298D2041F56500BA9F93 /* GlucoseThreshold.swift */ = {isa = PBXFileReference; fileEncoding = 4; lastKnownFileType = sourcecode.swift; path = GlucoseThreshold.swift; sourceTree = "<group>"; };
		430B29922041F5B200BA9F93 /* UserDefaults+Loop.swift */ = {isa = PBXFileReference; fileEncoding = 4; lastKnownFileType = sourcecode.swift; path = "UserDefaults+Loop.swift"; sourceTree = "<group>"; };
		430B29942041F5CB00BA9F93 /* LoopSettings+Loop.swift */ = {isa = PBXFileReference; fileEncoding = 4; lastKnownFileType = sourcecode.swift; path = "LoopSettings+Loop.swift"; sourceTree = "<group>"; };
		430D85881F44037000AF2D4F /* HUDViewTableViewCell.swift */ = {isa = PBXFileReference; fileEncoding = 4; lastKnownFileType = sourcecode.swift; path = HUDViewTableViewCell.swift; sourceTree = "<group>"; };
		430DA58D1D4AEC230097D1CA /* NSBundle.swift */ = {isa = PBXFileReference; fileEncoding = 4; lastKnownFileType = sourcecode.swift; path = NSBundle.swift; sourceTree = "<group>"; };
		4311FB9A1F37FE1B00D4C0A7 /* TitleSubtitleTextFieldTableViewCell.swift */ = {isa = PBXFileReference; fileEncoding = 4; lastKnownFileType = sourcecode.swift; path = TitleSubtitleTextFieldTableViewCell.swift; sourceTree = "<group>"; };
		4313EDDF1D8A6BF90060FA79 /* ChartContainerView.swift */ = {isa = PBXFileReference; fileEncoding = 4; lastKnownFileType = sourcecode.swift; lineEnding = 0; path = ChartContainerView.swift; sourceTree = "<group>"; xcLanguageSpecificationIdentifier = xcode.lang.swift; };
		4315D2861CA5CC3B00589052 /* CarbEntryEditTableViewController.swift */ = {isa = PBXFileReference; fileEncoding = 4; lastKnownFileType = sourcecode.swift; path = CarbEntryEditTableViewController.swift; sourceTree = "<group>"; };
		4315D2891CA5F45E00589052 /* DiagnosticLogger+LoopKit.swift */ = {isa = PBXFileReference; fileEncoding = 4; lastKnownFileType = sourcecode.swift; path = "DiagnosticLogger+LoopKit.swift"; sourceTree = "<group>"; };
		431A8C3F1EC6E8AB00823B9C /* CircleMaskView.swift */ = {isa = PBXFileReference; fileEncoding = 4; lastKnownFileType = sourcecode.swift; path = CircleMaskView.swift; sourceTree = "<group>"; };
		431E73471FF95A900069B5F7 /* PersistenceController.swift */ = {isa = PBXFileReference; lastKnownFileType = sourcecode.swift; path = PersistenceController.swift; sourceTree = "<group>"; };
		4326BA631F3A44D9007CCAD4 /* ChartLineModel.swift */ = {isa = PBXFileReference; fileEncoding = 4; lastKnownFileType = sourcecode.swift; path = ChartLineModel.swift; sourceTree = "<group>"; };
		4328E0151CFBE1DA00E199AA /* ActionHUDController.swift */ = {isa = PBXFileReference; fileEncoding = 4; lastKnownFileType = sourcecode.swift; path = ActionHUDController.swift; sourceTree = "<group>"; };
		4328E0161CFBE1DA00E199AA /* BolusInterfaceController.swift */ = {isa = PBXFileReference; fileEncoding = 4; lastKnownFileType = sourcecode.swift; path = BolusInterfaceController.swift; sourceTree = "<group>"; };
		4328E01D1CFBE25F00E199AA /* AddCarbsInterfaceController.swift */ = {isa = PBXFileReference; fileEncoding = 4; lastKnownFileType = sourcecode.swift; path = AddCarbsInterfaceController.swift; sourceTree = "<group>"; };
		4328E0221CFBE2C500E199AA /* CLKComplicationTemplate.swift */ = {isa = PBXFileReference; fileEncoding = 4; lastKnownFileType = sourcecode.swift; path = CLKComplicationTemplate.swift; sourceTree = "<group>"; };
		4328E0231CFBE2C500E199AA /* NSUserDefaults+WatchApp.swift */ = {isa = PBXFileReference; fileEncoding = 4; lastKnownFileType = sourcecode.swift; path = "NSUserDefaults+WatchApp.swift"; sourceTree = "<group>"; };
		4328E0241CFBE2C500E199AA /* UIColor.swift */ = {isa = PBXFileReference; fileEncoding = 4; lastKnownFileType = sourcecode.swift; path = UIColor.swift; sourceTree = "<group>"; };
		4328E0251CFBE2C500E199AA /* WKAlertAction.swift */ = {isa = PBXFileReference; fileEncoding = 4; lastKnownFileType = sourcecode.swift; path = WKAlertAction.swift; sourceTree = "<group>"; };
		4328E02E1CFBF81800E199AA /* WKInterfaceImage.swift */ = {isa = PBXFileReference; fileEncoding = 4; lastKnownFileType = sourcecode.swift; path = WKInterfaceImage.swift; sourceTree = "<group>"; };
		4328E0311CFC068900E199AA /* WatchContext+LoopKit.swift */ = {isa = PBXFileReference; fileEncoding = 4; lastKnownFileType = sourcecode.swift; path = "WatchContext+LoopKit.swift"; sourceTree = "<group>"; };
		4328E0341CFC0AE100E199AA /* WatchDataManager.swift */ = {isa = PBXFileReference; fileEncoding = 4; lastKnownFileType = sourcecode.swift; lineEnding = 0; path = WatchDataManager.swift; sourceTree = "<group>"; xcLanguageSpecificationIdentifier = xcode.lang.swift; };
		432E73CA1D24B3D6009AD15D /* RemoteDataManager.swift */ = {isa = PBXFileReference; fileEncoding = 4; lastKnownFileType = sourcecode.swift; path = RemoteDataManager.swift; sourceTree = "<group>"; };
		4337615E1D52F487004A3647 /* GlucoseHUDView.swift */ = {isa = PBXFileReference; fileEncoding = 4; lastKnownFileType = sourcecode.swift; path = GlucoseHUDView.swift; sourceTree = "<group>"; };
		433EA4C31D9F71C800CD78FB /* CommandResponseViewController.swift */ = {isa = PBXFileReference; fileEncoding = 4; lastKnownFileType = sourcecode.swift; path = CommandResponseViewController.swift; sourceTree = "<group>"; };
		4341F4EA1EDB92AC001C936B /* LogglyService.swift */ = {isa = PBXFileReference; fileEncoding = 4; lastKnownFileType = sourcecode.swift; path = LogglyService.swift; sourceTree = "<group>"; };
		43441A9B1EDB34810087958C /* StatusExtensionContext+LoopKit.swift */ = {isa = PBXFileReference; fileEncoding = 4; lastKnownFileType = sourcecode.swift; path = "StatusExtensionContext+LoopKit.swift"; sourceTree = "<group>"; };
		4344628120A7A37E00C4BE6F /* CoreBluetooth.framework */ = {isa = PBXFileReference; lastKnownFileType = wrapper.framework; name = CoreBluetooth.framework; path = Platforms/WatchOS.platform/Developer/SDKs/WatchOS.sdk/System/Library/Frameworks/CoreBluetooth.framework; sourceTree = DEVELOPER_DIR; };
		4344628320A7A3BE00C4BE6F /* LoopKit.framework */ = {isa = PBXFileReference; explicitFileType = wrapper.framework; path = LoopKit.framework; sourceTree = BUILT_PRODUCTS_DIR; };
		4344628420A7A3BE00C4BE6F /* CGMBLEKit.framework */ = {isa = PBXFileReference; explicitFileType = wrapper.framework; path = CGMBLEKit.framework; sourceTree = BUILT_PRODUCTS_DIR; };
		4344628D20A7ADD100C4BE6F /* UserDefaults+CGM.swift */ = {isa = PBXFileReference; lastKnownFileType = sourcecode.swift; path = "UserDefaults+CGM.swift"; sourceTree = "<group>"; };
		4344629120A7C19800C4BE6F /* ButtonGroup.swift */ = {isa = PBXFileReference; lastKnownFileType = sourcecode.swift; path = ButtonGroup.swift; sourceTree = "<group>"; };
		4345E3F721F03D2A009E00E5 /* DatesAndNumberCell.swift */ = {isa = PBXFileReference; lastKnownFileType = sourcecode.swift; path = DatesAndNumberCell.swift; sourceTree = "<group>"; };
		4345E3F921F0473B009E00E5 /* TextCell.swift */ = {isa = PBXFileReference; lastKnownFileType = sourcecode.swift; path = TextCell.swift; sourceTree = "<group>"; };
		4345E3FD21F04A50009E00E5 /* DateIntervalFormatter.swift */ = {isa = PBXFileReference; lastKnownFileType = sourcecode.swift; path = DateIntervalFormatter.swift; sourceTree = "<group>"; };
		4345E40321F68AD9009E00E5 /* TextRowController.swift */ = {isa = PBXFileReference; lastKnownFileType = sourcecode.swift; path = TextRowController.swift; sourceTree = "<group>"; };
		4345E40521F68E18009E00E5 /* CarbEntryListController.swift */ = {isa = PBXFileReference; lastKnownFileType = sourcecode.swift; path = CarbEntryListController.swift; sourceTree = "<group>"; };
		4346D1E61C77F5FE00ABAFE3 /* ChartTableViewCell.swift */ = {isa = PBXFileReference; fileEncoding = 4; lastKnownFileType = sourcecode.swift; lineEnding = 0; path = ChartTableViewCell.swift; sourceTree = "<group>"; xcLanguageSpecificationIdentifier = xcode.lang.swift; };
		4346D1EF1C781BEA00ABAFE3 /* SwiftCharts.framework */ = {isa = PBXFileReference; explicitFileType = wrapper.framework; path = SwiftCharts.framework; sourceTree = BUILT_PRODUCTS_DIR; };
		434A9F9823124B210047C077 /* BolusConfirmationScene.swift */ = {isa = PBXFileReference; lastKnownFileType = sourcecode.swift; path = BolusConfirmationScene.swift; sourceTree = "<group>"; };
		434F54561D287FDB002A9274 /* NibLoadable.swift */ = {isa = PBXFileReference; fileEncoding = 4; lastKnownFileType = sourcecode.swift; path = NibLoadable.swift; sourceTree = "<group>"; };
		434FB6451D68F1CD007B9C70 /* Amplitude.framework */ = {isa = PBXFileReference; explicitFileType = wrapper.framework; path = Amplitude.framework; sourceTree = BUILT_PRODUCTS_DIR; };
		434FF1E91CF26C29000DB779 /* IdentifiableClass.swift */ = {isa = PBXFileReference; fileEncoding = 4; lastKnownFileType = sourcecode.swift; path = IdentifiableClass.swift; sourceTree = "<group>"; };
		434FF1ED1CF27EEF000DB779 /* UITableViewCell.swift */ = {isa = PBXFileReference; fileEncoding = 4; lastKnownFileType = sourcecode.swift; path = UITableViewCell.swift; sourceTree = "<group>"; };
		43511CDF21FD80E400566C63 /* RetrospectiveCorrection.swift */ = {isa = PBXFileReference; fileEncoding = 4; lastKnownFileType = sourcecode.swift; path = RetrospectiveCorrection.swift; sourceTree = "<group>"; };
		43511CE021FD80E400566C63 /* StandardRetrospectiveCorrection.swift */ = {isa = PBXFileReference; fileEncoding = 4; lastKnownFileType = sourcecode.swift; path = StandardRetrospectiveCorrection.swift; sourceTree = "<group>"; };
		43511CED220FC61700566C63 /* HUDRowController.swift */ = {isa = PBXFileReference; lastKnownFileType = sourcecode.swift; path = HUDRowController.swift; sourceTree = "<group>"; };
		43517914230A07100072ECC0 /* NumberFormatter+WatchApp.swift */ = {isa = PBXFileReference; lastKnownFileType = sourcecode.swift; path = "NumberFormatter+WatchApp.swift"; sourceTree = "<group>"; };
		43517916230A0E1A0072ECC0 /* WKInterfaceLabel.swift */ = {isa = PBXFileReference; lastKnownFileType = sourcecode.swift; path = WKInterfaceLabel.swift; sourceTree = "<group>"; };
		435400331C9F878D00D5819C /* SetBolusUserInfo.swift */ = {isa = PBXFileReference; fileEncoding = 4; lastKnownFileType = sourcecode.swift; path = SetBolusUserInfo.swift; sourceTree = "<group>"; };
		435CB6221F37967800C320C7 /* InsulinModelSettingsViewController.swift */ = {isa = PBXFileReference; fileEncoding = 4; lastKnownFileType = sourcecode.swift; path = InsulinModelSettingsViewController.swift; sourceTree = "<group>"; };
		435CB6241F37ABFC00C320C7 /* ExponentialInsulinModelPreset.swift */ = {isa = PBXFileReference; fileEncoding = 4; lastKnownFileType = sourcecode.swift; path = ExponentialInsulinModelPreset.swift; sourceTree = "<group>"; };
		435CB6261F37AE5600C320C7 /* WalshInsulinModel.swift */ = {isa = PBXFileReference; fileEncoding = 4; lastKnownFileType = sourcecode.swift; path = WalshInsulinModel.swift; sourceTree = "<group>"; };
		435CB6281F37B01300C320C7 /* InsulinModelSettings.swift */ = {isa = PBXFileReference; fileEncoding = 4; lastKnownFileType = sourcecode.swift; path = InsulinModelSettings.swift; sourceTree = "<group>"; };
		43649A621C7A347F00523D7F /* CollectionType.swift */ = {isa = PBXFileReference; fileEncoding = 4; lastKnownFileType = sourcecode.swift; path = CollectionType.swift; sourceTree = "<group>"; };
		4369618F1F19C86400447E89 /* ChartPointsContextFillLayer.swift */ = {isa = PBXFileReference; fileEncoding = 4; lastKnownFileType = sourcecode.swift; path = ChartPointsContextFillLayer.swift; sourceTree = "<group>"; };
		436A0DA41D236A2A00104B24 /* LoopError.swift */ = {isa = PBXFileReference; fileEncoding = 4; lastKnownFileType = sourcecode.swift; path = LoopError.swift; sourceTree = "<group>"; };
		436D9BF71F6F4EA100CFA75F /* recommended_temp_start_low_end_just_above_range.json */ = {isa = PBXFileReference; fileEncoding = 4; lastKnownFileType = text.json; path = recommended_temp_start_low_end_just_above_range.json; sourceTree = "<group>"; };
		4372E486213C86240068E043 /* SampleValue.swift */ = {isa = PBXFileReference; lastKnownFileType = sourcecode.swift; path = SampleValue.swift; sourceTree = "<group>"; };
		4372E48A213CB5F00068E043 /* Double.swift */ = {isa = PBXFileReference; lastKnownFileType = sourcecode.swift; path = Double.swift; sourceTree = "<group>"; };
		4372E48F213CFCE70068E043 /* LoopSettingsUserInfo.swift */ = {isa = PBXFileReference; lastKnownFileType = sourcecode.swift; path = LoopSettingsUserInfo.swift; sourceTree = "<group>"; };
		4372E495213DCDD30068E043 /* GlucoseChartValueHashable.swift */ = {isa = PBXFileReference; lastKnownFileType = sourcecode.swift; path = GlucoseChartValueHashable.swift; sourceTree = "<group>"; };
		4374B5EE209D84BE00D17AA8 /* OSLog.swift */ = {isa = PBXFileReference; fileEncoding = 4; lastKnownFileType = sourcecode.swift; path = OSLog.swift; sourceTree = "<group>"; };
		4374B5F3209D89A900D17AA8 /* TextFieldTableViewCell.swift */ = {isa = PBXFileReference; fileEncoding = 4; lastKnownFileType = sourcecode.swift; path = TextFieldTableViewCell.swift; sourceTree = "<group>"; };
		43776F8C1B8022E90074EA36 /* Loop.app */ = {isa = PBXFileReference; explicitFileType = wrapper.application; includeInIndex = 0; path = Loop.app; sourceTree = BUILT_PRODUCTS_DIR; };
		43776F8F1B8022E90074EA36 /* AppDelegate.swift */ = {isa = PBXFileReference; lastKnownFileType = sourcecode.swift; lineEnding = 0; path = AppDelegate.swift; sourceTree = "<group>"; xcLanguageSpecificationIdentifier = xcode.lang.swift; };
		43776F961B8022E90074EA36 /* Base */ = {isa = PBXFileReference; lastKnownFileType = file.storyboard; name = Base; path = Base.lproj/Main.storyboard; sourceTree = "<group>"; };
		43776F981B8022E90074EA36 /* DefaultAssets.xcassets */ = {isa = PBXFileReference; lastKnownFileType = folder.assetcatalog; path = DefaultAssets.xcassets; sourceTree = "<group>"; };
		43776F9B1B8022E90074EA36 /* Base */ = {isa = PBXFileReference; lastKnownFileType = file.storyboard; name = Base; path = Base.lproj/LaunchScreen.storyboard; sourceTree = "<group>"; };
		43785E922120A01B0057DED1 /* NewCarbEntryIntent+Loop.swift */ = {isa = PBXFileReference; lastKnownFileType = sourcecode.swift; path = "NewCarbEntryIntent+Loop.swift"; sourceTree = "<group>"; };
		43785E952120E4010057DED1 /* INRelevantShortcutStore+Loop.swift */ = {isa = PBXFileReference; lastKnownFileType = sourcecode.swift; path = "INRelevantShortcutStore+Loop.swift"; sourceTree = "<group>"; };
		43785E9A2120E7060057DED1 /* Base */ = {isa = PBXFileReference; lastKnownFileType = file.intentdefinition; name = Base; path = Base.lproj/Intents.intentdefinition; sourceTree = "<group>"; };
		43785E9F2122774A0057DED1 /* es */ = {isa = PBXFileReference; lastKnownFileType = text.plist.strings; name = es; path = es.lproj/Intents.strings; sourceTree = "<group>"; };
		43785EA12122774B0057DED1 /* ru */ = {isa = PBXFileReference; lastKnownFileType = text.plist.strings; name = ru; path = ru.lproj/Intents.strings; sourceTree = "<group>"; };
		4379CFEF21112CF700AADC79 /* ShareClientUI.framework */ = {isa = PBXFileReference; explicitFileType = wrapper.framework; path = ShareClientUI.framework; sourceTree = BUILT_PRODUCTS_DIR; };
		437AFEE6203688CF008C4892 /* LoopKitUI.framework */ = {isa = PBXFileReference; explicitFileType = wrapper.framework; path = LoopKitUI.framework; sourceTree = BUILT_PRODUCTS_DIR; };
		437CEEBD1CD6E0CB003C8C80 /* LoopCompletionHUDView.swift */ = {isa = PBXFileReference; fileEncoding = 4; lastKnownFileType = sourcecode.swift; path = LoopCompletionHUDView.swift; sourceTree = "<group>"; };
		437CEEBF1CD6FCD8003C8C80 /* BasalRateHUDView.swift */ = {isa = PBXFileReference; fileEncoding = 4; lastKnownFileType = sourcecode.swift; path = BasalRateHUDView.swift; sourceTree = "<group>"; };
		437CEEE31CDE5C0A003C8C80 /* UIImage.swift */ = {isa = PBXFileReference; fileEncoding = 4; lastKnownFileType = sourcecode.swift; path = UIImage.swift; sourceTree = "<group>"; };
		437D9BA11D7B5203007245E8 /* Loop.xcconfig */ = {isa = PBXFileReference; lastKnownFileType = text.xcconfig; path = Loop.xcconfig; sourceTree = "<group>"; };
		437D9BA21D7BC977007245E8 /* PredictionTableViewController.swift */ = {isa = PBXFileReference; fileEncoding = 4; lastKnownFileType = sourcecode.swift; path = PredictionTableViewController.swift; sourceTree = "<group>"; };
		437DE503229C8375003B1074 /* copy-frameworks.sh */ = {isa = PBXFileReference; lastKnownFileType = text.script.sh; path = "copy-frameworks.sh"; sourceTree = "<group>"; };
		438172D81F4E9E37003C3328 /* NewPumpEvent.swift */ = {isa = PBXFileReference; lastKnownFileType = sourcecode.swift; path = NewPumpEvent.swift; sourceTree = "<group>"; };
		438849E91D297CB6003B3F23 /* NightscoutService.swift */ = {isa = PBXFileReference; fileEncoding = 4; lastKnownFileType = sourcecode.swift; path = NightscoutService.swift; sourceTree = "<group>"; };
		438849EB1D29EC34003B3F23 /* AmplitudeService.swift */ = {isa = PBXFileReference; fileEncoding = 4; lastKnownFileType = sourcecode.swift; path = AmplitudeService.swift; sourceTree = "<group>"; };
		438849ED1D2A1EBB003B3F23 /* MLabService.swift */ = {isa = PBXFileReference; fileEncoding = 4; lastKnownFileType = sourcecode.swift; path = MLabService.swift; sourceTree = "<group>"; };
		438991661E91B563000EEF90 /* ChartPoint.swift */ = {isa = PBXFileReference; fileEncoding = 4; lastKnownFileType = sourcecode.swift; path = ChartPoint.swift; sourceTree = "<group>"; };
		4389916A1E91B689000EEF90 /* ChartSettings+Loop.swift */ = {isa = PBXFileReference; fileEncoding = 4; lastKnownFileType = sourcecode.swift; path = "ChartSettings+Loop.swift"; sourceTree = "<group>"; };
		438A95A71D8B9B24009D12E1 /* CGMBLEKit.framework */ = {isa = PBXFileReference; explicitFileType = wrapper.framework; path = CGMBLEKit.framework; sourceTree = BUILT_PRODUCTS_DIR; };
		438D42F81D7C88BC003244B0 /* PredictionInputEffect.swift */ = {isa = PBXFileReference; fileEncoding = 4; lastKnownFileType = sourcecode.swift; path = PredictionInputEffect.swift; sourceTree = "<group>"; };
		438D42FA1D7D11A4003244B0 /* PredictionInputEffectTableViewCell.swift */ = {isa = PBXFileReference; fileEncoding = 4; lastKnownFileType = sourcecode.swift; path = PredictionInputEffectTableViewCell.swift; sourceTree = "<group>"; };
		438DADC71CDE8F8B007697A5 /* LoopStateView.swift */ = {isa = PBXFileReference; fileEncoding = 4; lastKnownFileType = sourcecode.swift; path = LoopStateView.swift; sourceTree = "<group>"; };
		439706E522D2E84900C81566 /* PredictionSettingTableViewCell.swift */ = {isa = PBXFileReference; lastKnownFileType = sourcecode.swift; path = PredictionSettingTableViewCell.swift; sourceTree = "<group>"; };
		439897341CD2F7DE00223065 /* NSTimeInterval.swift */ = {isa = PBXFileReference; fileEncoding = 4; lastKnownFileType = sourcecode.swift; path = NSTimeInterval.swift; sourceTree = "<group>"; };
		439897361CD2F80600223065 /* AnalyticsManager.swift */ = {isa = PBXFileReference; fileEncoding = 4; lastKnownFileType = sourcecode.swift; lineEnding = 0; path = AnalyticsManager.swift; sourceTree = "<group>"; xcLanguageSpecificationIdentifier = xcode.lang.swift; };
		439A7941211F631C0041B75F /* RootNavigationController.swift */ = {isa = PBXFileReference; lastKnownFileType = sourcecode.swift; path = RootNavigationController.swift; sourceTree = "<group>"; };
		439A7943211FE22F0041B75F /* NSUserActivity.swift */ = {isa = PBXFileReference; lastKnownFileType = sourcecode.swift; path = NSUserActivity.swift; sourceTree = "<group>"; };
		439BED291E76093C00B0AED5 /* CGMManager.swift */ = {isa = PBXFileReference; fileEncoding = 4; lastKnownFileType = sourcecode.swift; path = CGMManager.swift; sourceTree = "<group>"; };
		43A51E1E1EB6D62A000736CC /* CarbAbsorptionViewController.swift */ = {isa = PBXFileReference; fileEncoding = 4; lastKnownFileType = sourcecode.swift; path = CarbAbsorptionViewController.swift; sourceTree = "<group>"; };
		43A51E201EB6DBDD000736CC /* ChartsTableViewController.swift */ = {isa = PBXFileReference; fileEncoding = 4; lastKnownFileType = sourcecode.swift; path = ChartsTableViewController.swift; sourceTree = "<group>"; };
		43A567681C94880B00334FAC /* LoopDataManager.swift */ = {isa = PBXFileReference; fileEncoding = 4; lastKnownFileType = sourcecode.swift; lineEnding = 0; path = LoopDataManager.swift; sourceTree = "<group>"; xcLanguageSpecificationIdentifier = xcode.lang.swift; };
		43A8EC6E210E622600A81379 /* CGMBLEKitUI.framework */ = {isa = PBXFileReference; explicitFileType = wrapper.framework; path = CGMBLEKitUI.framework; sourceTree = BUILT_PRODUCTS_DIR; };
		43A943721B926B7B0051FA24 /* WatchApp.app */ = {isa = PBXFileReference; explicitFileType = wrapper.application; includeInIndex = 0; path = WatchApp.app; sourceTree = BUILT_PRODUCTS_DIR; };
		43A943751B926B7B0051FA24 /* Base */ = {isa = PBXFileReference; lastKnownFileType = file.storyboard; name = Base; path = Base.lproj/Interface.storyboard; sourceTree = "<group>"; };
		43A9437E1B926B7B0051FA24 /* WatchApp Extension.appex */ = {isa = PBXFileReference; explicitFileType = "wrapper.app-extension"; includeInIndex = 0; path = "WatchApp Extension.appex"; sourceTree = BUILT_PRODUCTS_DIR; };
		43A943841B926B7B0051FA24 /* PushNotificationPayload.apns */ = {isa = PBXFileReference; lastKnownFileType = text; path = PushNotificationPayload.apns; sourceTree = "<group>"; };
		43A943871B926B7B0051FA24 /* ExtensionDelegate.swift */ = {isa = PBXFileReference; lastKnownFileType = sourcecode.swift; path = ExtensionDelegate.swift; sourceTree = "<group>"; };
		43A943891B926B7B0051FA24 /* NotificationController.swift */ = {isa = PBXFileReference; lastKnownFileType = sourcecode.swift; path = NotificationController.swift; sourceTree = "<group>"; };
		43A9438D1B926B7B0051FA24 /* ComplicationController.swift */ = {isa = PBXFileReference; lastKnownFileType = sourcecode.swift; path = ComplicationController.swift; sourceTree = "<group>"; };
		43A9438F1B926B7B0051FA24 /* Assets.xcassets */ = {isa = PBXFileReference; lastKnownFileType = folder.assetcatalog; path = Assets.xcassets; sourceTree = "<group>"; };
		43A943911B926B7B0051FA24 /* Info.plist */ = {isa = PBXFileReference; lastKnownFileType = text.plist.xml; path = Info.plist; sourceTree = "<group>"; };
		43B260481ED248FB008CAA77 /* CarbEntryTableViewCell.swift */ = {isa = PBXFileReference; fileEncoding = 4; lastKnownFileType = sourcecode.swift; path = CarbEntryTableViewCell.swift; sourceTree = "<group>"; };
		43B371851CE583890013C5A6 /* BasalStateView.swift */ = {isa = PBXFileReference; fileEncoding = 4; lastKnownFileType = sourcecode.swift; path = BasalStateView.swift; sourceTree = "<group>"; };
		43B371871CE597D10013C5A6 /* ShareClient.framework */ = {isa = PBXFileReference; explicitFileType = wrapper.framework; path = ShareClient.framework; sourceTree = BUILT_PRODUCTS_DIR; };
		43BFF0B11E45C18400FF19A9 /* UIColor.swift */ = {isa = PBXFileReference; fileEncoding = 4; lastKnownFileType = sourcecode.swift; path = UIColor.swift; sourceTree = "<group>"; };
		43BFF0B31E45C1BE00FF19A9 /* NumberFormatter.swift */ = {isa = PBXFileReference; fileEncoding = 4; lastKnownFileType = sourcecode.swift; path = NumberFormatter.swift; sourceTree = "<group>"; };
		43BFF0BB1E45C80600FF19A9 /* UIColor+Loop.swift */ = {isa = PBXFileReference; fileEncoding = 4; lastKnownFileType = sourcecode.swift; path = "UIColor+Loop.swift"; sourceTree = "<group>"; };
		43BFF0BE1E45C8EA00FF19A9 /* UIColor+Widget.swift */ = {isa = PBXFileReference; fileEncoding = 4; lastKnownFileType = sourcecode.swift; path = "UIColor+Widget.swift"; sourceTree = "<group>"; };
		43BFF0C31E4659E700FF19A9 /* UIColor+HIG.swift */ = {isa = PBXFileReference; fileEncoding = 4; lastKnownFileType = sourcecode.swift; path = "UIColor+HIG.swift"; sourceTree = "<group>"; };
		43BFF0CC1E466C8400FF19A9 /* StateColorPalette.swift */ = {isa = PBXFileReference; fileEncoding = 4; lastKnownFileType = sourcecode.swift; path = StateColorPalette.swift; sourceTree = "<group>"; };
		43C05CB021EBBDB9006FB252 /* TimeInRangeLesson.swift */ = {isa = PBXFileReference; lastKnownFileType = sourcecode.swift; path = TimeInRangeLesson.swift; sourceTree = "<group>"; };
		43C05CB421EBE274006FB252 /* Date.swift */ = {isa = PBXFileReference; lastKnownFileType = sourcecode.swift; path = Date.swift; sourceTree = "<group>"; };
		43C05CB721EBEA54006FB252 /* HKUnit.swift */ = {isa = PBXFileReference; lastKnownFileType = sourcecode.swift; path = HKUnit.swift; sourceTree = "<group>"; };
		43C05CBC21EBF77D006FB252 /* LessonsViewController.swift */ = {isa = PBXFileReference; lastKnownFileType = sourcecode.swift; path = LessonsViewController.swift; sourceTree = "<group>"; };
		43C05CBF21EBFFA4006FB252 /* Lesson.swift */ = {isa = PBXFileReference; lastKnownFileType = sourcecode.swift; path = Lesson.swift; sourceTree = "<group>"; };
		43C05CC121EC06E4006FB252 /* LessonConfigurationViewController.swift */ = {isa = PBXFileReference; lastKnownFileType = sourcecode.swift; path = LessonConfigurationViewController.swift; sourceTree = "<group>"; };
		43C05CC921EC382B006FB252 /* NumberEntry.swift */ = {isa = PBXFileReference; lastKnownFileType = sourcecode.swift; path = NumberEntry.swift; sourceTree = "<group>"; };
		43C094491CACCC73001F6403 /* NotificationManager.swift */ = {isa = PBXFileReference; fileEncoding = 4; lastKnownFileType = sourcecode.swift; path = NotificationManager.swift; sourceTree = "<group>"; };
		43C246A71D89990F0031F8D1 /* Crypto.framework */ = {isa = PBXFileReference; explicitFileType = wrapper.framework; path = Crypto.framework; sourceTree = BUILT_PRODUCTS_DIR; };
		43C2FAE01EB656A500364AFF /* GlucoseEffectVelocity.swift */ = {isa = PBXFileReference; fileEncoding = 4; lastKnownFileType = sourcecode.swift; path = GlucoseEffectVelocity.swift; sourceTree = "<group>"; };
		43C3B6EB20B650A80026CAFA /* SettingsImageTableViewCell.swift */ = {isa = PBXFileReference; lastKnownFileType = sourcecode.swift; path = SettingsImageTableViewCell.swift; sourceTree = "<group>"; };
		43C3B6F620BBCAA30026CAFA /* PumpManager.swift */ = {isa = PBXFileReference; lastKnownFileType = sourcecode.swift; path = PumpManager.swift; sourceTree = "<group>"; };
		43C513181E864C4E001547C7 /* GlucoseRangeSchedule.swift */ = {isa = PBXFileReference; fileEncoding = 4; lastKnownFileType = sourcecode.swift; path = GlucoseRangeSchedule.swift; sourceTree = "<group>"; };
		43C5F256222C7B7200905D10 /* TimeComponents.swift */ = {isa = PBXFileReference; lastKnownFileType = sourcecode.swift; path = TimeComponents.swift; sourceTree = "<group>"; };
		43C5F259222C921B00905D10 /* OSLog.swift */ = {isa = PBXFileReference; lastKnownFileType = sourcecode.swift; path = OSLog.swift; sourceTree = "<group>"; };
		43C728F4222266F000C62969 /* ModalDayLesson.swift */ = {isa = PBXFileReference; lastKnownFileType = sourcecode.swift; path = ModalDayLesson.swift; sourceTree = "<group>"; };
		43C728F62222700000C62969 /* DateIntervalEntry.swift */ = {isa = PBXFileReference; lastKnownFileType = sourcecode.swift; path = DateIntervalEntry.swift; sourceTree = "<group>"; };
		43C728F8222A448700C62969 /* DayCalculator.swift */ = {isa = PBXFileReference; lastKnownFileType = sourcecode.swift; path = DayCalculator.swift; sourceTree = "<group>"; };
		43C98058212A799E003B5D17 /* en */ = {isa = PBXFileReference; lastKnownFileType = text.plist.strings; name = en; path = en.lproj/Intents.strings; sourceTree = "<group>"; };
		43CB2B2A1D924D450079823D /* WCSession.swift */ = {isa = PBXFileReference; fileEncoding = 4; lastKnownFileType = sourcecode.swift; path = WCSession.swift; sourceTree = "<group>"; };
		43CE7CDD1CA8B63E003CC1B0 /* Data.swift */ = {isa = PBXFileReference; fileEncoding = 4; lastKnownFileType = sourcecode.swift; path = Data.swift; sourceTree = "<group>"; };
		43CEE6E51E56AFD400CB9116 /* NightscoutUploader.swift */ = {isa = PBXFileReference; fileEncoding = 4; lastKnownFileType = sourcecode.swift; path = NightscoutUploader.swift; sourceTree = "<group>"; };
		43D2E8221F00425400AE5CBF /* BolusViewController+LoopDataManager.swift */ = {isa = PBXFileReference; fileEncoding = 4; lastKnownFileType = sourcecode.swift; path = "BolusViewController+LoopDataManager.swift"; sourceTree = "<group>"; };
		43D381611EBD9759007F8C8F /* HeaderValuesTableViewCell.swift */ = {isa = PBXFileReference; fileEncoding = 4; lastKnownFileType = sourcecode.swift; path = HeaderValuesTableViewCell.swift; sourceTree = "<group>"; };
		43D533BB1CFD1DD7009E3085 /* WatchApp Extension.entitlements */ = {isa = PBXFileReference; lastKnownFileType = text.xml; path = "WatchApp Extension.entitlements"; sourceTree = "<group>"; };
		43D848AF1E7DCBE100DADCBC /* Result.swift */ = {isa = PBXFileReference; fileEncoding = 4; lastKnownFileType = sourcecode.swift; path = Result.swift; sourceTree = "<group>"; };
		43D9002A21EB209400AF44BF /* LoopCore.framework */ = {isa = PBXFileReference; explicitFileType = wrapper.framework; includeInIndex = 0; path = LoopCore.framework; sourceTree = BUILT_PRODUCTS_DIR; };
		43D9002C21EB225D00AF44BF /* HealthKit.framework */ = {isa = PBXFileReference; lastKnownFileType = wrapper.framework; name = HealthKit.framework; path = Platforms/WatchOS.platform/Developer/SDKs/WatchOS.sdk/System/Library/Frameworks/HealthKit.framework; sourceTree = DEVELOPER_DIR; };
		43D9003221EB258C00AF44BF /* InsulinModelSettings+Loop.swift */ = {isa = PBXFileReference; lastKnownFileType = sourcecode.swift; path = "InsulinModelSettings+Loop.swift"; sourceTree = "<group>"; };
		43D9F81721EC51CC000578CD /* DateEntry.swift */ = {isa = PBXFileReference; lastKnownFileType = sourcecode.swift; path = DateEntry.swift; sourceTree = "<group>"; };
		43D9F81921EC593C000578CD /* UITableViewCell.swift */ = {isa = PBXFileReference; lastKnownFileType = sourcecode.swift; path = UITableViewCell.swift; sourceTree = "<group>"; };
		43D9F81D21EF0609000578CD /* NumberRangeEntry.swift */ = {isa = PBXFileReference; lastKnownFileType = sourcecode.swift; path = NumberRangeEntry.swift; sourceTree = "<group>"; };
		43D9F81F21EF0906000578CD /* NSNumber.swift */ = {isa = PBXFileReference; lastKnownFileType = sourcecode.swift; path = NSNumber.swift; sourceTree = "<group>"; };
		43D9F82121EF0A7A000578CD /* QuantityRangeEntry.swift */ = {isa = PBXFileReference; lastKnownFileType = sourcecode.swift; path = QuantityRangeEntry.swift; sourceTree = "<group>"; };
		43D9F82321EFF1AB000578CD /* LessonResultsViewController.swift */ = {isa = PBXFileReference; lastKnownFileType = sourcecode.swift; path = LessonResultsViewController.swift; sourceTree = "<group>"; };
		43D9FFA221EA9A0C00AF44BF /* Learn.app */ = {isa = PBXFileReference; explicitFileType = wrapper.application; includeInIndex = 0; path = Learn.app; sourceTree = BUILT_PRODUCTS_DIR; };
		43D9FFA421EA9A0C00AF44BF /* AppDelegate.swift */ = {isa = PBXFileReference; lastKnownFileType = sourcecode.swift; path = AppDelegate.swift; sourceTree = "<group>"; };
		43D9FFA921EA9A0C00AF44BF /* Base */ = {isa = PBXFileReference; lastKnownFileType = file.storyboard; name = Base; path = Base.lproj/Main.storyboard; sourceTree = "<group>"; };
		43D9FFAB21EA9A0F00AF44BF /* Assets.xcassets */ = {isa = PBXFileReference; lastKnownFileType = folder.assetcatalog; path = Assets.xcassets; sourceTree = "<group>"; };
		43D9FFAE21EA9A0F00AF44BF /* Base */ = {isa = PBXFileReference; lastKnownFileType = file.storyboard; name = Base; path = Base.lproj/LaunchScreen.storyboard; sourceTree = "<group>"; };
		43D9FFB021EA9A0F00AF44BF /* Info.plist */ = {isa = PBXFileReference; lastKnownFileType = text.plist.xml; path = Info.plist; sourceTree = "<group>"; };
		43D9FFB521EA9B0100AF44BF /* Learn.entitlements */ = {isa = PBXFileReference; lastKnownFileType = text.plist.entitlements; path = Learn.entitlements; sourceTree = "<group>"; };
		43D9FFBF21EAB22E00AF44BF /* DataManager.swift */ = {isa = PBXFileReference; lastKnownFileType = sourcecode.swift; path = DataManager.swift; sourceTree = "<group>"; };
		43D9FFCF21EAE05D00AF44BF /* LoopCore.framework */ = {isa = PBXFileReference; explicitFileType = wrapper.framework; includeInIndex = 0; path = LoopCore.framework; sourceTree = BUILT_PRODUCTS_DIR; };
		43D9FFD121EAE05D00AF44BF /* LoopCore.h */ = {isa = PBXFileReference; lastKnownFileType = sourcecode.c.h; path = LoopCore.h; sourceTree = "<group>"; };
		43D9FFD221EAE05D00AF44BF /* Info.plist */ = {isa = PBXFileReference; lastKnownFileType = text.plist.xml; path = Info.plist; sourceTree = "<group>"; };
		43DACFFF20A2736F000F8529 /* PersistedPumpEvent.swift */ = {isa = PBXFileReference; lastKnownFileType = sourcecode.swift; path = PersistedPumpEvent.swift; sourceTree = "<group>"; };
		43DBF04B1C93B8D700B3C386 /* BolusViewController.swift */ = {isa = PBXFileReference; fileEncoding = 4; lastKnownFileType = sourcecode.swift; lineEnding = 0; path = BolusViewController.swift; sourceTree = "<group>"; xcLanguageSpecificationIdentifier = xcode.lang.swift; };
		43DBF0521C93EC8200B3C386 /* DeviceDataManager.swift */ = {isa = PBXFileReference; fileEncoding = 4; lastKnownFileType = sourcecode.swift; lineEnding = 0; path = DeviceDataManager.swift; sourceTree = "<group>"; xcLanguageSpecificationIdentifier = xcode.lang.swift; };
		43DBF0581C93F73800B3C386 /* CarbEntryTableViewController.swift */ = {isa = PBXFileReference; fileEncoding = 4; lastKnownFileType = sourcecode.swift; path = CarbEntryTableViewController.swift; sourceTree = "<group>"; };
		43DE92581C5479E4001FFDE1 /* CarbEntryUserInfo.swift */ = {isa = PBXFileReference; fileEncoding = 4; lastKnownFileType = sourcecode.swift; path = CarbEntryUserInfo.swift; sourceTree = "<group>"; };
		43E2D8C71D208D5B004DA55F /* KeychainManager+Loop.swift */ = {isa = PBXFileReference; fileEncoding = 4; lastKnownFileType = sourcecode.swift; path = "KeychainManager+Loop.swift"; sourceTree = "<group>"; };
		43E2D8C91D20B9E7004DA55F /* KeychainManagerTests.swift */ = {isa = PBXFileReference; fileEncoding = 4; lastKnownFileType = sourcecode.swift; path = KeychainManagerTests.swift; sourceTree = "<group>"; };
		43E2D8D11D20BF42004DA55F /* DoseMathTests.xctest */ = {isa = PBXFileReference; explicitFileType = wrapper.cfbundle; includeInIndex = 0; path = DoseMathTests.xctest; sourceTree = BUILT_PRODUCTS_DIR; };
		43E2D8D31D20BF42004DA55F /* DoseMathTests.swift */ = {isa = PBXFileReference; lastKnownFileType = sourcecode.swift; path = DoseMathTests.swift; sourceTree = "<group>"; };
		43E2D8D51D20BF42004DA55F /* Info.plist */ = {isa = PBXFileReference; lastKnownFileType = text.plist.xml; path = Info.plist; sourceTree = "<group>"; };
		43E2D8E11D20C0DB004DA55F /* read_selected_basal_profile.json */ = {isa = PBXFileReference; fileEncoding = 4; lastKnownFileType = text.json; path = read_selected_basal_profile.json; sourceTree = "<group>"; };
		43E2D8E21D20C0DB004DA55F /* recommend_temp_basal_correct_low_at_min.json */ = {isa = PBXFileReference; fileEncoding = 4; lastKnownFileType = text.json; path = recommend_temp_basal_correct_low_at_min.json; sourceTree = "<group>"; };
		43E2D8E31D20C0DB004DA55F /* recommend_temp_basal_flat_and_high.json */ = {isa = PBXFileReference; fileEncoding = 4; lastKnownFileType = text.json; path = recommend_temp_basal_flat_and_high.json; sourceTree = "<group>"; };
		43E2D8E41D20C0DB004DA55F /* recommend_temp_basal_high_and_falling.json */ = {isa = PBXFileReference; fileEncoding = 4; lastKnownFileType = text.json; path = recommend_temp_basal_high_and_falling.json; sourceTree = "<group>"; };
		43E2D8E51D20C0DB004DA55F /* recommend_temp_basal_high_and_rising.json */ = {isa = PBXFileReference; fileEncoding = 4; lastKnownFileType = text.json; path = recommend_temp_basal_high_and_rising.json; sourceTree = "<group>"; };
		43E2D8E61D20C0DB004DA55F /* recommend_temp_basal_in_range_and_rising.json */ = {isa = PBXFileReference; fileEncoding = 4; lastKnownFileType = text.json; path = recommend_temp_basal_in_range_and_rising.json; sourceTree = "<group>"; };
		43E2D8E71D20C0DB004DA55F /* recommend_temp_basal_no_change_glucose.json */ = {isa = PBXFileReference; fileEncoding = 4; lastKnownFileType = text.json; path = recommend_temp_basal_no_change_glucose.json; sourceTree = "<group>"; };
		43E2D8E81D20C0DB004DA55F /* recommend_temp_basal_start_high_end_in_range.json */ = {isa = PBXFileReference; fileEncoding = 4; lastKnownFileType = text.json; path = recommend_temp_basal_start_high_end_in_range.json; sourceTree = "<group>"; };
		43E2D8E91D20C0DB004DA55F /* recommend_temp_basal_start_high_end_low.json */ = {isa = PBXFileReference; fileEncoding = 4; lastKnownFileType = text.json; path = recommend_temp_basal_start_high_end_low.json; sourceTree = "<group>"; };
		43E2D8EA1D20C0DB004DA55F /* recommend_temp_basal_start_low_end_high.json */ = {isa = PBXFileReference; fileEncoding = 4; lastKnownFileType = text.json; path = recommend_temp_basal_start_low_end_high.json; sourceTree = "<group>"; };
		43E2D8EB1D20C0DB004DA55F /* recommend_temp_basal_start_low_end_in_range.json */ = {isa = PBXFileReference; fileEncoding = 4; lastKnownFileType = text.json; path = recommend_temp_basal_start_low_end_in_range.json; sourceTree = "<group>"; };
		43E2D90B1D20C581004DA55F /* LoopTests.xctest */ = {isa = PBXFileReference; explicitFileType = wrapper.cfbundle; includeInIndex = 0; path = LoopTests.xctest; sourceTree = BUILT_PRODUCTS_DIR; };
		43E2D90F1D20C581004DA55F /* Info.plist */ = {isa = PBXFileReference; lastKnownFileType = text.plist.xml; path = Info.plist; sourceTree = "<group>"; };
		43E3449E1B9D68E900C85C07 /* StatusTableViewController.swift */ = {isa = PBXFileReference; fileEncoding = 4; lastKnownFileType = sourcecode.swift; lineEnding = 0; path = StatusTableViewController.swift; sourceTree = "<group>"; xcLanguageSpecificationIdentifier = xcode.lang.swift; };
		43EDEE6B1CF2E12A00393BE3 /* Loop.entitlements */ = {isa = PBXFileReference; fileEncoding = 4; lastKnownFileType = text.xml; path = Loop.entitlements; sourceTree = "<group>"; };
		43F41C361D3BF32400C11ED6 /* UIAlertController.swift */ = {isa = PBXFileReference; fileEncoding = 4; lastKnownFileType = sourcecode.swift; path = UIAlertController.swift; sourceTree = "<group>"; };
		43F4EF1C1BA2A57600526CE1 /* DiagnosticLogger.swift */ = {isa = PBXFileReference; fileEncoding = 4; lastKnownFileType = sourcecode.swift; path = DiagnosticLogger.swift; sourceTree = "<group>"; };
		43F5C2C81B929C09003EB13D /* HealthKit.framework */ = {isa = PBXFileReference; lastKnownFileType = wrapper.framework; name = HealthKit.framework; path = System/Library/Frameworks/HealthKit.framework; sourceTree = SDKROOT; };
		43F5C2D41B92A4A6003EB13D /* Info.plist */ = {isa = PBXFileReference; fileEncoding = 4; lastKnownFileType = text.plist.xml; path = Info.plist; sourceTree = "<group>"; };
		43F5C2D61B92A4DC003EB13D /* Info.plist */ = {isa = PBXFileReference; fileEncoding = 4; lastKnownFileType = text.plist.xml; path = Info.plist; sourceTree = "<group>"; };
		43F5C2DA1B92A5E1003EB13D /* SettingsTableViewController.swift */ = {isa = PBXFileReference; fileEncoding = 4; lastKnownFileType = sourcecode.swift; lineEnding = 0; path = SettingsTableViewController.swift; sourceTree = "<group>"; xcLanguageSpecificationIdentifier = xcode.lang.swift; };
		43F64DD81D9C92C900D24DC6 /* TitleSubtitleTableViewCell.swift */ = {isa = PBXFileReference; fileEncoding = 4; lastKnownFileType = sourcecode.swift; path = TitleSubtitleTableViewCell.swift; sourceTree = "<group>"; };
		43F78D251C8FC000002152D1 /* DoseMath.swift */ = {isa = PBXFileReference; fileEncoding = 4; lastKnownFileType = sourcecode.swift; path = DoseMath.swift; sourceTree = "<group>"; };
		43F78D4B1C914197002152D1 /* LoopKit.framework */ = {isa = PBXFileReference; explicitFileType = wrapper.framework; path = LoopKit.framework; sourceTree = BUILT_PRODUCTS_DIR; };
		43F89CA222BDFBBC006BB54E /* UIActivityIndicatorView.swift */ = {isa = PBXFileReference; lastKnownFileType = sourcecode.swift; path = UIActivityIndicatorView.swift; sourceTree = "<group>"; };
		43FCEEA8221A615B0013DD30 /* StatusChartsManager.swift */ = {isa = PBXFileReference; lastKnownFileType = sourcecode.swift; path = StatusChartsManager.swift; sourceTree = "<group>"; };
		43FCEEAA221A61B40013DD30 /* IOBChart.swift */ = {isa = PBXFileReference; lastKnownFileType = sourcecode.swift; path = IOBChart.swift; sourceTree = "<group>"; };
		43FCEEAC221A66780013DD30 /* DateFormatter.swift */ = {isa = PBXFileReference; lastKnownFileType = sourcecode.swift; path = DateFormatter.swift; sourceTree = "<group>"; };
		43FCEEAE221A67A70013DD30 /* NumberFormatter+Charts.swift */ = {isa = PBXFileReference; lastKnownFileType = sourcecode.swift; path = "NumberFormatter+Charts.swift"; sourceTree = "<group>"; };
		43FCEEB0221A863E0013DD30 /* StatusChartsManager.swift */ = {isa = PBXFileReference; lastKnownFileType = sourcecode.swift; path = StatusChartsManager.swift; sourceTree = "<group>"; };
		43FCEEB2221BC3B60013DD30 /* DoseChart.swift */ = {isa = PBXFileReference; lastKnownFileType = sourcecode.swift; path = DoseChart.swift; sourceTree = "<group>"; };
		43FCEEB4221BCA020013DD30 /* COBChart.swift */ = {isa = PBXFileReference; lastKnownFileType = sourcecode.swift; path = COBChart.swift; sourceTree = "<group>"; };
		43FCEEB6221BCD160013DD30 /* InsulinModelChart.swift */ = {isa = PBXFileReference; lastKnownFileType = sourcecode.swift; path = InsulinModelChart.swift; sourceTree = "<group>"; };
		43FCEEB8221BCF790013DD30 /* GlucoseChart.swift */ = {isa = PBXFileReference; lastKnownFileType = sourcecode.swift; path = GlucoseChart.swift; sourceTree = "<group>"; };
		43FCEEBA22211C860013DD30 /* CarbEffectChart.swift */ = {isa = PBXFileReference; lastKnownFileType = sourcecode.swift; path = CarbEffectChart.swift; sourceTree = "<group>"; };
		43FCEEBC22212DD50013DD30 /* PredictedGlucoseChart.swift */ = {isa = PBXFileReference; lastKnownFileType = sourcecode.swift; path = PredictedGlucoseChart.swift; sourceTree = "<group>"; };
		4D3B40021D4A9DFE00BC6334 /* G4ShareSpy.framework */ = {isa = PBXFileReference; explicitFileType = wrapper.framework; path = G4ShareSpy.framework; sourceTree = BUILT_PRODUCTS_DIR; };
		4F08DE7C1E7BB6E5006741EA /* ChartAxisValueDoubleLog.swift */ = {isa = PBXFileReference; fileEncoding = 4; lastKnownFileType = sourcecode.swift; path = ChartAxisValueDoubleLog.swift; sourceTree = "<group>"; };
		4F08DE7D1E7BB6E5006741EA /* ChartAxisValueDoubleUnit.swift */ = {isa = PBXFileReference; fileEncoding = 4; lastKnownFileType = sourcecode.swift; path = ChartAxisValueDoubleUnit.swift; sourceTree = "<group>"; };
		4F08DE801E7BB6F1006741EA /* CGPoint.swift */ = {isa = PBXFileReference; fileEncoding = 4; lastKnownFileType = sourcecode.swift; path = CGPoint.swift; sourceTree = "<group>"; };
		4F08DE831E7BB70B006741EA /* ChartPointsScatterDownTrianglesLayer.swift */ = {isa = PBXFileReference; fileEncoding = 4; lastKnownFileType = sourcecode.swift; path = ChartPointsScatterDownTrianglesLayer.swift; sourceTree = "<group>"; };
		4F08DE841E7BB70B006741EA /* ChartPointsTouchHighlightLayerViewCache.swift */ = {isa = PBXFileReference; fileEncoding = 4; lastKnownFileType = sourcecode.swift; path = ChartPointsTouchHighlightLayerViewCache.swift; sourceTree = "<group>"; };
		4F08DE8E1E7BB871006741EA /* CollectionType+Loop.swift */ = {isa = PBXFileReference; fileEncoding = 4; lastKnownFileType = sourcecode.swift; path = "CollectionType+Loop.swift"; sourceTree = "<group>"; };
		4F11D3BF20DCBEEC006E072C /* GlucoseBackfillRequestUserInfo.swift */ = {isa = PBXFileReference; lastKnownFileType = sourcecode.swift; path = GlucoseBackfillRequestUserInfo.swift; sourceTree = "<group>"; };
		4F11D3C120DD80B3006E072C /* WatchHistoricalGlucose.swift */ = {isa = PBXFileReference; lastKnownFileType = sourcecode.swift; path = WatchHistoricalGlucose.swift; sourceTree = "<group>"; };
		4F2C15801E0495B200E160D4 /* WatchContext+WatchApp.swift */ = {isa = PBXFileReference; fileEncoding = 4; lastKnownFileType = sourcecode.swift; path = "WatchContext+WatchApp.swift"; sourceTree = "<group>"; };
		4F2C15921E09BF2C00E160D4 /* HUDView.swift */ = {isa = PBXFileReference; fileEncoding = 4; lastKnownFileType = sourcecode.swift; path = HUDView.swift; sourceTree = "<group>"; };
		4F2C15941E09BF3C00E160D4 /* HUDView.xib */ = {isa = PBXFileReference; fileEncoding = 4; lastKnownFileType = file.xib; path = HUDView.xib; sourceTree = "<group>"; };
		4F2C15961E09E94E00E160D4 /* HUDAssets.xcassets */ = {isa = PBXFileReference; lastKnownFileType = folder.assetcatalog; path = HUDAssets.xcassets; sourceTree = "<group>"; };
		4F526D5E1DF2459000A04910 /* HKUnit.swift */ = {isa = PBXFileReference; fileEncoding = 4; lastKnownFileType = sourcecode.swift; path = HKUnit.swift; sourceTree = "<group>"; };
		4F526D601DF8D9A900A04910 /* NetBasal.swift */ = {isa = PBXFileReference; fileEncoding = 4; lastKnownFileType = sourcecode.swift; path = NetBasal.swift; sourceTree = "<group>"; };
		4F6663931E905FD2009E74FC /* ChartColorPalette+Loop.swift */ = {isa = PBXFileReference; fileEncoding = 4; lastKnownFileType = sourcecode.swift; path = "ChartColorPalette+Loop.swift"; sourceTree = "<group>"; };
		4F70C1DC1DE8DCA7006380B7 /* Loop Status Extension.appex */ = {isa = PBXFileReference; explicitFileType = "wrapper.app-extension"; includeInIndex = 0; path = "Loop Status Extension.appex"; sourceTree = BUILT_PRODUCTS_DIR; };
		4F70C1DD1DE8DCA7006380B7 /* NotificationCenter.framework */ = {isa = PBXFileReference; lastKnownFileType = wrapper.framework; name = NotificationCenter.framework; path = System/Library/Frameworks/NotificationCenter.framework; sourceTree = SDKROOT; };
		4F70C1E01DE8DCA7006380B7 /* StatusViewController.swift */ = {isa = PBXFileReference; lastKnownFileType = sourcecode.swift; lineEnding = 0; path = StatusViewController.swift; sourceTree = "<group>"; xcLanguageSpecificationIdentifier = xcode.lang.swift; };
		4F70C1E31DE8DCA7006380B7 /* Base */ = {isa = PBXFileReference; lastKnownFileType = file.storyboard; name = Base; path = Base.lproj/MainInterface.storyboard; sourceTree = "<group>"; };
		4F70C1E51DE8DCA7006380B7 /* Info.plist */ = {isa = PBXFileReference; lastKnownFileType = text.plist.xml; path = Info.plist; sourceTree = "<group>"; };
		4F70C1FD1DE8E662006380B7 /* Loop Status Extension.entitlements */ = {isa = PBXFileReference; lastKnownFileType = text.plist.entitlements; path = "Loop Status Extension.entitlements"; sourceTree = "<group>"; };
		4F70C20F1DE8FAC5006380B7 /* StatusExtensionDataManager.swift */ = {isa = PBXFileReference; fileEncoding = 4; lastKnownFileType = sourcecode.swift; path = StatusExtensionDataManager.swift; sourceTree = "<group>"; };
		4F70C2111DE900EA006380B7 /* StatusExtensionContext.swift */ = {isa = PBXFileReference; fileEncoding = 4; lastKnownFileType = sourcecode.swift; path = StatusExtensionContext.swift; sourceTree = "<group>"; };
		4F73F5FB20E2E7FA00E8D82C /* GlucoseStore.swift */ = {isa = PBXFileReference; lastKnownFileType = sourcecode.swift; path = GlucoseStore.swift; sourceTree = "<group>"; };
		4F75288B1DFE1DC600C322D6 /* LoopUI.framework */ = {isa = PBXFileReference; explicitFileType = wrapper.framework; includeInIndex = 0; path = LoopUI.framework; sourceTree = BUILT_PRODUCTS_DIR; };
		4F75288D1DFE1DC600C322D6 /* LoopUI.h */ = {isa = PBXFileReference; lastKnownFileType = sourcecode.c.h; path = LoopUI.h; sourceTree = "<group>"; };
		4F75288E1DFE1DC600C322D6 /* Info.plist */ = {isa = PBXFileReference; lastKnownFileType = text.plist.xml; path = Info.plist; sourceTree = "<group>"; };
		4F75F00120FCFE8C00B5570E /* GlucoseChartScene.swift */ = {isa = PBXFileReference; lastKnownFileType = sourcecode.swift; path = GlucoseChartScene.swift; sourceTree = "<group>"; };
		4F7E8AC420E2AB9600AEA65E /* Date.swift */ = {isa = PBXFileReference; lastKnownFileType = sourcecode.swift; path = Date.swift; sourceTree = "<group>"; };
		4F7E8AC620E2AC0300AEA65E /* WatchPredictedGlucose.swift */ = {isa = PBXFileReference; lastKnownFileType = sourcecode.swift; path = WatchPredictedGlucose.swift; sourceTree = "<group>"; };
		4F82654F20E69F9A0031A8F5 /* HUDInterfaceController.swift */ = {isa = PBXFileReference; lastKnownFileType = sourcecode.swift; path = HUDInterfaceController.swift; sourceTree = "<group>"; };
		4FB76FC51E8C57B100B39636 /* ChartsManager.swift */ = {isa = PBXFileReference; fileEncoding = 4; lastKnownFileType = sourcecode.swift; path = ChartsManager.swift; sourceTree = "<group>"; };
		4FB76FCD1E8C835D00B39636 /* ChartColorPalette.swift */ = {isa = PBXFileReference; fileEncoding = 4; lastKnownFileType = sourcecode.swift; path = ChartColorPalette.swift; sourceTree = "<group>"; };
		4FC8C8001DEB93E400A1452E /* NSUserDefaults+StatusExtension.swift */ = {isa = PBXFileReference; fileEncoding = 4; lastKnownFileType = sourcecode.swift; path = "NSUserDefaults+StatusExtension.swift"; sourceTree = "<group>"; };
		4FDDD23620DC51DF00D04B16 /* LoopDataManager.swift */ = {isa = PBXFileReference; lastKnownFileType = sourcecode.swift; path = LoopDataManager.swift; sourceTree = "<group>"; };
		4FF4D0FF1E18374700846527 /* WatchContext.swift */ = {isa = PBXFileReference; fileEncoding = 4; lastKnownFileType = sourcecode.swift; path = WatchContext.swift; sourceTree = "<group>"; };
		4FFEDFBE20E5CF22000BFC58 /* ChartHUDController.swift */ = {isa = PBXFileReference; fileEncoding = 4; lastKnownFileType = sourcecode.swift; path = ChartHUDController.swift; sourceTree = "<group>"; };
		7D199D93212A067600241026 /* pl */ = {isa = PBXFileReference; lastKnownFileType = text.plist.strings; name = pl; path = pl.lproj/Main.strings; sourceTree = "<group>"; };
		7D199D94212A067600241026 /* pl */ = {isa = PBXFileReference; lastKnownFileType = text.plist.strings; name = pl; path = pl.lproj/MainInterface.strings; sourceTree = "<group>"; };
		7D199D95212A067600241026 /* pl */ = {isa = PBXFileReference; lastKnownFileType = text.plist.strings; name = pl; path = pl.lproj/Interface.strings; sourceTree = "<group>"; };
		7D199D96212A067600241026 /* pl */ = {isa = PBXFileReference; lastKnownFileType = text.plist.strings; name = pl; path = pl.lproj/Localizable.strings; sourceTree = "<group>"; };
		7D199D97212A067600241026 /* pl */ = {isa = PBXFileReference; lastKnownFileType = text.plist.strings; name = pl; path = pl.lproj/InfoPlist.strings; sourceTree = "<group>"; };
		7D199D99212A067600241026 /* pl */ = {isa = PBXFileReference; lastKnownFileType = text.plist.strings; name = pl; path = pl.lproj/Localizable.strings; sourceTree = "<group>"; };
		7D199D9A212A067600241026 /* pl */ = {isa = PBXFileReference; lastKnownFileType = text.plist.strings; name = pl; path = pl.lproj/Localizable.strings; sourceTree = "<group>"; };
		7D199D9D212A067700241026 /* pl */ = {isa = PBXFileReference; lastKnownFileType = text.plist.strings; name = pl; path = pl.lproj/Localizable.strings; sourceTree = "<group>"; };
		7D199DA2212A067700241026 /* pl */ = {isa = PBXFileReference; lastKnownFileType = text.plist.strings; name = pl; path = pl.lproj/Localizable.strings; sourceTree = "<group>"; };
		7D23667521250BE30028B67D /* Base */ = {isa = PBXFileReference; lastKnownFileType = text.plist.strings; name = Base; path = Base.lproj/Localizable.strings; sourceTree = "<group>"; };
		7D23667621250BF70028B67D /* Base */ = {isa = PBXFileReference; lastKnownFileType = text.plist.strings; name = Base; path = Base.lproj/InfoPlist.strings; sourceTree = "<group>"; };
		7D23667821250C2D0028B67D /* Base */ = {isa = PBXFileReference; lastKnownFileType = text.plist.strings; name = Base; path = Base.lproj/Localizable.strings; sourceTree = "<group>"; };
		7D23667921250C440028B67D /* Base */ = {isa = PBXFileReference; lastKnownFileType = text.plist.strings; name = Base; path = Base.lproj/Localizable.strings; sourceTree = "<group>"; };
		7D23667A21250C480028B67D /* Base */ = {isa = PBXFileReference; lastKnownFileType = text.plist.strings; name = Base; path = Base.lproj/InfoPlist.strings; sourceTree = "<group>"; };
		7D23667C21250C7E0028B67D /* LocalizedString.swift */ = {isa = PBXFileReference; fileEncoding = 4; lastKnownFileType = sourcecode.swift; name = LocalizedString.swift; path = LoopUI/Common/LocalizedString.swift; sourceTree = SOURCE_ROOT; };
		7D23667E21250CAC0028B67D /* Base */ = {isa = PBXFileReference; lastKnownFileType = text.plist.strings; name = Base; path = Base.lproj/InfoPlist.strings; sourceTree = "<group>"; };
		7D23667F21250CB80028B67D /* Base */ = {isa = PBXFileReference; lastKnownFileType = text.plist.strings; name = Base; path = Base.lproj/Localizable.strings; sourceTree = "<group>"; };
		7D23668321250CFB0028B67D /* Base */ = {isa = PBXFileReference; lastKnownFileType = text.plist.strings; name = Base; path = Base.lproj/Localizable.strings; sourceTree = "<group>"; };
		7D23668521250D180028B67D /* fr */ = {isa = PBXFileReference; lastKnownFileType = text.plist.strings; name = fr; path = fr.lproj/Main.strings; sourceTree = "<group>"; };
		7D23668621250D180028B67D /* fr */ = {isa = PBXFileReference; lastKnownFileType = text.plist.strings; name = fr; path = fr.lproj/MainInterface.strings; sourceTree = "<group>"; };
		7D23668721250D180028B67D /* fr */ = {isa = PBXFileReference; lastKnownFileType = text.plist.strings; name = fr; path = fr.lproj/Interface.strings; sourceTree = "<group>"; };
		7D23668821250D180028B67D /* fr */ = {isa = PBXFileReference; lastKnownFileType = text.plist.strings; name = fr; path = fr.lproj/Localizable.strings; sourceTree = "<group>"; };
		7D23668921250D180028B67D /* fr */ = {isa = PBXFileReference; lastKnownFileType = text.plist.strings; name = fr; path = fr.lproj/InfoPlist.strings; sourceTree = "<group>"; };
		7D23668B21250D180028B67D /* fr */ = {isa = PBXFileReference; lastKnownFileType = text.plist.strings; name = fr; path = fr.lproj/Localizable.strings; sourceTree = "<group>"; };
		7D23668C21250D190028B67D /* fr */ = {isa = PBXFileReference; lastKnownFileType = text.plist.strings; name = fr; path = fr.lproj/Localizable.strings; sourceTree = "<group>"; };
		7D23668F21250D190028B67D /* fr */ = {isa = PBXFileReference; lastKnownFileType = text.plist.strings; name = fr; path = fr.lproj/Localizable.strings; sourceTree = "<group>"; };
		7D23669321250D190028B67D /* fr */ = {isa = PBXFileReference; lastKnownFileType = text.plist.strings; name = fr; path = fr.lproj/Localizable.strings; sourceTree = "<group>"; };
		7D23669521250D220028B67D /* de */ = {isa = PBXFileReference; lastKnownFileType = text.plist.strings; name = de; path = de.lproj/Main.strings; sourceTree = "<group>"; };
		7D23669621250D230028B67D /* de */ = {isa = PBXFileReference; lastKnownFileType = text.plist.strings; name = de; path = de.lproj/MainInterface.strings; sourceTree = "<group>"; };
		7D23669721250D230028B67D /* de */ = {isa = PBXFileReference; lastKnownFileType = text.plist.strings; name = de; path = de.lproj/Interface.strings; sourceTree = "<group>"; };
		7D23669821250D230028B67D /* de */ = {isa = PBXFileReference; lastKnownFileType = text.plist.strings; name = de; path = de.lproj/Localizable.strings; sourceTree = "<group>"; };
		7D23669921250D230028B67D /* de */ = {isa = PBXFileReference; lastKnownFileType = text.plist.strings; name = de; path = de.lproj/InfoPlist.strings; sourceTree = "<group>"; };
		7D23669B21250D230028B67D /* de */ = {isa = PBXFileReference; lastKnownFileType = text.plist.strings; name = de; path = de.lproj/Localizable.strings; sourceTree = "<group>"; };
		7D23669C21250D230028B67D /* de */ = {isa = PBXFileReference; lastKnownFileType = text.plist.strings; name = de; path = de.lproj/Localizable.strings; sourceTree = "<group>"; };
		7D23669F21250D240028B67D /* de */ = {isa = PBXFileReference; lastKnownFileType = text.plist.strings; name = de; path = de.lproj/Localizable.strings; sourceTree = "<group>"; };
		7D2366A321250D240028B67D /* de */ = {isa = PBXFileReference; lastKnownFileType = text.plist.strings; name = de; path = de.lproj/Localizable.strings; sourceTree = "<group>"; };
		7D2366A521250D2C0028B67D /* zh-Hans */ = {isa = PBXFileReference; lastKnownFileType = text.plist.strings; name = "zh-Hans"; path = "zh-Hans.lproj/Main.strings"; sourceTree = "<group>"; };
		7D2366A621250D2C0028B67D /* zh-Hans */ = {isa = PBXFileReference; lastKnownFileType = text.plist.strings; name = "zh-Hans"; path = "zh-Hans.lproj/MainInterface.strings"; sourceTree = "<group>"; };
		7D2366A721250D2C0028B67D /* zh-Hans */ = {isa = PBXFileReference; lastKnownFileType = text.plist.strings; name = "zh-Hans"; path = "zh-Hans.lproj/Interface.strings"; sourceTree = "<group>"; };
		7D2366A821250D2C0028B67D /* zh-Hans */ = {isa = PBXFileReference; lastKnownFileType = text.plist.strings; name = "zh-Hans"; path = "zh-Hans.lproj/Localizable.strings"; sourceTree = "<group>"; };
		7D2366A921250D2C0028B67D /* zh-Hans */ = {isa = PBXFileReference; lastKnownFileType = text.plist.strings; name = "zh-Hans"; path = "zh-Hans.lproj/InfoPlist.strings"; sourceTree = "<group>"; };
		7D2366AB21250D2D0028B67D /* zh-Hans */ = {isa = PBXFileReference; lastKnownFileType = text.plist.strings; name = "zh-Hans"; path = "zh-Hans.lproj/Localizable.strings"; sourceTree = "<group>"; };
		7D2366AC21250D2D0028B67D /* zh-Hans */ = {isa = PBXFileReference; lastKnownFileType = text.plist.strings; name = "zh-Hans"; path = "zh-Hans.lproj/Localizable.strings"; sourceTree = "<group>"; };
		7D2366AF21250D2D0028B67D /* zh-Hans */ = {isa = PBXFileReference; lastKnownFileType = text.plist.strings; name = "zh-Hans"; path = "zh-Hans.lproj/Localizable.strings"; sourceTree = "<group>"; };
		7D2366B321250D2D0028B67D /* zh-Hans */ = {isa = PBXFileReference; lastKnownFileType = text.plist.strings; name = "zh-Hans"; path = "zh-Hans.lproj/Localizable.strings"; sourceTree = "<group>"; };
		7D2366B421250D350028B67D /* it */ = {isa = PBXFileReference; lastKnownFileType = text.plist.strings; name = it; path = it.lproj/Interface.strings; sourceTree = "<group>"; };
		7D2366B721250D360028B67D /* it */ = {isa = PBXFileReference; lastKnownFileType = text.plist.strings; name = it; path = it.lproj/Main.strings; sourceTree = "<group>"; };
		7D2366B821250D360028B67D /* it */ = {isa = PBXFileReference; lastKnownFileType = text.plist.strings; name = it; path = it.lproj/MainInterface.strings; sourceTree = "<group>"; };
		7D2366B921250D360028B67D /* it */ = {isa = PBXFileReference; lastKnownFileType = text.plist.strings; name = it; path = it.lproj/Localizable.strings; sourceTree = "<group>"; };
		7D2366BA21250D360028B67D /* it */ = {isa = PBXFileReference; lastKnownFileType = text.plist.strings; name = it; path = it.lproj/InfoPlist.strings; sourceTree = "<group>"; };
		7D2366BC21250D360028B67D /* it */ = {isa = PBXFileReference; lastKnownFileType = text.plist.strings; name = it; path = it.lproj/Localizable.strings; sourceTree = "<group>"; };
		7D2366BD21250D360028B67D /* it */ = {isa = PBXFileReference; lastKnownFileType = text.plist.strings; name = it; path = it.lproj/Localizable.strings; sourceTree = "<group>"; };
		7D2366BF21250D370028B67D /* it */ = {isa = PBXFileReference; lastKnownFileType = text.plist.strings; name = it; path = it.lproj/Localizable.strings; sourceTree = "<group>"; };
		7D2366C321250D370028B67D /* it */ = {isa = PBXFileReference; lastKnownFileType = text.plist.strings; name = it; path = it.lproj/Localizable.strings; sourceTree = "<group>"; };
		7D2366C521250D3F0028B67D /* nl */ = {isa = PBXFileReference; lastKnownFileType = text.plist.strings; name = nl; path = nl.lproj/Main.strings; sourceTree = "<group>"; };
		7D2366C621250D3F0028B67D /* nl */ = {isa = PBXFileReference; lastKnownFileType = text.plist.strings; name = nl; path = nl.lproj/MainInterface.strings; sourceTree = "<group>"; };
		7D2366C721250D3F0028B67D /* nl */ = {isa = PBXFileReference; lastKnownFileType = text.plist.strings; name = nl; path = nl.lproj/Interface.strings; sourceTree = "<group>"; };
		7D2366C821250D400028B67D /* nl */ = {isa = PBXFileReference; lastKnownFileType = text.plist.strings; name = nl; path = nl.lproj/Localizable.strings; sourceTree = "<group>"; };
		7D2366C921250D400028B67D /* nl */ = {isa = PBXFileReference; lastKnownFileType = text.plist.strings; name = nl; path = nl.lproj/InfoPlist.strings; sourceTree = "<group>"; };
		7D2366CB21250D400028B67D /* nl */ = {isa = PBXFileReference; lastKnownFileType = text.plist.strings; name = nl; path = nl.lproj/Localizable.strings; sourceTree = "<group>"; };
		7D2366CC21250D400028B67D /* nl */ = {isa = PBXFileReference; lastKnownFileType = text.plist.strings; name = nl; path = nl.lproj/Localizable.strings; sourceTree = "<group>"; };
		7D2366CF21250D400028B67D /* nl */ = {isa = PBXFileReference; lastKnownFileType = text.plist.strings; name = nl; path = nl.lproj/Localizable.strings; sourceTree = "<group>"; };
		7D2366D321250D410028B67D /* nl */ = {isa = PBXFileReference; lastKnownFileType = text.plist.strings; name = nl; path = nl.lproj/Localizable.strings; sourceTree = "<group>"; };
		7D2366D521250D4A0028B67D /* nb */ = {isa = PBXFileReference; lastKnownFileType = text.plist.strings; name = nb; path = nb.lproj/Main.strings; sourceTree = "<group>"; };
		7D2366D621250D4A0028B67D /* nb */ = {isa = PBXFileReference; lastKnownFileType = text.plist.strings; name = nb; path = nb.lproj/MainInterface.strings; sourceTree = "<group>"; };
		7D2366D721250D4A0028B67D /* nb */ = {isa = PBXFileReference; lastKnownFileType = text.plist.strings; name = nb; path = nb.lproj/Interface.strings; sourceTree = "<group>"; };
		7D2366D821250D4A0028B67D /* nb */ = {isa = PBXFileReference; lastKnownFileType = text.plist.strings; name = nb; path = nb.lproj/Localizable.strings; sourceTree = "<group>"; };
		7D2366D921250D4A0028B67D /* nb */ = {isa = PBXFileReference; lastKnownFileType = text.plist.strings; name = nb; path = nb.lproj/InfoPlist.strings; sourceTree = "<group>"; };
		7D2366DB21250D4A0028B67D /* nb */ = {isa = PBXFileReference; lastKnownFileType = text.plist.strings; name = nb; path = nb.lproj/Localizable.strings; sourceTree = "<group>"; };
		7D2366DC21250D4B0028B67D /* nb */ = {isa = PBXFileReference; lastKnownFileType = text.plist.strings; name = nb; path = nb.lproj/Localizable.strings; sourceTree = "<group>"; };
		7D2366DF21250D4B0028B67D /* nb */ = {isa = PBXFileReference; lastKnownFileType = text.plist.strings; name = nb; path = nb.lproj/Localizable.strings; sourceTree = "<group>"; };
		7D2366E321250D4B0028B67D /* nb */ = {isa = PBXFileReference; lastKnownFileType = text.plist.strings; name = nb; path = nb.lproj/Localizable.strings; sourceTree = "<group>"; };
		7D68AAAA1FE2DB0A00522C49 /* ru */ = {isa = PBXFileReference; lastKnownFileType = text.plist.strings; name = ru; path = ru.lproj/Main.strings; sourceTree = "<group>"; };
		7D68AAAB1FE2DB0A00522C49 /* ru */ = {isa = PBXFileReference; lastKnownFileType = text.plist.strings; name = ru; path = ru.lproj/MainInterface.strings; sourceTree = "<group>"; };
		7D68AAAC1FE2DB0A00522C49 /* ru */ = {isa = PBXFileReference; lastKnownFileType = text.plist.strings; name = ru; path = ru.lproj/Interface.strings; sourceTree = "<group>"; };
		7D68AAAD1FE2E8D400522C49 /* ru */ = {isa = PBXFileReference; lastKnownFileType = text.plist.strings; name = ru; path = ru.lproj/Localizable.strings; sourceTree = "<group>"; };
		7D68AAB31FE2E8D500522C49 /* ru */ = {isa = PBXFileReference; lastKnownFileType = text.plist.strings; name = ru; path = ru.lproj/Localizable.strings; sourceTree = "<group>"; };
		7D68AAB41FE2E8D600522C49 /* ru */ = {isa = PBXFileReference; lastKnownFileType = text.plist.strings; name = ru; path = ru.lproj/InfoPlist.strings; sourceTree = "<group>"; };
		7D68AAB61FE2E8D600522C49 /* ru */ = {isa = PBXFileReference; lastKnownFileType = text.plist.strings; name = ru; path = ru.lproj/Localizable.strings; sourceTree = "<group>"; };
		7D68AAB71FE2E8D600522C49 /* ru */ = {isa = PBXFileReference; lastKnownFileType = text.plist.strings; name = ru; path = ru.lproj/Localizable.strings; sourceTree = "<group>"; };
		7D68AAB81FE2E8D700522C49 /* ru */ = {isa = PBXFileReference; lastKnownFileType = text.plist.strings; name = ru; path = ru.lproj/Localizable.strings; sourceTree = "<group>"; };
		7D7076361FE06EDE004AC8EA /* es */ = {isa = PBXFileReference; lastKnownFileType = text.plist.strings; name = es; path = es.lproj/Localizable.strings; sourceTree = "<group>"; };
		7D70764B1FE06EE1004AC8EA /* es */ = {isa = PBXFileReference; lastKnownFileType = text.plist.strings; name = es; path = es.lproj/Localizable.strings; sourceTree = "<group>"; };
		7D70765A1FE06EE2004AC8EA /* es */ = {isa = PBXFileReference; lastKnownFileType = text.plist.strings; name = es; path = es.lproj/Localizable.strings; sourceTree = "<group>"; };
		7D70765F1FE06EE3004AC8EA /* es */ = {isa = PBXFileReference; lastKnownFileType = text.plist.strings; name = es; path = es.lproj/Localizable.strings; sourceTree = "<group>"; };
		7D7076641FE06EE4004AC8EA /* es */ = {isa = PBXFileReference; lastKnownFileType = text.plist.strings; name = es; path = es.lproj/Localizable.strings; sourceTree = "<group>"; };
		7D9BEED52335A3CB005DCFD6 /* en */ = {isa = PBXFileReference; lastKnownFileType = text.plist.strings; name = en; path = en.lproj/InfoPlist.strings; sourceTree = "<group>"; };
		7D9BEED72335A489005DCFD6 /* en */ = {isa = PBXFileReference; lastKnownFileType = text.plist.strings; name = en; path = en.lproj/Main.strings; sourceTree = "<group>"; };
		7D9BEED82335A4F7005DCFD6 /* en */ = {isa = PBXFileReference; lastKnownFileType = text.plist.strings; name = en; path = en.lproj/Localizable.strings; sourceTree = "<group>"; };
		7D9BEEDA2335A522005DCFD6 /* en */ = {isa = PBXFileReference; lastKnownFileType = text.plist.strings; name = en; path = en.lproj/MainInterface.strings; sourceTree = "<group>"; };
		7D9BEEDB2335A587005DCFD6 /* en */ = {isa = PBXFileReference; lastKnownFileType = text.plist.strings; name = en; path = en.lproj/Localizable.strings; sourceTree = "<group>"; };
		7D9BEEDD2335A5CC005DCFD6 /* en */ = {isa = PBXFileReference; lastKnownFileType = text.plist.strings; name = en; path = en.lproj/Interface.strings; sourceTree = "<group>"; };
		7D9BEEDE2335A5F7005DCFD6 /* en */ = {isa = PBXFileReference; lastKnownFileType = text.plist.strings; name = en; path = en.lproj/Localizable.strings; sourceTree = "<group>"; };
		7D9BEEE62335A6B3005DCFD6 /* en */ = {isa = PBXFileReference; lastKnownFileType = text.plist.strings; name = en; path = en.lproj/Localizable.strings; sourceTree = "<group>"; };
		7D9BEEE82335A6B9005DCFD6 /* zh-Hans */ = {isa = PBXFileReference; lastKnownFileType = text.plist.strings; name = "zh-Hans"; path = "zh-Hans.lproj/Localizable.strings"; sourceTree = "<group>"; };
		7D9BEEE92335A6BB005DCFD6 /* nl */ = {isa = PBXFileReference; lastKnownFileType = text.plist.strings; name = nl; path = nl.lproj/Localizable.strings; sourceTree = "<group>"; };
		7D9BEEEA2335A6BC005DCFD6 /* fr */ = {isa = PBXFileReference; lastKnownFileType = text.plist.strings; name = fr; path = fr.lproj/Localizable.strings; sourceTree = "<group>"; };
		7D9BEEEB2335A6BD005DCFD6 /* de */ = {isa = PBXFileReference; lastKnownFileType = text.plist.strings; name = de; path = de.lproj/Localizable.strings; sourceTree = "<group>"; };
		7D9BEEEC2335A6BE005DCFD6 /* it */ = {isa = PBXFileReference; lastKnownFileType = text.plist.strings; name = it; path = it.lproj/Localizable.strings; sourceTree = "<group>"; };
		7D9BEEED2335A6BF005DCFD6 /* nb */ = {isa = PBXFileReference; lastKnownFileType = text.plist.strings; name = nb; path = nb.lproj/Localizable.strings; sourceTree = "<group>"; };
		7D9BEEEE2335A6BF005DCFD6 /* pl */ = {isa = PBXFileReference; lastKnownFileType = text.plist.strings; name = pl; path = pl.lproj/Localizable.strings; sourceTree = "<group>"; };
		7D9BEEEF2335A6C0005DCFD6 /* ru */ = {isa = PBXFileReference; lastKnownFileType = text.plist.strings; name = ru; path = ru.lproj/Localizable.strings; sourceTree = "<group>"; };
		7D9BEEF02335A6C1005DCFD6 /* es */ = {isa = PBXFileReference; lastKnownFileType = text.plist.strings; name = es; path = es.lproj/Localizable.strings; sourceTree = "<group>"; };
		7D9BEEF42335CF8D005DCFD6 /* en */ = {isa = PBXFileReference; lastKnownFileType = text.plist.strings; name = en; path = en.lproj/Localizable.strings; sourceTree = "<group>"; };
		7D9BEEF62335CF90005DCFD6 /* zh-Hans */ = {isa = PBXFileReference; lastKnownFileType = text.plist.strings; name = "zh-Hans"; path = "zh-Hans.lproj/Localizable.strings"; sourceTree = "<group>"; };
		7D9BEEF72335CF91005DCFD6 /* nl */ = {isa = PBXFileReference; lastKnownFileType = text.plist.strings; name = nl; path = nl.lproj/Localizable.strings; sourceTree = "<group>"; };
		7D9BEEF82335CF93005DCFD6 /* fr */ = {isa = PBXFileReference; lastKnownFileType = text.plist.strings; name = fr; path = fr.lproj/Localizable.strings; sourceTree = "<group>"; };
		7D9BEEF92335CF93005DCFD6 /* de */ = {isa = PBXFileReference; lastKnownFileType = text.plist.strings; name = de; path = de.lproj/Localizable.strings; sourceTree = "<group>"; };
		7D9BEEFA2335CF94005DCFD6 /* it */ = {isa = PBXFileReference; lastKnownFileType = text.plist.strings; name = it; path = it.lproj/Localizable.strings; sourceTree = "<group>"; };
		7D9BEEFB2335CF95005DCFD6 /* nb */ = {isa = PBXFileReference; lastKnownFileType = text.plist.strings; name = nb; path = nb.lproj/Localizable.strings; sourceTree = "<group>"; };
		7D9BEEFC2335CF96005DCFD6 /* pl */ = {isa = PBXFileReference; lastKnownFileType = text.plist.strings; name = pl; path = pl.lproj/Localizable.strings; sourceTree = "<group>"; };
		7D9BEEFD2335CF97005DCFD6 /* ru */ = {isa = PBXFileReference; lastKnownFileType = text.plist.strings; name = ru; path = ru.lproj/Localizable.strings; sourceTree = "<group>"; };
		7D9BEEFE2335CF97005DCFD6 /* es */ = {isa = PBXFileReference; lastKnownFileType = text.plist.strings; name = es; path = es.lproj/Localizable.strings; sourceTree = "<group>"; };
		7D9BEF002335D67D005DCFD6 /* en */ = {isa = PBXFileReference; lastKnownFileType = text.plist.strings; name = en; path = en.lproj/Main.strings; sourceTree = "<group>"; };
		7D9BEF022335D687005DCFD6 /* zh-Hans */ = {isa = PBXFileReference; lastKnownFileType = text.plist.strings; name = "zh-Hans"; path = "zh-Hans.lproj/Main.strings"; sourceTree = "<group>"; };
		7D9BEF042335D68A005DCFD6 /* nl */ = {isa = PBXFileReference; lastKnownFileType = text.plist.strings; name = nl; path = nl.lproj/Main.strings; sourceTree = "<group>"; };
		7D9BEF062335D68C005DCFD6 /* fr */ = {isa = PBXFileReference; lastKnownFileType = text.plist.strings; name = fr; path = fr.lproj/Main.strings; sourceTree = "<group>"; };
		7D9BEF082335D68D005DCFD6 /* de */ = {isa = PBXFileReference; lastKnownFileType = text.plist.strings; name = de; path = de.lproj/Main.strings; sourceTree = "<group>"; };
		7D9BEF0A2335D68F005DCFD6 /* it */ = {isa = PBXFileReference; lastKnownFileType = text.plist.strings; name = it; path = it.lproj/Main.strings; sourceTree = "<group>"; };
		7D9BEF0C2335D690005DCFD6 /* nb */ = {isa = PBXFileReference; lastKnownFileType = text.plist.strings; name = nb; path = nb.lproj/Main.strings; sourceTree = "<group>"; };
		7D9BEF0E2335D691005DCFD6 /* pl */ = {isa = PBXFileReference; lastKnownFileType = text.plist.strings; name = pl; path = pl.lproj/Main.strings; sourceTree = "<group>"; };
		7D9BEF102335D693005DCFD6 /* ru */ = {isa = PBXFileReference; lastKnownFileType = text.plist.strings; name = ru; path = ru.lproj/Main.strings; sourceTree = "<group>"; };
		7D9BEF122335D694005DCFD6 /* es */ = {isa = PBXFileReference; lastKnownFileType = text.plist.strings; name = es; path = es.lproj/Main.strings; sourceTree = "<group>"; };
		7D9BEF132335EC4B005DCFD6 /* ja */ = {isa = PBXFileReference; lastKnownFileType = text.plist.strings; name = ja; path = ja.lproj/Intents.strings; sourceTree = "<group>"; };
		7D9BEF152335EC4B005DCFD6 /* ja */ = {isa = PBXFileReference; lastKnownFileType = text.plist.strings; name = ja; path = ja.lproj/Main.strings; sourceTree = "<group>"; };
		7D9BEF162335EC4B005DCFD6 /* ja */ = {isa = PBXFileReference; lastKnownFileType = text.plist.strings; name = ja; path = ja.lproj/MainInterface.strings; sourceTree = "<group>"; };
		7D9BEF172335EC4C005DCFD6 /* ja */ = {isa = PBXFileReference; lastKnownFileType = text.plist.strings; name = ja; path = ja.lproj/Interface.strings; sourceTree = "<group>"; };
		7D9BEF182335EC4C005DCFD6 /* ja */ = {isa = PBXFileReference; lastKnownFileType = text.plist.strings; name = ja; path = ja.lproj/Main.strings; sourceTree = "<group>"; };
		7D9BEF1A2335EC4C005DCFD6 /* ja */ = {isa = PBXFileReference; lastKnownFileType = text.plist.strings; name = ja; path = ja.lproj/Localizable.strings; sourceTree = "<group>"; };
		7D9BEF1B2335EC4C005DCFD6 /* ja */ = {isa = PBXFileReference; lastKnownFileType = text.plist.strings; name = ja; path = ja.lproj/Localizable.strings; sourceTree = "<group>"; };
		7D9BEF1C2335EC4C005DCFD6 /* ja */ = {isa = PBXFileReference; lastKnownFileType = text.plist.strings; name = ja; path = ja.lproj/InfoPlist.strings; sourceTree = "<group>"; };
		7D9BEF1E2335EC4D005DCFD6 /* ja */ = {isa = PBXFileReference; lastKnownFileType = text.plist.strings; name = ja; path = ja.lproj/Localizable.strings; sourceTree = "<group>"; };
		7D9BEF1F2335EC4D005DCFD6 /* ja */ = {isa = PBXFileReference; lastKnownFileType = text.plist.strings; name = ja; path = ja.lproj/Localizable.strings; sourceTree = "<group>"; };
		7D9BEF222335EC4D005DCFD6 /* ja */ = {isa = PBXFileReference; lastKnownFileType = text.plist.strings; name = ja; path = ja.lproj/Localizable.strings; sourceTree = "<group>"; };
		7D9BEF272335EC4E005DCFD6 /* ja */ = {isa = PBXFileReference; lastKnownFileType = text.plist.strings; name = ja; path = ja.lproj/Localizable.strings; sourceTree = "<group>"; };
		7D9BEF282335EC4E005DCFD6 /* ja */ = {isa = PBXFileReference; lastKnownFileType = text.plist.strings; name = ja; path = ja.lproj/Localizable.strings; sourceTree = "<group>"; };
		7D9BEF292335EC58005DCFD6 /* pt-BR */ = {isa = PBXFileReference; lastKnownFileType = text.plist.strings; name = "pt-BR"; path = "pt-BR.lproj/Intents.strings"; sourceTree = "<group>"; };
		7D9BEF2B2335EC59005DCFD6 /* pt-BR */ = {isa = PBXFileReference; lastKnownFileType = text.plist.strings; name = "pt-BR"; path = "pt-BR.lproj/Main.strings"; sourceTree = "<group>"; };
		7D9BEF2C2335EC59005DCFD6 /* pt-BR */ = {isa = PBXFileReference; lastKnownFileType = text.plist.strings; name = "pt-BR"; path = "pt-BR.lproj/MainInterface.strings"; sourceTree = "<group>"; };
		7D9BEF2D2335EC59005DCFD6 /* pt-BR */ = {isa = PBXFileReference; lastKnownFileType = text.plist.strings; name = "pt-BR"; path = "pt-BR.lproj/Interface.strings"; sourceTree = "<group>"; };
		7D9BEF2E2335EC59005DCFD6 /* pt-BR */ = {isa = PBXFileReference; lastKnownFileType = text.plist.strings; name = "pt-BR"; path = "pt-BR.lproj/Main.strings"; sourceTree = "<group>"; };
		7D9BEF302335EC59005DCFD6 /* pt-BR */ = {isa = PBXFileReference; lastKnownFileType = text.plist.strings; name = "pt-BR"; path = "pt-BR.lproj/Localizable.strings"; sourceTree = "<group>"; };
		7D9BEF312335EC59005DCFD6 /* pt-BR */ = {isa = PBXFileReference; lastKnownFileType = text.plist.strings; name = "pt-BR"; path = "pt-BR.lproj/Localizable.strings"; sourceTree = "<group>"; };
		7D9BEF322335EC59005DCFD6 /* pt-BR */ = {isa = PBXFileReference; lastKnownFileType = text.plist.strings; name = "pt-BR"; path = "pt-BR.lproj/InfoPlist.strings"; sourceTree = "<group>"; };
		7D9BEF342335EC59005DCFD6 /* pt-BR */ = {isa = PBXFileReference; lastKnownFileType = text.plist.strings; name = "pt-BR"; path = "pt-BR.lproj/Localizable.strings"; sourceTree = "<group>"; };
		7D9BEF352335EC59005DCFD6 /* pt-BR */ = {isa = PBXFileReference; lastKnownFileType = text.plist.strings; name = "pt-BR"; path = "pt-BR.lproj/Localizable.strings"; sourceTree = "<group>"; };
		7D9BEF382335EC5A005DCFD6 /* pt-BR */ = {isa = PBXFileReference; lastKnownFileType = text.plist.strings; name = "pt-BR"; path = "pt-BR.lproj/Localizable.strings"; sourceTree = "<group>"; };
		7D9BEF3D2335EC5A005DCFD6 /* pt-BR */ = {isa = PBXFileReference; lastKnownFileType = text.plist.strings; name = "pt-BR"; path = "pt-BR.lproj/Localizable.strings"; sourceTree = "<group>"; };
		7D9BEF3E2335EC5A005DCFD6 /* pt-BR */ = {isa = PBXFileReference; lastKnownFileType = text.plist.strings; name = "pt-BR"; path = "pt-BR.lproj/Localizable.strings"; sourceTree = "<group>"; };
		7D9BEF3F2335EC62005DCFD6 /* vi */ = {isa = PBXFileReference; lastKnownFileType = text.plist.strings; name = vi; path = vi.lproj/Intents.strings; sourceTree = "<group>"; };
		7D9BEF412335EC62005DCFD6 /* vi */ = {isa = PBXFileReference; lastKnownFileType = text.plist.strings; name = vi; path = vi.lproj/Main.strings; sourceTree = "<group>"; };
		7D9BEF422335EC62005DCFD6 /* vi */ = {isa = PBXFileReference; lastKnownFileType = text.plist.strings; name = vi; path = vi.lproj/MainInterface.strings; sourceTree = "<group>"; };
		7D9BEF432335EC62005DCFD6 /* vi */ = {isa = PBXFileReference; lastKnownFileType = text.plist.strings; name = vi; path = vi.lproj/Interface.strings; sourceTree = "<group>"; };
		7D9BEF442335EC62005DCFD6 /* vi */ = {isa = PBXFileReference; lastKnownFileType = text.plist.strings; name = vi; path = vi.lproj/Main.strings; sourceTree = "<group>"; };
		7D9BEF462335EC62005DCFD6 /* vi */ = {isa = PBXFileReference; lastKnownFileType = text.plist.strings; name = vi; path = vi.lproj/Localizable.strings; sourceTree = "<group>"; };
		7D9BEF472335EC62005DCFD6 /* vi */ = {isa = PBXFileReference; lastKnownFileType = text.plist.strings; name = vi; path = vi.lproj/Localizable.strings; sourceTree = "<group>"; };
		7D9BEF4A2335EC63005DCFD6 /* vi */ = {isa = PBXFileReference; lastKnownFileType = text.plist.strings; name = vi; path = vi.lproj/Localizable.strings; sourceTree = "<group>"; };
		7D9BEF4B2335EC63005DCFD6 /* vi */ = {isa = PBXFileReference; lastKnownFileType = text.plist.strings; name = vi; path = vi.lproj/Localizable.strings; sourceTree = "<group>"; };
		7D9BEF4E2335EC63005DCFD6 /* vi */ = {isa = PBXFileReference; lastKnownFileType = text.plist.strings; name = vi; path = vi.lproj/Localizable.strings; sourceTree = "<group>"; };
		7D9BEF532335EC63005DCFD6 /* vi */ = {isa = PBXFileReference; lastKnownFileType = text.plist.strings; name = vi; path = vi.lproj/Localizable.strings; sourceTree = "<group>"; };
		7D9BEF542335EC64005DCFD6 /* vi */ = {isa = PBXFileReference; lastKnownFileType = text.plist.strings; name = vi; path = vi.lproj/Localizable.strings; sourceTree = "<group>"; };
		7D9BEF552335EC6E005DCFD6 /* da */ = {isa = PBXFileReference; lastKnownFileType = text.plist.strings; name = da; path = da.lproj/Intents.strings; sourceTree = "<group>"; };
		7D9BEF572335EC6E005DCFD6 /* da */ = {isa = PBXFileReference; lastKnownFileType = text.plist.strings; name = da; path = da.lproj/Main.strings; sourceTree = "<group>"; };
		7D9BEF582335EC6E005DCFD6 /* da */ = {isa = PBXFileReference; lastKnownFileType = text.plist.strings; name = da; path = da.lproj/MainInterface.strings; sourceTree = "<group>"; };
		7D9BEF592335EC6E005DCFD6 /* da */ = {isa = PBXFileReference; lastKnownFileType = text.plist.strings; name = da; path = da.lproj/Interface.strings; sourceTree = "<group>"; };
		7D9BEF5A2335EC6E005DCFD6 /* da */ = {isa = PBXFileReference; lastKnownFileType = text.plist.strings; name = da; path = da.lproj/Main.strings; sourceTree = "<group>"; };
		7D9BEF5C2335EC6F005DCFD6 /* da */ = {isa = PBXFileReference; lastKnownFileType = text.plist.strings; name = da; path = da.lproj/Localizable.strings; sourceTree = "<group>"; };
		7D9BEF5D2335EC6F005DCFD6 /* da */ = {isa = PBXFileReference; lastKnownFileType = text.plist.strings; name = da; path = da.lproj/Localizable.strings; sourceTree = "<group>"; };
		7D9BEF5E2335EC6F005DCFD6 /* da */ = {isa = PBXFileReference; lastKnownFileType = text.plist.strings; name = da; path = da.lproj/InfoPlist.strings; sourceTree = "<group>"; };
		7D9BEF602335EC6F005DCFD6 /* da */ = {isa = PBXFileReference; lastKnownFileType = text.plist.strings; name = da; path = da.lproj/Localizable.strings; sourceTree = "<group>"; };
		7D9BEF612335EC6F005DCFD6 /* da */ = {isa = PBXFileReference; lastKnownFileType = text.plist.strings; name = da; path = da.lproj/Localizable.strings; sourceTree = "<group>"; };
		7D9BEF642335EC6F005DCFD6 /* da */ = {isa = PBXFileReference; lastKnownFileType = text.plist.strings; name = da; path = da.lproj/Localizable.strings; sourceTree = "<group>"; };
		7D9BEF692335EC70005DCFD6 /* da */ = {isa = PBXFileReference; lastKnownFileType = text.plist.strings; name = da; path = da.lproj/Localizable.strings; sourceTree = "<group>"; };
		7D9BEF6A2335EC70005DCFD6 /* da */ = {isa = PBXFileReference; lastKnownFileType = text.plist.strings; name = da; path = da.lproj/Localizable.strings; sourceTree = "<group>"; };
		7D9BEF6B2335EC7D005DCFD6 /* sv */ = {isa = PBXFileReference; lastKnownFileType = text.plist.strings; name = sv; path = sv.lproj/Intents.strings; sourceTree = "<group>"; };
		7D9BEF6D2335EC7D005DCFD6 /* sv */ = {isa = PBXFileReference; lastKnownFileType = text.plist.strings; name = sv; path = sv.lproj/Main.strings; sourceTree = "<group>"; };
		7D9BEF6E2335EC7D005DCFD6 /* sv */ = {isa = PBXFileReference; lastKnownFileType = text.plist.strings; name = sv; path = sv.lproj/MainInterface.strings; sourceTree = "<group>"; };
		7D9BEF6F2335EC7D005DCFD6 /* sv */ = {isa = PBXFileReference; lastKnownFileType = text.plist.strings; name = sv; path = sv.lproj/Interface.strings; sourceTree = "<group>"; };
		7D9BEF702335EC7D005DCFD6 /* sv */ = {isa = PBXFileReference; lastKnownFileType = text.plist.strings; name = sv; path = sv.lproj/Main.strings; sourceTree = "<group>"; };
		7D9BEF722335EC7D005DCFD6 /* sv */ = {isa = PBXFileReference; lastKnownFileType = text.plist.strings; name = sv; path = sv.lproj/Localizable.strings; sourceTree = "<group>"; };
		7D9BEF732335EC7D005DCFD6 /* sv */ = {isa = PBXFileReference; lastKnownFileType = text.plist.strings; name = sv; path = sv.lproj/Localizable.strings; sourceTree = "<group>"; };
		7D9BEF762335EC7D005DCFD6 /* sv */ = {isa = PBXFileReference; lastKnownFileType = text.plist.strings; name = sv; path = sv.lproj/Localizable.strings; sourceTree = "<group>"; };
		7D9BEF772335EC7E005DCFD6 /* sv */ = {isa = PBXFileReference; lastKnownFileType = text.plist.strings; name = sv; path = sv.lproj/Localizable.strings; sourceTree = "<group>"; };
		7D9BEF7A2335EC7E005DCFD6 /* sv */ = {isa = PBXFileReference; lastKnownFileType = text.plist.strings; name = sv; path = sv.lproj/Localizable.strings; sourceTree = "<group>"; };
		7D9BEF7F2335EC7E005DCFD6 /* sv */ = {isa = PBXFileReference; lastKnownFileType = text.plist.strings; name = sv; path = sv.lproj/Localizable.strings; sourceTree = "<group>"; };
		7D9BEF802335EC7E005DCFD6 /* sv */ = {isa = PBXFileReference; lastKnownFileType = text.plist.strings; name = sv; path = sv.lproj/Localizable.strings; sourceTree = "<group>"; };
		7D9BEF812335EC8B005DCFD6 /* fi */ = {isa = PBXFileReference; lastKnownFileType = text.plist.strings; name = fi; path = fi.lproj/Intents.strings; sourceTree = "<group>"; };
		7D9BEF832335EC8B005DCFD6 /* fi */ = {isa = PBXFileReference; lastKnownFileType = text.plist.strings; name = fi; path = fi.lproj/Main.strings; sourceTree = "<group>"; };
		7D9BEF842335EC8B005DCFD6 /* fi */ = {isa = PBXFileReference; lastKnownFileType = text.plist.strings; name = fi; path = fi.lproj/MainInterface.strings; sourceTree = "<group>"; };
		7D9BEF852335EC8B005DCFD6 /* fi */ = {isa = PBXFileReference; lastKnownFileType = text.plist.strings; name = fi; path = fi.lproj/Interface.strings; sourceTree = "<group>"; };
		7D9BEF862335EC8B005DCFD6 /* fi */ = {isa = PBXFileReference; lastKnownFileType = text.plist.strings; name = fi; path = fi.lproj/Main.strings; sourceTree = "<group>"; };
		7D9BEF882335EC8C005DCFD6 /* fi */ = {isa = PBXFileReference; lastKnownFileType = text.plist.strings; name = fi; path = fi.lproj/Localizable.strings; sourceTree = "<group>"; };
		7D9BEF892335EC8C005DCFD6 /* fi */ = {isa = PBXFileReference; lastKnownFileType = text.plist.strings; name = fi; path = fi.lproj/Localizable.strings; sourceTree = "<group>"; };
		7D9BEF8A2335EC8C005DCFD6 /* fi */ = {isa = PBXFileReference; lastKnownFileType = text.plist.strings; name = fi; path = fi.lproj/InfoPlist.strings; sourceTree = "<group>"; };
		7D9BEF8C2335EC8C005DCFD6 /* fi */ = {isa = PBXFileReference; lastKnownFileType = text.plist.strings; name = fi; path = fi.lproj/Localizable.strings; sourceTree = "<group>"; };
		7D9BEF8D2335EC8C005DCFD6 /* fi */ = {isa = PBXFileReference; lastKnownFileType = text.plist.strings; name = fi; path = fi.lproj/Localizable.strings; sourceTree = "<group>"; };
		7D9BEF902335EC8C005DCFD6 /* fi */ = {isa = PBXFileReference; lastKnownFileType = text.plist.strings; name = fi; path = fi.lproj/Localizable.strings; sourceTree = "<group>"; };
		7D9BEF952335EC8D005DCFD6 /* fi */ = {isa = PBXFileReference; lastKnownFileType = text.plist.strings; name = fi; path = fi.lproj/Localizable.strings; sourceTree = "<group>"; };
		7D9BEF962335EC8D005DCFD6 /* fi */ = {isa = PBXFileReference; lastKnownFileType = text.plist.strings; name = fi; path = fi.lproj/Localizable.strings; sourceTree = "<group>"; };
		7D9BEF972335F667005DCFD6 /* en */ = {isa = PBXFileReference; lastKnownFileType = text.plist.strings; name = en; path = en.lproj/Localizable.strings; sourceTree = "<group>"; };
		7D9BEF98233600D6005DCFD6 /* es */ = {isa = PBXFileReference; lastKnownFileType = text.plist.strings; name = es; path = es.lproj/InfoPlist.strings; sourceTree = "<group>"; };
		7D9BEF99233600D8005DCFD6 /* sv */ = {isa = PBXFileReference; lastKnownFileType = text.plist.strings; name = sv; path = sv.lproj/InfoPlist.strings; sourceTree = "<group>"; };
		7D9BEF9A233600D9005DCFD6 /* vi */ = {isa = PBXFileReference; lastKnownFileType = text.plist.strings; name = vi; path = vi.lproj/InfoPlist.strings; sourceTree = "<group>"; };
		7D9BF13A23370E8B005DCFD6 /* ro */ = {isa = PBXFileReference; lastKnownFileType = text.plist.strings; name = ro; path = ro.lproj/Intents.strings; sourceTree = "<group>"; };
		7D9BF13B23370E8B005DCFD6 /* ro */ = {isa = PBXFileReference; lastKnownFileType = text.plist.strings; name = ro; path = ro.lproj/Main.strings; sourceTree = "<group>"; };
		7D9BF13C23370E8B005DCFD6 /* ro */ = {isa = PBXFileReference; lastKnownFileType = text.plist.strings; name = ro; path = ro.lproj/MainInterface.strings; sourceTree = "<group>"; };
		7D9BF13D23370E8B005DCFD6 /* ro */ = {isa = PBXFileReference; lastKnownFileType = text.plist.strings; name = ro; path = ro.lproj/Interface.strings; sourceTree = "<group>"; };
		7D9BF13E23370E8C005DCFD6 /* ro */ = {isa = PBXFileReference; lastKnownFileType = text.plist.strings; name = ro; path = ro.lproj/Main.strings; sourceTree = "<group>"; };
		7D9BF13F23370E8C005DCFD6 /* ro */ = {isa = PBXFileReference; lastKnownFileType = text.plist.strings; name = ro; path = ro.lproj/Localizable.strings; sourceTree = "<group>"; };
		7D9BF14023370E8C005DCFD6 /* ro */ = {isa = PBXFileReference; lastKnownFileType = text.plist.strings; name = ro; path = ro.lproj/Localizable.strings; sourceTree = "<group>"; };
		7D9BF14123370E8C005DCFD6 /* ro */ = {isa = PBXFileReference; lastKnownFileType = text.plist.strings; name = ro; path = ro.lproj/InfoPlist.strings; sourceTree = "<group>"; };
		7D9BF14223370E8C005DCFD6 /* ro */ = {isa = PBXFileReference; lastKnownFileType = text.plist.strings; name = ro; path = ro.lproj/Localizable.strings; sourceTree = "<group>"; };
		7D9BF14323370E8C005DCFD6 /* ro */ = {isa = PBXFileReference; lastKnownFileType = text.plist.strings; name = ro; path = ro.lproj/Localizable.strings; sourceTree = "<group>"; };
		7D9BF14423370E8D005DCFD6 /* ro */ = {isa = PBXFileReference; lastKnownFileType = text.plist.strings; name = ro; path = ro.lproj/Localizable.strings; sourceTree = "<group>"; };
		7D9BF14523370E8D005DCFD6 /* ro */ = {isa = PBXFileReference; lastKnownFileType = text.plist.strings; name = ro; path = ro.lproj/Localizable.strings; sourceTree = "<group>"; };
		7D9BF14623370E8D005DCFD6 /* ro */ = {isa = PBXFileReference; lastKnownFileType = text.plist.strings; name = ro; path = ro.lproj/Localizable.strings; sourceTree = "<group>"; };
		7DD382771F8DBFC60071272B /* es */ = {isa = PBXFileReference; lastKnownFileType = text.plist.strings; name = es; path = es.lproj/Main.strings; sourceTree = "<group>"; };
		7DD382781F8DBFC60071272B /* es */ = {isa = PBXFileReference; lastKnownFileType = text.plist.strings; name = es; path = es.lproj/MainInterface.strings; sourceTree = "<group>"; };
		7DD382791F8DBFC60071272B /* es */ = {isa = PBXFileReference; lastKnownFileType = text.plist.strings; name = es; path = es.lproj/Interface.strings; sourceTree = "<group>"; };
		892A5D29222EF60A008961AB /* MockKit.framework */ = {isa = PBXFileReference; explicitFileType = wrapper.framework; name = MockKit.framework; path = Carthage/Build/iOS/MockKit.framework; sourceTree = SOURCE_ROOT; };
		892A5D2B222EF60A008961AB /* MockKitUI.framework */ = {isa = PBXFileReference; explicitFileType = wrapper.framework; name = MockKitUI.framework; path = Carthage/Build/iOS/MockKitUI.framework; sourceTree = SOURCE_ROOT; };
		892A5D58222F0A27008961AB /* Debug.swift */ = {isa = PBXFileReference; lastKnownFileType = sourcecode.swift; path = Debug.swift; sourceTree = "<group>"; };
		892A5D5A222F0D7C008961AB /* LoopTestingKit.framework */ = {isa = PBXFileReference; explicitFileType = wrapper.framework; name = LoopTestingKit.framework; path = Carthage/Build/iOS/LoopTestingKit.framework; sourceTree = SOURCE_ROOT; };
		892A5D682230C41D008961AB /* RangeReplaceableCollection.swift */ = {isa = PBXFileReference; lastKnownFileType = sourcecode.swift; path = RangeReplaceableCollection.swift; sourceTree = "<group>"; };
		892FB4CC22040104005293EC /* OverridePresetRow.swift */ = {isa = PBXFileReference; lastKnownFileType = sourcecode.swift; path = OverridePresetRow.swift; sourceTree = "<group>"; };
		892FB4CE220402C0005293EC /* OverrideSelectionController.swift */ = {isa = PBXFileReference; lastKnownFileType = sourcecode.swift; path = OverrideSelectionController.swift; sourceTree = "<group>"; };
		894F71E11FFEC4D8007D365C /* DefaultAssets.xcassets */ = {isa = PBXFileReference; lastKnownFileType = folder.assetcatalog; path = DefaultAssets.xcassets; sourceTree = "<group>"; };
		895FE0942201234000FCF18A /* OverrideSelectionViewController.swift */ = {isa = PBXFileReference; fileEncoding = 4; lastKnownFileType = sourcecode.swift; path = OverrideSelectionViewController.swift; sourceTree = "<group>"; };
		898ECA5E218ABD17001E9D35 /* GlucoseChartScaler.swift */ = {isa = PBXFileReference; fileEncoding = 4; lastKnownFileType = sourcecode.swift; path = GlucoseChartScaler.swift; sourceTree = "<group>"; };
		898ECA5F218ABD17001E9D35 /* GlucoseChartData.swift */ = {isa = PBXFileReference; fileEncoding = 4; lastKnownFileType = sourcecode.swift; path = GlucoseChartData.swift; sourceTree = "<group>"; };
		898ECA62218ABD21001E9D35 /* ComplicationChartManager.swift */ = {isa = PBXFileReference; fileEncoding = 4; lastKnownFileType = sourcecode.swift; path = ComplicationChartManager.swift; sourceTree = "<group>"; };
		898ECA64218ABD9A001E9D35 /* CGRect.swift */ = {isa = PBXFileReference; fileEncoding = 4; lastKnownFileType = sourcecode.swift; path = CGRect.swift; sourceTree = "<group>"; };
		898ECA66218ABDA8001E9D35 /* WatchApp Extension-Bridging-Header.h */ = {isa = PBXFileReference; lastKnownFileType = sourcecode.c.h; path = "WatchApp Extension-Bridging-Header.h"; sourceTree = "<group>"; };
		898ECA67218ABDA8001E9D35 /* CLKTextProvider+Compound.m */ = {isa = PBXFileReference; fileEncoding = 4; lastKnownFileType = sourcecode.c.objc; path = "CLKTextProvider+Compound.m"; sourceTree = "<group>"; };
		898ECA68218ABDA9001E9D35 /* CLKTextProvider+Compound.h */ = {isa = PBXFileReference; fileEncoding = 4; lastKnownFileType = sourcecode.c.h; path = "CLKTextProvider+Compound.h"; sourceTree = "<group>"; };
		89ADE13A226BFA0F0067222B /* TestingScenariosManager.swift */ = {isa = PBXFileReference; lastKnownFileType = sourcecode.swift; path = TestingScenariosManager.swift; sourceTree = "<group>"; };
		89CA2B2F226C0161004D9350 /* DirectoryObserver.swift */ = {isa = PBXFileReference; lastKnownFileType = sourcecode.swift; path = DirectoryObserver.swift; sourceTree = "<group>"; };
		89CA2B31226C18B8004D9350 /* TestingScenariosTableViewController.swift */ = {isa = PBXFileReference; lastKnownFileType = sourcecode.swift; path = TestingScenariosTableViewController.swift; sourceTree = "<group>"; };
		89CA2B3C226E6B13004D9350 /* LocalTestingScenariosManager.swift */ = {isa = PBXFileReference; lastKnownFileType = sourcecode.swift; path = LocalTestingScenariosManager.swift; sourceTree = "<group>"; };
		89E267FB2292456700A3F2AF /* FeatureFlags.swift */ = {isa = PBXFileReference; lastKnownFileType = sourcecode.swift; path = FeatureFlags.swift; sourceTree = "<group>"; };
		89E267FE229267DF00A3F2AF /* Optional.swift */ = {isa = PBXFileReference; lastKnownFileType = sourcecode.swift; path = Optional.swift; sourceTree = "<group>"; };
		C10428961D17BAD400DD539A /* NightscoutUploadKit.framework */ = {isa = PBXFileReference; explicitFileType = wrapper.framework; path = NightscoutUploadKit.framework; sourceTree = BUILT_PRODUCTS_DIR; };
		C10B28451EA9BA5E006EA1FC /* far_future_high_bg_forecast.json */ = {isa = PBXFileReference; fileEncoding = 4; lastKnownFileType = text.json; path = far_future_high_bg_forecast.json; sourceTree = "<group>"; };
		C125F31A22FE7CE200FD0545 /* copy-frameworks.sh */ = {isa = PBXFileReference; fileEncoding = 4; lastKnownFileType = text.script.sh; path = "copy-frameworks.sh"; sourceTree = "<group>"; };
		C12CB9AC23106A3C00F84978 /* it */ = {isa = PBXFileReference; lastKnownFileType = text.plist.strings; name = it; path = it.lproj/Intents.strings; sourceTree = "<group>"; };
		C12CB9AE23106A5C00F84978 /* fr */ = {isa = PBXFileReference; lastKnownFileType = text.plist.strings; name = fr; path = fr.lproj/Intents.strings; sourceTree = "<group>"; };
		C12CB9B023106A5F00F84978 /* de */ = {isa = PBXFileReference; lastKnownFileType = text.plist.strings; name = de; path = de.lproj/Intents.strings; sourceTree = "<group>"; };
		C12CB9B223106A6000F84978 /* zh-Hans */ = {isa = PBXFileReference; lastKnownFileType = text.plist.strings; name = "zh-Hans"; path = "zh-Hans.lproj/Intents.strings"; sourceTree = "<group>"; };
		C12CB9B423106A6100F84978 /* nl */ = {isa = PBXFileReference; lastKnownFileType = text.plist.strings; name = nl; path = nl.lproj/Intents.strings; sourceTree = "<group>"; };
		C12CB9B623106A6200F84978 /* nb */ = {isa = PBXFileReference; lastKnownFileType = text.plist.strings; name = nb; path = nb.lproj/Intents.strings; sourceTree = "<group>"; };
		C12CB9B823106A6300F84978 /* pl */ = {isa = PBXFileReference; lastKnownFileType = text.plist.strings; name = pl; path = pl.lproj/Intents.strings; sourceTree = "<group>"; };
		C12F21A61DFA79CB00748193 /* recommend_temp_basal_very_low_end_in_range.json */ = {isa = PBXFileReference; fileEncoding = 4; lastKnownFileType = text.json; path = recommend_temp_basal_very_low_end_in_range.json; sourceTree = "<group>"; };
		C15713811DAC6983005BC4D2 /* MealBolusNightscoutTreatment.swift */ = {isa = PBXFileReference; fileEncoding = 4; lastKnownFileType = sourcecode.swift; path = MealBolusNightscoutTreatment.swift; sourceTree = "<group>"; };
		C165B8CD23302C5D0004112E /* RemoteCommand.swift */ = {isa = PBXFileReference; lastKnownFileType = sourcecode.swift; path = RemoteCommand.swift; sourceTree = "<group>"; };
		C16DA84122E8E112008624C2 /* LoopPlugins.swift */ = {isa = PBXFileReference; lastKnownFileType = sourcecode.swift; path = LoopPlugins.swift; sourceTree = "<group>"; };
		C17824991E1999FA00D9D25C /* CaseCountable.swift */ = {isa = PBXFileReference; fileEncoding = 4; lastKnownFileType = sourcecode.swift; path = CaseCountable.swift; sourceTree = "<group>"; };
		C178249F1E19CF9800D9D25C /* GlucoseThresholdTableViewController.swift */ = {isa = PBXFileReference; fileEncoding = 4; lastKnownFileType = sourcecode.swift; path = GlucoseThresholdTableViewController.swift; sourceTree = "<group>"; };
		C17824A21E19EAB600D9D25C /* recommend_temp_basal_start_very_low_end_high.json */ = {isa = PBXFileReference; fileEncoding = 4; lastKnownFileType = text.json; path = recommend_temp_basal_start_very_low_end_high.json; sourceTree = "<group>"; };
		C17824A41E1AD4D100D9D25C /* BolusRecommendation.swift */ = {isa = PBXFileReference; fileEncoding = 4; lastKnownFileType = sourcecode.swift; path = BolusRecommendation.swift; sourceTree = "<group>"; };
		C1814B85225E507C008D2D8E /* Sequence.swift */ = {isa = PBXFileReference; lastKnownFileType = sourcecode.swift; path = Sequence.swift; sourceTree = "<group>"; };
		C18A491222FCC22800FDA733 /* build-derived-assets.sh */ = {isa = PBXFileReference; fileEncoding = 4; lastKnownFileType = text.script.sh; path = "build-derived-assets.sh"; sourceTree = "<group>"; };
		C18A491322FCC22900FDA733 /* make_scenario.py */ = {isa = PBXFileReference; fileEncoding = 4; lastKnownFileType = text.script.python; path = make_scenario.py; sourceTree = "<group>"; };
		C18A491422FCC22900FDA733 /* build-derived-watch-assets.sh */ = {isa = PBXFileReference; fileEncoding = 4; lastKnownFileType = text.script.sh; path = "build-derived-watch-assets.sh"; sourceTree = "<group>"; };
		C18A491522FCC22900FDA733 /* copy-plugins.sh */ = {isa = PBXFileReference; fileEncoding = 4; lastKnownFileType = text.script.sh; path = "copy-plugins.sh"; sourceTree = "<group>"; };
		C18C8C501D5A351900E043FB /* NightscoutDataManager.swift */ = {isa = PBXFileReference; fileEncoding = 4; lastKnownFileType = sourcecode.swift; path = NightscoutDataManager.swift; sourceTree = "<group>"; };
		C1A3EED1235233E1007672E3 /* DerivedAssets.xcassets */ = {isa = PBXFileReference; lastKnownFileType = folder.assetcatalog; path = DerivedAssets.xcassets; sourceTree = "<group>"; };
		C1A3EED323523551007672E3 /* DerivedAssets.xcassets */ = {isa = PBXFileReference; lastKnownFileType = folder.assetcatalog; path = DerivedAssets.xcassets; sourceTree = "<group>"; };
		C1C6591B1E1B1FDA0025CC58 /* recommend_temp_basal_dropping_then_rising.json */ = {isa = PBXFileReference; fileEncoding = 4; lastKnownFileType = text.json; path = recommend_temp_basal_dropping_then_rising.json; sourceTree = "<group>"; };
		C1D197FE232CF92D0096D646 /* capture-build-details.sh */ = {isa = PBXFileReference; fileEncoding = 4; lastKnownFileType = text.script.sh; path = "capture-build-details.sh"; sourceTree = "<group>"; };
		C1D289B422F90A52003FFBD9 /* BasalDeliveryState.swift */ = {isa = PBXFileReference; lastKnownFileType = sourcecode.swift; path = BasalDeliveryState.swift; sourceTree = "<group>"; };
		C1E2773D224177C000354103 /* ClockKit.framework */ = {isa = PBXFileReference; lastKnownFileType = wrapper.framework; name = ClockKit.framework; path = Platforms/WatchOS.platform/Developer/SDKs/WatchOS.sdk/System/Library/Frameworks/ClockKit.framework; sourceTree = DEVELOPER_DIR; };
		C1E2774722433D7A00354103 /* MKRingProgressView.framework */ = {isa = PBXFileReference; explicitFileType = wrapper.framework; path = MKRingProgressView.framework; sourceTree = BUILT_PRODUCTS_DIR; };
		C1F8B1D122375E4200DD66CF /* BolusProgressTableViewCell.swift */ = {isa = PBXFileReference; lastKnownFileType = sourcecode.swift; path = BolusProgressTableViewCell.swift; sourceTree = "<group>"; };
		C1F8B1DB223862D500DD66CF /* BolusProgressTableViewCell.xib */ = {isa = PBXFileReference; lastKnownFileType = file.xib; path = BolusProgressTableViewCell.xib; sourceTree = "<group>"; };
		C1FB428B217806A300FAB378 /* StateColorPalette.swift */ = {isa = PBXFileReference; fileEncoding = 4; lastKnownFileType = sourcecode.swift; path = StateColorPalette.swift; sourceTree = "<group>"; };
		C1FB428E217921D600FAB378 /* PumpManagerUI.swift */ = {isa = PBXFileReference; lastKnownFileType = sourcecode.swift; path = PumpManagerUI.swift; sourceTree = "<group>"; };
		C330EE562381DEC600CA667D /* Microbolus.swift */ = {isa = PBXFileReference; fileEncoding = 4; lastKnownFileType = sourcecode.swift; path = Microbolus.swift; sourceTree = "<group>"; };
		C330EE592381DEEC00CA667D /* MicrobolusView.swift */ = {isa = PBXFileReference; fileEncoding = 4; lastKnownFileType = sourcecode.swift; path = MicrobolusView.swift; sourceTree = "<group>"; };
		C330EE5B2381DF0100CA667D /* MicrobolusViewController.swift */ = {isa = PBXFileReference; fileEncoding = 4; lastKnownFileType = sourcecode.swift; path = MicrobolusViewController.swift; sourceTree = "<group>"; };
		C34ECB25239BF8BB00833E43 /* FPURatio.swift */ = {isa = PBXFileReference; fileEncoding = 4; lastKnownFileType = sourcecode.swift; name = FPURatio.swift; path = LoopCore/FPURatio.swift; sourceTree = SOURCE_ROOT; };
		C34ECB26239BF8BB00833E43 /* FPUDelay.swift */ = {isa = PBXFileReference; fileEncoding = 4; lastKnownFileType = sourcecode.swift; name = FPUDelay.swift; path = LoopCore/FPUDelay.swift; sourceTree = SOURCE_ROOT; };
		C34ECB2B239BF94200833E43 /* FPURatioTableViewController.swift */ = {isa = PBXFileReference; fileEncoding = 4; lastKnownFileType = sourcecode.swift; path = FPURatioTableViewController.swift; sourceTree = "<group>"; };
		C34ECB2C239BF94200833E43 /* FPUDelayTableViewController.swift */ = {isa = PBXFileReference; fileEncoding = 4; lastKnownFileType = sourcecode.swift; path = FPUDelayTableViewController.swift; sourceTree = "<group>"; };
		C34ECB2F239BFE4700833E43 /* IntegralRetrospectiveCorrection.swift */ = {isa = PBXFileReference; fileEncoding = 4; lastKnownFileType = sourcecode.swift; path = IntegralRetrospectiveCorrection.swift; sourceTree = "<group>"; };
		C34ECB31239BFEAB00833E43 /* IntegralRetrospectiveCorrectionTests.swift */ = {isa = PBXFileReference; fileEncoding = 4; lastKnownFileType = sourcecode.swift; path = IntegralRetrospectiveCorrectionTests.swift; sourceTree = "<group>"; };
		C34ECB33239BFEE900833E43 /* Fixtures */ = {isa = PBXFileReference; lastKnownFileType = folder; path = Fixtures; sourceTree = "<group>"; };
/* End PBXFileReference section */

/* Begin PBXFrameworksBuildPhase section */
		43105EF81BADC8F9009CD81E /* Frameworks */ = {
			isa = PBXFrameworksBuildPhase;
			buildActionMask = 2147483647;
			files = (
			);
			runOnlyForDeploymentPostprocessing = 0;
		};
		43776F891B8022E90074EA36 /* Frameworks */ = {
			isa = PBXFrameworksBuildPhase;
			buildActionMask = 2147483647;
			files = (
				2E3484B7230607D700B11C92 /* SpikeClient.framework in Frameworks */,
				2E3484B8230607D700B11C92 /* SpikeClientUI.framework in Frameworks */,
				434FB6461D68F1CD007B9C70 /* Amplitude.framework in Frameworks */,
				43A8EC6F210E622700A81379 /* CGMBLEKitUI.framework in Frameworks */,
				438A95A81D8B9B24009D12E1 /* CGMBLEKit.framework in Frameworks */,
				43C246A81D89990F0031F8D1 /* Crypto.framework in Frameworks */,
				4D3B40041D4A9E1A00BC6334 /* G4ShareSpy.framework in Frameworks */,
				43F5C2C91B929C09003EB13D /* HealthKit.framework in Frameworks */,
				43D9FFD621EAE05D00AF44BF /* LoopCore.framework in Frameworks */,
				43F78D4F1C914197002152D1 /* LoopKit.framework in Frameworks */,
				892A5D5B222F0D7C008961AB /* LoopTestingKit.framework in Frameworks */,
				4F7528941DFE1E9500C322D6 /* LoopUI.framework in Frameworks */,
				C1E2774822433D7A00354103 /* MKRingProgressView.framework in Frameworks */,
				892A5D2A222EF60A008961AB /* MockKit.framework in Frameworks */,
				892A5D2C222EF60A008961AB /* MockKitUI.framework in Frameworks */,
				C10428971D17BAD400DD539A /* NightscoutUploadKit.framework in Frameworks */,
				43B371881CE597D10013C5A6 /* ShareClient.framework in Frameworks */,
				4F08DE9B1E7BC4ED006741EA /* SwiftCharts.framework in Frameworks */,
				4379CFF021112CF700AADC79 /* ShareClientUI.framework in Frameworks */,
			);
			runOnlyForDeploymentPostprocessing = 0;
		};
		43A9437B1B926B7B0051FA24 /* Frameworks */ = {
			isa = PBXFrameworksBuildPhase;
			buildActionMask = 2147483647;
			files = (
				43D9002F21EB234400AF44BF /* LoopCore.framework in Frameworks */,
				C1E2773E224177C000354103 /* ClockKit.framework in Frameworks */,
				4344628220A7A37F00C4BE6F /* CoreBluetooth.framework in Frameworks */,
				4344628520A7A3BE00C4BE6F /* LoopKit.framework in Frameworks */,
				4396BD50225159C0005AA4D3 /* HealthKit.framework in Frameworks */,
				4344628620A7A3BE00C4BE6F /* CGMBLEKit.framework in Frameworks */,
			);
			runOnlyForDeploymentPostprocessing = 0;
		};
		43D9002321EB209400AF44BF /* Frameworks */ = {
			isa = PBXFrameworksBuildPhase;
			buildActionMask = 2147483647;
			files = (
				43D9002D21EB225D00AF44BF /* HealthKit.framework in Frameworks */,
				43D9002E21EB226F00AF44BF /* LoopKit.framework in Frameworks */,
			);
			runOnlyForDeploymentPostprocessing = 0;
		};
		43D9FF9F21EA9A0C00AF44BF /* Frameworks */ = {
			isa = PBXFrameworksBuildPhase;
			buildActionMask = 2147483647;
			files = (
				43D9FFDE21EAE3AE00AF44BF /* LoopCore.framework in Frameworks */,
				43D9FFBD21EA9CD700AF44BF /* SwiftCharts.framework in Frameworks */,
				43D9FFB421EA9AD800AF44BF /* LoopUI.framework in Frameworks */,
				43D9FFBB21EA9CC900AF44BF /* LoopKit.framework in Frameworks */,
				43D9FFB621EA9B2F00AF44BF /* HealthKit.framework in Frameworks */,
				43D9FFBC21EA9CCD00AF44BF /* LoopKitUI.framework in Frameworks */,
			);
			runOnlyForDeploymentPostprocessing = 0;
		};
		43D9FFCC21EAE05D00AF44BF /* Frameworks */ = {
			isa = PBXFrameworksBuildPhase;
			buildActionMask = 2147483647;
			files = (
				43D9FFFA21EAF35900AF44BF /* HealthKit.framework in Frameworks */,
				43D9FFF821EAF2EF00AF44BF /* LoopKit.framework in Frameworks */,
			);
			runOnlyForDeploymentPostprocessing = 0;
		};
		43E2D8CE1D20BF42004DA55F /* Frameworks */ = {
			isa = PBXFrameworksBuildPhase;
			buildActionMask = 2147483647;
			files = (
				4345E3FF21F051C6009E00E5 /* LoopCore.framework in Frameworks */,
				43E2D9191D222759004DA55F /* LoopKit.framework in Frameworks */,
			);
			runOnlyForDeploymentPostprocessing = 0;
		};
		43E2D9081D20C581004DA55F /* Frameworks */ = {
			isa = PBXFrameworksBuildPhase;
			buildActionMask = 2147483647;
			files = (
			);
			runOnlyForDeploymentPostprocessing = 0;
		};
		4F70C1D91DE8DCA7006380B7 /* Frameworks */ = {
			isa = PBXFrameworksBuildPhase;
			buildActionMask = 2147483647;
			files = (
				43D9000B21EB0BE000AF44BF /* LoopCore.framework in Frameworks */,
				43FCEEC022220D1F0013DD30 /* LoopKit.framework in Frameworks */,
				43FCEEBF22220CF30013DD30 /* LoopKitUI.framework in Frameworks */,
				4F7528951DFE1E9B00C322D6 /* LoopUI.framework in Frameworks */,
				437AFEE520352591008C4892 /* NotificationCenter.framework in Frameworks */,
				C1C0BE2A224C0FA000C03B4D /* SwiftCharts.framework in Frameworks */,
			);
			runOnlyForDeploymentPostprocessing = 0;
		};
		4F7528871DFE1DC600C322D6 /* Frameworks */ = {
			isa = PBXFrameworksBuildPhase;
			buildActionMask = 2147483647;
			files = (
				437AFEE8203689FE008C4892 /* LoopKit.framework in Frameworks */,
				4FB76FB01E8C3E8000B39636 /* SwiftCharts.framework in Frameworks */,
				43C05CBA21EBEAD8006FB252 /* LoopCore.framework in Frameworks */,
				43FCEEBE22220CE70013DD30 /* LoopKitUI.framework in Frameworks */,
			);
			runOnlyForDeploymentPostprocessing = 0;
		};
/* End PBXFrameworksBuildPhase section */

/* Begin PBXGroup section */
		4328E0121CFBE1B700E199AA /* Controllers */ = {
			isa = PBXGroup;
			children = (
				4328E0151CFBE1DA00E199AA /* ActionHUDController.swift */,
				4328E01D1CFBE25F00E199AA /* AddCarbsInterfaceController.swift */,
				4328E0161CFBE1DA00E199AA /* BolusInterfaceController.swift */,
				4345E40521F68E18009E00E5 /* CarbEntryListController.swift */,
				4FFEDFBE20E5CF22000BFC58 /* ChartHUDController.swift */,
				4F82654F20E69F9A0031A8F5 /* HUDInterfaceController.swift */,
				43511CED220FC61700566C63 /* HUDRowController.swift */,
				43A943891B926B7B0051FA24 /* NotificationController.swift */,
				892FB4CE220402C0005293EC /* OverrideSelectionController.swift */,
				4345E40321F68AD9009E00E5 /* TextRowController.swift */,
			);
			path = Controllers;
			sourceTree = "<group>";
		};
		4328E01F1CFBE2B100E199AA /* Extensions */ = {
			isa = PBXGroup;
			children = (
				4344629120A7C19800C4BE6F /* ButtonGroup.swift */,
				898ECA64218ABD9A001E9D35 /* CGRect.swift */,
				4328E0221CFBE2C500E199AA /* CLKComplicationTemplate.swift */,
				898ECA68218ABDA9001E9D35 /* CLKTextProvider+Compound.h */,
				898ECA67218ABDA8001E9D35 /* CLKTextProvider+Compound.m */,
				4F7E8AC420E2AB9600AEA65E /* Date.swift */,
				4F73F5FB20E2E7FA00E8D82C /* GlucoseStore.swift */,
				43785E952120E4010057DED1 /* INRelevantShortcutStore+Loop.swift */,
				4328E0231CFBE2C500E199AA /* NSUserDefaults+WatchApp.swift */,
				43517914230A07100072ECC0 /* NumberFormatter+WatchApp.swift */,
				4328E0241CFBE2C500E199AA /* UIColor.swift */,
				898ECA66218ABDA8001E9D35 /* WatchApp Extension-Bridging-Header.h */,
				4F2C15801E0495B200E160D4 /* WatchContext+WatchApp.swift */,
				43CB2B2A1D924D450079823D /* WCSession.swift */,
				4328E0251CFBE2C500E199AA /* WKAlertAction.swift */,
				4328E02E1CFBF81800E199AA /* WKInterfaceImage.swift */,
				43517916230A0E1A0072ECC0 /* WKInterfaceLabel.swift */,
			);
			path = Extensions;
			sourceTree = "<group>";
		};
		4345E3F621F03C2E009E00E5 /* Display */ = {
			isa = PBXGroup;
			children = (
				4345E3F721F03D2A009E00E5 /* DatesAndNumberCell.swift */,
				4345E3F921F0473B009E00E5 /* TextCell.swift */,
			);
			path = Display;
			sourceTree = "<group>";
		};
		43511CDD21FD80AD00566C63 /* RetrospectiveCorrection */ = {
			isa = PBXGroup;
			children = (
				43511CDF21FD80E400566C63 /* RetrospectiveCorrection.swift */,
				C34ECB2F239BFE4700833E43 /* IntegralRetrospectiveCorrection.swift */,
				43511CE021FD80E400566C63 /* StandardRetrospectiveCorrection.swift */,
			);
			path = RetrospectiveCorrection;
			sourceTree = "<group>";
		};
		43757D131C06F26C00910CB9 /* Models */ = {
			isa = PBXGroup;
			children = (
				43511CDD21FD80AD00566C63 /* RetrospectiveCorrection */,
				43880F961D9D8052009061A8 /* ServiceAuthentication */,
				C17824A41E1AD4D100D9D25C /* BolusRecommendation.swift */,
				43C2FAE01EB656A500364AFF /* GlucoseEffectVelocity.swift */,
				436A0DA41D236A2A00104B24 /* LoopError.swift */,
				430B29942041F5CB00BA9F93 /* LoopSettings+Loop.swift */,
				4F526D601DF8D9A900A04910 /* NetBasal.swift */,
				438D42F81D7C88BC003244B0 /* PredictionInputEffect.swift */,
				43441A9B1EDB34810087958C /* StatusExtensionContext+LoopKit.swift */,
				4328E0311CFC068900E199AA /* WatchContext+LoopKit.swift */,
				C165B8CD23302C5D0004112E /* RemoteCommand.swift */,
			);
			path = Models;
			sourceTree = "<group>";
		};
		43776F831B8022E90074EA36 = {
			isa = PBXGroup;
			children = (
				C18A491122FCC20B00FDA733 /* Scripts */,
				4FF4D0FA1E1834BD00846527 /* Common */,
				43776F8E1B8022E90074EA36 /* Loop */,
				4F70C1DF1DE8DCA7006380B7 /* Loop Status Extension */,
				43D9FFD021EAE05D00AF44BF /* LoopCore */,
				4F75288C1DFE1DC600C322D6 /* LoopUI */,
				43A943731B926B7B0051FA24 /* WatchApp */,
				43A943821B926B7B0051FA24 /* WatchApp Extension */,
				43F78D2C1C8FC58F002152D1 /* LoopTests */,
				43E2D8D21D20BF42004DA55F /* DoseMathTests */,
				43D9FFA321EA9A0C00AF44BF /* Learn */,
				968DCD53F724DE56FFE51920 /* Frameworks */,
				43776F8D1B8022E90074EA36 /* Products */,
				437DE502229C834D003B1074 /* Scripts */,
				437D9BA11D7B5203007245E8 /* Loop.xcconfig */,
			);
			sourceTree = "<group>";
		};
		43776F8D1B8022E90074EA36 /* Products */ = {
			isa = PBXGroup;
			children = (
				43776F8C1B8022E90074EA36 /* Loop.app */,
				43A943721B926B7B0051FA24 /* WatchApp.app */,
				43A9437E1B926B7B0051FA24 /* WatchApp Extension.appex */,
				43E2D8D11D20BF42004DA55F /* DoseMathTests.xctest */,
				43E2D90B1D20C581004DA55F /* LoopTests.xctest */,
				4F70C1DC1DE8DCA7006380B7 /* Loop Status Extension.appex */,
				4F75288B1DFE1DC600C322D6 /* LoopUI.framework */,
				43D9FFA221EA9A0C00AF44BF /* Learn.app */,
				43D9FFCF21EAE05D00AF44BF /* LoopCore.framework */,
				43D9002A21EB209400AF44BF /* LoopCore.framework */,
			);
			name = Products;
			sourceTree = "<group>";
		};
		43776F8E1B8022E90074EA36 /* Loop */ = {
			isa = PBXGroup;
			children = (
				C16DA84022E8E104008624C2 /* Plugins */,
				7D7076651FE06EE4004AC8EA /* Localizable.strings */,
				7D7076511FE06EE1004AC8EA /* InfoPlist.strings */,
				43EDEE6B1CF2E12A00393BE3 /* Loop.entitlements */,
				43F5C2D41B92A4A6003EB13D /* Info.plist */,
				43776F8F1B8022E90074EA36 /* AppDelegate.swift */,
				43776F981B8022E90074EA36 /* DefaultAssets.xcassets */,
				C1A3EED1235233E1007672E3 /* DerivedAssets.xcassets */,
				43776F9A1B8022E90074EA36 /* LaunchScreen.storyboard */,
				43776F951B8022E90074EA36 /* Main.storyboard */,
				43E344A01B9E144300C85C07 /* Extensions */,
				43F5C2E41B93C5D4003EB13D /* Managers */,
				43757D131C06F26C00910CB9 /* Models */,
				43F5C2CE1B92A2A0003EB13D /* View Controllers */,
				43F5C2CF1B92A2ED003EB13D /* Views */,
			);
			path = Loop;
			sourceTree = "<group>";
		};
		437DE502229C834D003B1074 /* Scripts */ = {
			isa = PBXGroup;
			children = (
				437DE503229C8375003B1074 /* copy-frameworks.sh */,
			);
			path = Scripts;
			sourceTree = "<group>";
		};
		43880F961D9D8052009061A8 /* ServiceAuthentication */ = {
			isa = PBXGroup;
			children = (
				438849EB1D29EC34003B3F23 /* AmplitudeService.swift */,
				4341F4EA1EDB92AC001C936B /* LogglyService.swift */,
				438849ED1D2A1EBB003B3F23 /* MLabService.swift */,
				438849E91D297CB6003B3F23 /* NightscoutService.swift */,
			);
			path = ServiceAuthentication;
			sourceTree = "<group>";
		};
		43A943731B926B7B0051FA24 /* WatchApp */ = {
			isa = PBXGroup;
			children = (
				894F71E11FFEC4D8007D365C /* DefaultAssets.xcassets */,
				C1A3EED323523551007672E3 /* DerivedAssets.xcassets */,
				C1C73F0F1DE3D0270022FC89 /* InfoPlist.strings */,
				43F5C2D61B92A4DC003EB13D /* Info.plist */,
				43A943741B926B7B0051FA24 /* Interface.storyboard */,
			);
			path = WatchApp;
			sourceTree = "<group>";
		};
		43A943821B926B7B0051FA24 /* WatchApp Extension */ = {
			isa = PBXGroup;
			children = (
				7D7076601FE06EE3004AC8EA /* Localizable.strings */,
				43D533BB1CFD1DD7009E3085 /* WatchApp Extension.entitlements */,
				43A943911B926B7B0051FA24 /* Info.plist */,
				43A9438D1B926B7B0051FA24 /* ComplicationController.swift */,
				43A943871B926B7B0051FA24 /* ExtensionDelegate.swift */,
				43A9438F1B926B7B0051FA24 /* Assets.xcassets */,
				4328E0121CFBE1B700E199AA /* Controllers */,
				4328E01F1CFBE2B100E199AA /* Extensions */,
				4FE3475F20D5D7FA00A86D03 /* Managers */,
				898ECA5D218ABD17001E9D35 /* Models */,
				4F75F0052100146B00B5570E /* Scenes */,
				43A943831B926B7B0051FA24 /* Supporting Files */,
			);
			path = "WatchApp Extension";
			sourceTree = "<group>";
		};
		43A943831B926B7B0051FA24 /* Supporting Files */ = {
			isa = PBXGroup;
			children = (
				43A943841B926B7B0051FA24 /* PushNotificationPayload.apns */,
			);
			name = "Supporting Files";
			sourceTree = "<group>";
		};
		43C05CB321EBE268006FB252 /* Extensions */ = {
			isa = PBXGroup;
			children = (
				43C05CB421EBE274006FB252 /* Date.swift */,
				4345E3FD21F04A50009E00E5 /* DateIntervalFormatter.swift */,
				43D9F81F21EF0906000578CD /* NSNumber.swift */,
				43C5F259222C921B00905D10 /* OSLog.swift */,
				43D9F81921EC593C000578CD /* UITableViewCell.swift */,
				C1814B85225E507C008D2D8E /* Sequence.swift */,
			);
			path = Extensions;
			sourceTree = "<group>";
		};
		43C05CBB21EBF743006FB252 /* View Controllers */ = {
			isa = PBXGroup;
			children = (
				43C05CC121EC06E4006FB252 /* LessonConfigurationViewController.swift */,
				43D9F82321EFF1AB000578CD /* LessonResultsViewController.swift */,
				43C05CBC21EBF77D006FB252 /* LessonsViewController.swift */,
			);
			path = "View Controllers";
			sourceTree = "<group>";
		};
		43C05CBE21EBFF66006FB252 /* Lessons */ = {
			isa = PBXGroup;
			children = (
				43C728F4222266F000C62969 /* ModalDayLesson.swift */,
				43C05CB021EBBDB9006FB252 /* TimeInRangeLesson.swift */,
			);
			path = Lessons;
			sourceTree = "<group>";
		};
		43C05CC321EC0868006FB252 /* Configuration */ = {
			isa = PBXGroup;
			children = (
				43D9F81721EC51CC000578CD /* DateEntry.swift */,
				43C05CC921EC382B006FB252 /* NumberEntry.swift */,
				43D9F81D21EF0609000578CD /* NumberRangeEntry.swift */,
				43D9F82121EF0A7A000578CD /* QuantityRangeEntry.swift */,
				43C728F62222700000C62969 /* DateIntervalEntry.swift */,
			);
			path = Configuration;
			sourceTree = "<group>";
		};
		43C5F255222C7B6300905D10 /* Models */ = {
			isa = PBXGroup;
			children = (
				43C5F256222C7B7200905D10 /* TimeComponents.swift */,
			);
			path = Models;
			sourceTree = "<group>";
		};
		43D9003A21EB281300AF44BF /* Insulin */ = {
			isa = PBXGroup;
			children = (
				435CB6241F37ABFC00C320C7 /* ExponentialInsulinModelPreset.swift */,
				435CB6281F37B01300C320C7 /* InsulinModelSettings.swift */,
				435CB6261F37AE5600C320C7 /* WalshInsulinModel.swift */,
			);
			path = Insulin;
			sourceTree = "<group>";
		};
		43D9FFA321EA9A0C00AF44BF /* Learn */ = {
			isa = PBXGroup;
			children = (
				43D9FFA421EA9A0C00AF44BF /* AppDelegate.swift */,
				43C05CBF21EBFFA4006FB252 /* Lesson.swift */,
				43C05CC321EC0868006FB252 /* Configuration */,
				4345E3F621F03C2E009E00E5 /* Display */,
				43C05CB321EBE268006FB252 /* Extensions */,
				43C05CBE21EBFF66006FB252 /* Lessons */,
				43D9FFBE21EAB20B00AF44BF /* Managers */,
				43C5F255222C7B6300905D10 /* Models */,
				43C05CBB21EBF743006FB252 /* View Controllers */,
				43D9FFB521EA9B0100AF44BF /* Learn.entitlements */,
				43D9FFA821EA9A0C00AF44BF /* Main.storyboard */,
				43D9FFAB21EA9A0F00AF44BF /* Assets.xcassets */,
				43D9FFAD21EA9A0F00AF44BF /* LaunchScreen.storyboard */,
				43D9FFB021EA9A0F00AF44BF /* Info.plist */,
				7D9BEEE72335A6B3005DCFD6 /* Localizable.strings */,
			);
			path = Learn;
			sourceTree = "<group>";
		};
		43D9FFBE21EAB20B00AF44BF /* Managers */ = {
			isa = PBXGroup;
			children = (
				43D9FFBF21EAB22E00AF44BF /* DataManager.swift */,
				43C728F8222A448700C62969 /* DayCalculator.swift */,
			);
			path = Managers;
			sourceTree = "<group>";
		};
		43D9FFD021EAE05D00AF44BF /* LoopCore */ = {
			isa = PBXGroup;
			children = (
				43D9003A21EB281300AF44BF /* Insulin */,
				43DE92581C5479E4001FFDE1 /* CarbEntryUserInfo.swift */,
				430B298D2041F56500BA9F93 /* GlucoseThreshold.swift */,
				43C05CB721EBEA54006FB252 /* HKUnit.swift */,
				434FF1E91CF26C29000DB779 /* IdentifiableClass.swift */,
				430B298C2041F56500BA9F93 /* LoopSettings.swift */,
				430B29892041F54A00BA9F93 /* NSUserDefaults.swift */,
				431E73471FF95A900069B5F7 /* PersistenceController.swift */,
				43D848AF1E7DCBE100DADCBC /* Result.swift */,
				43D9FFD121EAE05D00AF44BF /* LoopCore.h */,
				C330EE562381DEC600CA667D /* Microbolus.swift */,
				43D9FFD221EAE05D00AF44BF /* Info.plist */,
<<<<<<< HEAD
				C34ECB26239BF8BB00833E43 /* FPUDelay.swift */,
				C34ECB25239BF8BB00833E43 /* FPURatio.swift */,
=======
				3804343C23747354004BAB52 /* Microbolus.swift */,
>>>>>>> b9cbc0a5
			);
			path = LoopCore;
			sourceTree = "<group>";
		};
		43E2D8D21D20BF42004DA55F /* DoseMathTests */ = {
			isa = PBXGroup;
			children = (
				7D70765B1FE06EE2004AC8EA /* Localizable.strings */,
				43E2D8E01D20C0CB004DA55F /* Fixtures */,
				43E2D8D31D20BF42004DA55F /* DoseMathTests.swift */,
				43E2D8D51D20BF42004DA55F /* Info.plist */,
			);
			path = DoseMathTests;
			sourceTree = "<group>";
		};
		43E2D8E01D20C0CB004DA55F /* Fixtures */ = {
			isa = PBXGroup;
			children = (
				C10B28451EA9BA5E006EA1FC /* far_future_high_bg_forecast.json */,
				43E2D8E11D20C0DB004DA55F /* read_selected_basal_profile.json */,
				43E2D8E21D20C0DB004DA55F /* recommend_temp_basal_correct_low_at_min.json */,
				C1C6591B1E1B1FDA0025CC58 /* recommend_temp_basal_dropping_then_rising.json */,
				43E2D8E31D20C0DB004DA55F /* recommend_temp_basal_flat_and_high.json */,
				43E2D8E41D20C0DB004DA55F /* recommend_temp_basal_high_and_falling.json */,
				43E2D8E51D20C0DB004DA55F /* recommend_temp_basal_high_and_rising.json */,
				43E2D8E61D20C0DB004DA55F /* recommend_temp_basal_in_range_and_rising.json */,
				43E2D8E71D20C0DB004DA55F /* recommend_temp_basal_no_change_glucose.json */,
				43E2D8E81D20C0DB004DA55F /* recommend_temp_basal_start_high_end_in_range.json */,
				43E2D8E91D20C0DB004DA55F /* recommend_temp_basal_start_high_end_low.json */,
				43E2D8EA1D20C0DB004DA55F /* recommend_temp_basal_start_low_end_high.json */,
				43E2D8EB1D20C0DB004DA55F /* recommend_temp_basal_start_low_end_in_range.json */,
				C17824A21E19EAB600D9D25C /* recommend_temp_basal_start_very_low_end_high.json */,
				C12F21A61DFA79CB00748193 /* recommend_temp_basal_very_low_end_in_range.json */,
				436D9BF71F6F4EA100CFA75F /* recommended_temp_start_low_end_just_above_range.json */,
			);
			path = Fixtures;
			sourceTree = "<group>";
		};
		43E344A01B9E144300C85C07 /* Extensions */ = {
			isa = PBXGroup;
			children = (
				C17824991E1999FA00D9D25C /* CaseCountable.swift */,
				4F6663931E905FD2009E74FC /* ChartColorPalette+Loop.swift */,
				4389916A1E91B689000EEF90 /* ChartSettings+Loop.swift */,
				4F08DE8E1E7BB871006741EA /* CollectionType+Loop.swift */,
				43CE7CDD1CA8B63E003CC1B0 /* Data.swift */,
				892A5D58222F0A27008961AB /* Debug.swift */,
				89CA2B2F226C0161004D9350 /* DirectoryObserver.swift */,
				43D9003221EB258C00AF44BF /* InsulinModelSettings+Loop.swift */,
				C15713811DAC6983005BC4D2 /* MealBolusNightscoutTreatment.swift */,
				438172D81F4E9E37003C3328 /* NewPumpEvent.swift */,
				43CEE6E51E56AFD400CB9116 /* NightscoutUploader.swift */,
				89E267FE229267DF00A3F2AF /* Optional.swift */,
				895FE0942201234000FCF18A /* OverrideSelectionViewController.swift */,
				43DACFFF20A2736F000F8529 /* PersistedPumpEvent.swift */,
				892A5D682230C41D008961AB /* RangeReplaceableCollection.swift */,
				C1FB428B217806A300FAB378 /* StateColorPalette.swift */,
				43F89CA222BDFBBC006BB54E /* UIActivityIndicatorView.swift */,
				43F41C361D3BF32400C11ED6 /* UIAlertController.swift */,
				43BFF0BB1E45C80600FF19A9 /* UIColor+Loop.swift */,
				437CEEE31CDE5C0A003C8C80 /* UIImage.swift */,
				434FF1ED1CF27EEF000DB779 /* UITableViewCell.swift */,
				430B29922041F5B200BA9F93 /* UserDefaults+Loop.swift */,
				C1D289B422F90A52003FFBD9 /* BasalDeliveryState.swift */,
			);
			path = Extensions;
			sourceTree = "<group>";
		};
		43F5C2CE1B92A2A0003EB13D /* View Controllers */ = {
			isa = PBXGroup;
			children = (
				C34ECB2C239BF94200833E43 /* FPUDelayTableViewController.swift */,
				C34ECB2B239BF94200833E43 /* FPURatioTableViewController.swift */,
				43DBF04B1C93B8D700B3C386 /* BolusViewController.swift */,
				43D2E8221F00425400AE5CBF /* BolusViewController+LoopDataManager.swift */,
				43A51E1E1EB6D62A000736CC /* CarbAbsorptionViewController.swift */,
				4315D2861CA5CC3B00589052 /* CarbEntryEditTableViewController.swift */,
				43DBF0581C93F73800B3C386 /* CarbEntryTableViewController.swift */,
				43A51E201EB6DBDD000736CC /* ChartsTableViewController.swift */,
				433EA4C31D9F71C800CD78FB /* CommandResponseViewController.swift */,
				C178249F1E19CF9800D9D25C /* GlucoseThresholdTableViewController.swift */,
				4302F4E21D4EA54200F0FCAF /* InsulinDeliveryTableViewController.swift */,
				435CB6221F37967800C320C7 /* InsulinModelSettingsViewController.swift */,
				437D9BA21D7BC977007245E8 /* PredictionTableViewController.swift */,
				439A7941211F631C0041B75F /* RootNavigationController.swift */,
				43F5C2DA1B92A5E1003EB13D /* SettingsTableViewController.swift */,
				43E3449E1B9D68E900C85C07 /* StatusTableViewController.swift */,
				4302F4E01D4E9C8900F0FCAF /* TextFieldTableViewController.swift */,
				C330EE5B2381DF0100CA667D /* MicrobolusViewController.swift */,
				89CA2B31226C18B8004D9350 /* TestingScenariosTableViewController.swift */,
				38BE6D8C236C8A110074CF11 /* MicrobolusViewController.swift */,
			);
			path = "View Controllers";
			sourceTree = "<group>";
		};
		43F5C2CF1B92A2ED003EB13D /* Views */ = {
			isa = PBXGroup;
			children = (
				C1F8B1D122375E4200DD66CF /* BolusProgressTableViewCell.swift */,
				C1F8B1DB223862D500DD66CF /* BolusProgressTableViewCell.xib */,
				C330EE592381DEEC00CA667D /* MicrobolusView.swift */,
				43B260481ED248FB008CAA77 /* CarbEntryTableViewCell.swift */,
				4346D1E61C77F5FE00ABAFE3 /* ChartTableViewCell.swift */,
				431A8C3F1EC6E8AB00823B9C /* CircleMaskView.swift */,
				43D381611EBD9759007F8C8F /* HeaderValuesTableViewCell.swift */,
				430D85881F44037000AF2D4F /* HUDViewTableViewCell.swift */,
				438D42FA1D7D11A4003244B0 /* PredictionInputEffectTableViewCell.swift */,
				43C3B6EB20B650A80026CAFA /* SettingsImageTableViewCell.swift */,
				43F64DD81D9C92C900D24DC6 /* TitleSubtitleTableViewCell.swift */,
				4311FB9A1F37FE1B00D4C0A7 /* TitleSubtitleTextFieldTableViewCell.swift */,
				439706E522D2E84900C81566 /* PredictionSettingTableViewCell.swift */,
				38CE2217236B134F00DFE990 /* MicrobolusView.swift */,
			);
			path = Views;
			sourceTree = "<group>";
		};
		43F5C2E41B93C5D4003EB13D /* Managers */ = {
			isa = PBXGroup;
			children = (
				439897361CD2F80600223065 /* AnalyticsManager.swift */,
				439BED291E76093C00B0AED5 /* CGMManager.swift */,
				43DBF0521C93EC8200B3C386 /* DeviceDataManager.swift */,
				43F4EF1C1BA2A57600526CE1 /* DiagnosticLogger.swift */,
				4315D2891CA5F45E00589052 /* DiagnosticLogger+LoopKit.swift */,
				43F78D251C8FC000002152D1 /* DoseMath.swift */,
				43E2D8C71D208D5B004DA55F /* KeychainManager+Loop.swift */,
				89CA2B3C226E6B13004D9350 /* LocalTestingScenariosManager.swift */,
				43A567681C94880B00334FAC /* LoopDataManager.swift */,
				C18C8C501D5A351900E043FB /* NightscoutDataManager.swift */,
				43C094491CACCC73001F6403 /* NotificationManager.swift */,
				432E73CA1D24B3D6009AD15D /* RemoteDataManager.swift */,
				43FCEEA8221A615B0013DD30 /* StatusChartsManager.swift */,
				4F70C20F1DE8FAC5006380B7 /* StatusExtensionDataManager.swift */,
				89ADE13A226BFA0F0067222B /* TestingScenariosManager.swift */,
				4328E0341CFC0AE100E199AA /* WatchDataManager.swift */,
			);
			path = Managers;
			sourceTree = "<group>";
		};
		43F78D2C1C8FC58F002152D1 /* LoopTests */ = {
			isa = PBXGroup;
			children = (
				C34ECB33239BFEE900833E43 /* Fixtures */,
				43E2D90F1D20C581004DA55F /* Info.plist */,
				43E2D8C91D20B9E7004DA55F /* KeychainManagerTests.swift */,
				C34ECB31239BFEAB00833E43 /* IntegralRetrospectiveCorrectionTests.swift */,
			);
			path = LoopTests;
			sourceTree = "<group>";
		};
		4F70C1DF1DE8DCA7006380B7 /* Loop Status Extension */ = {
			isa = PBXGroup;
			children = (
				7D7076371FE06EDE004AC8EA /* Localizable.strings */,
				4F70C1FD1DE8E662006380B7 /* Loop Status Extension.entitlements */,
				4F70C1E51DE8DCA7006380B7 /* Info.plist */,
				43BFF0CC1E466C8400FF19A9 /* StateColorPalette.swift */,
				43FCEEB0221A863E0013DD30 /* StatusChartsManager.swift */,
				4F70C1E01DE8DCA7006380B7 /* StatusViewController.swift */,
				43BFF0BE1E45C8EA00FF19A9 /* UIColor+Widget.swift */,
				4F70C1E21DE8DCA7006380B7 /* MainInterface.storyboard */,
			);
			path = "Loop Status Extension";
			sourceTree = "<group>";
		};
		4F75288C1DFE1DC600C322D6 /* LoopUI */ = {
			isa = PBXGroup;
			children = (
				7D23667B21250C5A0028B67D /* Common */,
				7D70764C1FE06EE1004AC8EA /* Localizable.strings */,
				7D7076471FE06EE0004AC8EA /* InfoPlist.strings */,
				4FB76FC41E8C576800B39636 /* Extensions */,
				4FB76FC31E8C575900B39636 /* Charts */,
				4F7528A61DFE20AE00C322D6 /* Models */,
				4F7528931DFE1E1600C322D6 /* Views */,
				4F75288D1DFE1DC600C322D6 /* LoopUI.h */,
				4F75288E1DFE1DC600C322D6 /* Info.plist */,
				4F2C15941E09BF3C00E160D4 /* HUDView.xib */,
				4F2C15961E09E94E00E160D4 /* HUDAssets.xcassets */,
			);
			path = LoopUI;
			sourceTree = "<group>";
		};
		4F7528931DFE1E1600C322D6 /* Views */ = {
			isa = PBXGroup;
			children = (
				437CEEBF1CD6FCD8003C8C80 /* BasalRateHUDView.swift */,
				43B371851CE583890013C5A6 /* BasalStateView.swift */,
				4313EDDF1D8A6BF90060FA79 /* ChartContainerView.swift */,
				4369618F1F19C86400447E89 /* ChartPointsContextFillLayer.swift */,
				4F08DE831E7BB70B006741EA /* ChartPointsScatterDownTrianglesLayer.swift */,
				4F08DE841E7BB70B006741EA /* ChartPointsTouchHighlightLayerViewCache.swift */,
				4337615E1D52F487004A3647 /* GlucoseHUDView.swift */,
				4F2C15921E09BF2C00E160D4 /* HUDView.swift */,
				437CEEBD1CD6E0CB003C8C80 /* LoopCompletionHUDView.swift */,
				438DADC71CDE8F8B007697A5 /* LoopStateView.swift */,
			);
			path = Views;
			sourceTree = "<group>";
		};
		4F7528A61DFE20AE00C322D6 /* Models */ = {
			isa = PBXGroup;
			children = (
				4F08DE7C1E7BB6E5006741EA /* ChartAxisValueDoubleLog.swift */,
				4F08DE7D1E7BB6E5006741EA /* ChartAxisValueDoubleUnit.swift */,
				4FB76FCD1E8C835D00B39636 /* ChartColorPalette.swift */,
				4326BA631F3A44D9007CCAD4 /* ChartLineModel.swift */,
			);
			path = Models;
			sourceTree = "<group>";
		};
		4F75F0052100146B00B5570E /* Scenes */ = {
			isa = PBXGroup;
			children = (
				434A9F9823124B210047C077 /* BolusConfirmationScene.swift */,
				4F75F00120FCFE8C00B5570E /* GlucoseChartScene.swift */,
				4372E495213DCDD30068E043 /* GlucoseChartValueHashable.swift */,
			);
			path = Scenes;
			sourceTree = "<group>";
		};
		4FB76FC31E8C575900B39636 /* Charts */ = {
			isa = PBXGroup;
			children = (
				43FCEEBA22211C860013DD30 /* CarbEffectChart.swift */,
				4FB76FC51E8C57B100B39636 /* ChartsManager.swift */,
				43FCEEB4221BCA020013DD30 /* COBChart.swift */,
				43FCEEB2221BC3B60013DD30 /* DoseChart.swift */,
				43FCEEB8221BCF790013DD30 /* GlucoseChart.swift */,
				43FCEEB6221BCD160013DD30 /* InsulinModelChart.swift */,
				43FCEEAA221A61B40013DD30 /* IOBChart.swift */,
				43FCEEBC22212DD50013DD30 /* PredictedGlucoseChart.swift */,
			);
			path = Charts;
			sourceTree = "<group>";
		};
		4FB76FC41E8C576800B39636 /* Extensions */ = {
			isa = PBXGroup;
			children = (
				4F08DE801E7BB6F1006741EA /* CGPoint.swift */,
				438991661E91B563000EEF90 /* ChartPoint.swift */,
				43649A621C7A347F00523D7F /* CollectionType.swift */,
				43FCEEAC221A66780013DD30 /* DateFormatter.swift */,
				434F54561D287FDB002A9274 /* NibLoadable.swift */,
				43FCEEAE221A67A70013DD30 /* NumberFormatter+Charts.swift */,
			);
			path = Extensions;
			sourceTree = "<group>";
		};
		4FE3475F20D5D7FA00A86D03 /* Managers */ = {
			isa = PBXGroup;
			children = (
				4FDDD23620DC51DF00D04B16 /* LoopDataManager.swift */,
				898ECA62218ABD21001E9D35 /* ComplicationChartManager.swift */,
			);
			path = Managers;
			sourceTree = "<group>";
		};
		4FF4D0FA1E1834BD00846527 /* Common */ = {
			isa = PBXGroup;
			children = (
				4FF4D0FC1E1834CC00846527 /* Extensions */,
				4FF4D0FB1E1834C400846527 /* Models */,
				43785E9B2120E7060057DED1 /* Intents.intentdefinition */,
				89E267FB2292456700A3F2AF /* FeatureFlags.swift */,
				7D9BEEF52335CF8D005DCFD6 /* Localizable.strings */,
			);
			path = Common;
			sourceTree = "<group>";
		};
		4FF4D0FB1E1834C400846527 /* Models */ = {
			isa = PBXGroup;
			children = (
				4F11D3BF20DCBEEC006E072C /* GlucoseBackfillRequestUserInfo.swift */,
				4372E48F213CFCE70068E043 /* LoopSettingsUserInfo.swift */,
				435400331C9F878D00D5819C /* SetBolusUserInfo.swift */,
				4F70C2111DE900EA006380B7 /* StatusExtensionContext.swift */,
				4FF4D0FF1E18374700846527 /* WatchContext.swift */,
				4F11D3C120DD80B3006E072C /* WatchHistoricalGlucose.swift */,
				4F7E8AC620E2AC0300AEA65E /* WatchPredictedGlucose.swift */,
				43C3B6F620BBCAA30026CAFA /* PumpManager.swift */,
				C1FB428E217921D600FAB378 /* PumpManagerUI.swift */,
			);
			path = Models;
			sourceTree = "<group>";
		};
		4FF4D0FC1E1834CC00846527 /* Extensions */ = {
			isa = PBXGroup;
			children = (
				4372E48A213CB5F00068E043 /* Double.swift */,
				4F526D5E1DF2459000A04910 /* HKUnit.swift */,
				43C513181E864C4E001547C7 /* GlucoseRangeSchedule.swift */,
				43785E922120A01B0057DED1 /* NewCarbEntryIntent+Loop.swift */,
				430DA58D1D4AEC230097D1CA /* NSBundle.swift */,
				439897341CD2F7DE00223065 /* NSTimeInterval.swift */,
				439A7943211FE22F0041B75F /* NSUserActivity.swift */,
				4FC8C8001DEB93E400A1452E /* NSUserDefaults+StatusExtension.swift */,
				43BFF0B31E45C1BE00FF19A9 /* NumberFormatter.swift */,
				4374B5EE209D84BE00D17AA8 /* OSLog.swift */,
				4372E486213C86240068E043 /* SampleValue.swift */,
				4374B5F3209D89A900D17AA8 /* TextFieldTableViewCell.swift */,
				43BFF0B11E45C18400FF19A9 /* UIColor.swift */,
				43BFF0C31E4659E700FF19A9 /* UIColor+HIG.swift */,
				4344628D20A7ADD100C4BE6F /* UserDefaults+CGM.swift */,
			);
			path = Extensions;
			sourceTree = "<group>";
		};
		7D23667B21250C5A0028B67D /* Common */ = {
			isa = PBXGroup;
			children = (
				7D23667C21250C7E0028B67D /* LocalizedString.swift */,
			);
			path = Common;
			sourceTree = "<group>";
		};
		898ECA5D218ABD17001E9D35 /* Models */ = {
			isa = PBXGroup;
			children = (
				898ECA5E218ABD17001E9D35 /* GlucoseChartScaler.swift */,
				898ECA5F218ABD17001E9D35 /* GlucoseChartData.swift */,
				892FB4CC22040104005293EC /* OverridePresetRow.swift */,
			);
			path = Models;
			sourceTree = "<group>";
		};
		968DCD53F724DE56FFE51920 /* Frameworks */ = {
			isa = PBXGroup;
			children = (
<<<<<<< HEAD
				2E3484B5230607D700B11C92 /* SpikeClient.framework */,
				2E3484B6230607D700B11C92 /* SpikeClientUI.framework */,
=======
				38589864235E0A4C00919FD4 /* NightscoutAPIClientUI.framework */,
				38589861235E0A4200919FD4 /* NightscoutAPIClient.framework */,
>>>>>>> b9cbc0a5
				434FB6451D68F1CD007B9C70 /* Amplitude.framework */,
				4344628420A7A3BE00C4BE6F /* CGMBLEKit.framework */,
				43A8EC6E210E622600A81379 /* CGMBLEKitUI.framework */,
				C1E2773D224177C000354103 /* ClockKit.framework */,
				4344628120A7A37E00C4BE6F /* CoreBluetooth.framework */,
				43C246A71D89990F0031F8D1 /* Crypto.framework */,
				4D3B40021D4A9DFE00BC6334 /* G4ShareSpy.framework */,
				43D9002C21EB225D00AF44BF /* HealthKit.framework */,
				43F5C2C81B929C09003EB13D /* HealthKit.framework */,
				4344628320A7A3BE00C4BE6F /* LoopKit.framework */,
				437AFEE6203688CF008C4892 /* LoopKitUI.framework */,
				892A5D5A222F0D7C008961AB /* LoopTestingKit.framework */,
				C1E2774722433D7A00354103 /* MKRingProgressView.framework */,
				892A5D29222EF60A008961AB /* MockKit.framework */,
				892A5D2B222EF60A008961AB /* MockKitUI.framework */,
				C10428961D17BAD400DD539A /* NightscoutUploadKit.framework */,
				4F70C1DD1DE8DCA7006380B7 /* NotificationCenter.framework */,
				43B371871CE597D10013C5A6 /* ShareClient.framework */,
				4379CFEF21112CF700AADC79 /* ShareClientUI.framework */,
				4346D1EF1C781BEA00ABAFE3 /* SwiftCharts.framework */,
				438A95A71D8B9B24009D12E1 /* CGMBLEKit.framework */,
				43F78D4B1C914197002152D1 /* LoopKit.framework */,
			);
			name = Frameworks;
			sourceTree = "<group>";
		};
		C16DA84022E8E104008624C2 /* Plugins */ = {
			isa = PBXGroup;
			children = (
				C16DA84122E8E112008624C2 /* LoopPlugins.swift */,
			);
			path = Plugins;
			sourceTree = "<group>";
		};
		C18A491122FCC20B00FDA733 /* Scripts */ = {
			isa = PBXGroup;
			children = (
				C1D197FE232CF92D0096D646 /* capture-build-details.sh */,
				C125F31A22FE7CE200FD0545 /* copy-frameworks.sh */,
				C18A491222FCC22800FDA733 /* build-derived-assets.sh */,
				C18A491422FCC22900FDA733 /* build-derived-watch-assets.sh */,
				C18A491522FCC22900FDA733 /* copy-plugins.sh */,
				C18A491322FCC22900FDA733 /* make_scenario.py */,
			);
			path = Scripts;
			sourceTree = "<group>";
		};
/* End PBXGroup section */

/* Begin PBXHeadersBuildPhase section */
		43D9001D21EB209400AF44BF /* Headers */ = {
			isa = PBXHeadersBuildPhase;
			buildActionMask = 2147483647;
			files = (
				43D9001E21EB209400AF44BF /* LoopCore.h in Headers */,
			);
			runOnlyForDeploymentPostprocessing = 0;
		};
		43D9FFCA21EAE05D00AF44BF /* Headers */ = {
			isa = PBXHeadersBuildPhase;
			buildActionMask = 2147483647;
			files = (
				43D9FFD321EAE05D00AF44BF /* LoopCore.h in Headers */,
			);
			runOnlyForDeploymentPostprocessing = 0;
		};
		4F7528881DFE1DC600C322D6 /* Headers */ = {
			isa = PBXHeadersBuildPhase;
			buildActionMask = 2147483647;
			files = (
				4F2C15851E075B8700E160D4 /* LoopUI.h in Headers */,
			);
			runOnlyForDeploymentPostprocessing = 0;
		};
/* End PBXHeadersBuildPhase section */

/* Begin PBXNativeTarget section */
		43776F8B1B8022E90074EA36 /* Loop */ = {
			isa = PBXNativeTarget;
			buildConfigurationList = 43776FB61B8022E90074EA36 /* Build configuration list for PBXNativeTarget "Loop" */;
			buildPhases = (
				C1D1405722FB66DF00DA6242 /* Build Derived Assets */,
				43776F881B8022E90074EA36 /* Sources */,
				43776F891B8022E90074EA36 /* Frameworks */,
				43776F8A1B8022E90074EA36 /* Resources */,
				43A9439C1B926B7B0051FA24 /* Embed Watch Content */,
				43A943AE1B928D400051FA24 /* Embed Frameworks */,
				43EDDBEF1C361BCE007D89B5 /* Copy Frameworks with Carthage */,
				C16DA84322E8E5FF008624C2 /* Install Plugins */,
				C1D19800232CFA2A0096D646 /* Capture Build Details */,
				4F70C1EC1DE8DCA8006380B7 /* Embed App Extensions */,
			);
			buildRules = (
			);
			dependencies = (
				4F7528971DFE1ED400C322D6 /* PBXTargetDependency */,
				43A943931B926B7B0051FA24 /* PBXTargetDependency */,
				4F70C1E71DE8DCA7006380B7 /* PBXTargetDependency */,
				43D9FFD521EAE05D00AF44BF /* PBXTargetDependency */,
			);
			name = Loop;
			productName = Loop;
			productReference = 43776F8C1B8022E90074EA36 /* Loop.app */;
			productType = "com.apple.product-type.application";
		};
		43A943711B926B7B0051FA24 /* WatchApp */ = {
			isa = PBXNativeTarget;
			buildConfigurationList = 43A943991B926B7B0051FA24 /* Build configuration list for PBXNativeTarget "WatchApp" */;
			buildPhases = (
				C1D1406222FB7ED200DA6242 /* Build Derived Watch Assets */,
				43A943701B926B7B0051FA24 /* Resources */,
				43A943981B926B7B0051FA24 /* Embed App Extensions */,
				43105EF81BADC8F9009CD81E /* Frameworks */,
			);
			buildRules = (
			);
			dependencies = (
				43A943811B926B7B0051FA24 /* PBXTargetDependency */,
			);
			name = WatchApp;
			productName = WatchApp;
			productReference = 43A943721B926B7B0051FA24 /* WatchApp.app */;
			productType = "com.apple.product-type.application.watchapp2";
		};
		43A9437D1B926B7B0051FA24 /* WatchApp Extension */ = {
			isa = PBXNativeTarget;
			buildConfigurationList = 43A943951B926B7B0051FA24 /* Build configuration list for PBXNativeTarget "WatchApp Extension" */;
			buildPhases = (
				43A9437A1B926B7B0051FA24 /* Sources */,
				43A9437B1B926B7B0051FA24 /* Frameworks */,
				43A9437C1B926B7B0051FA24 /* Resources */,
				43C667D71C5577280050C674 /* Embed Frameworks */,
				43FF3DF620A8EFE800F8E62C /* Copy Frameworks with Carthage */,
			);
			buildRules = (
			);
			dependencies = (
				C117ED71232EDB3200DA57CD /* PBXTargetDependency */,
			);
			name = "WatchApp Extension";
			productName = "WatchApp Extension";
			productReference = 43A9437E1B926B7B0051FA24 /* WatchApp Extension.appex */;
			productType = "com.apple.product-type.watchkit2-extension";
		};
		43D9001A21EB209400AF44BF /* LoopCore-watchOS */ = {
			isa = PBXNativeTarget;
			buildConfigurationList = 43D9002721EB209400AF44BF /* Build configuration list for PBXNativeTarget "LoopCore-watchOS" */;
			buildPhases = (
				43D9001D21EB209400AF44BF /* Headers */,
				43D9001F21EB209400AF44BF /* Sources */,
				43D9002321EB209400AF44BF /* Frameworks */,
				43D9002621EB209400AF44BF /* Resources */,
			);
			buildRules = (
			);
			dependencies = (
			);
			name = "LoopCore-watchOS";
			productName = LoopCore;
			productReference = 43D9002A21EB209400AF44BF /* LoopCore.framework */;
			productType = "com.apple.product-type.framework";
		};
		43D9FFA121EA9A0C00AF44BF /* Learn */ = {
			isa = PBXNativeTarget;
			buildConfigurationList = 43D9FFB321EA9A0F00AF44BF /* Build configuration list for PBXNativeTarget "Learn" */;
			buildPhases = (
				43D9FF9E21EA9A0C00AF44BF /* Sources */,
				43D9FF9F21EA9A0C00AF44BF /* Frameworks */,
				43D9FFA021EA9A0C00AF44BF /* Resources */,
				43D9FFDF21EAE3C600AF44BF /* Embed Frameworks */,
				43D9FFE221EAE40600AF44BF /* Copy Frameworks with Carthage */,
			);
			buildRules = (
			);
			dependencies = (
				43D9FFBA21EA9CA400AF44BF /* PBXTargetDependency */,
				A942E447225FD9A300DD4980 /* PBXTargetDependency */,
			);
			name = Learn;
			productName = Learn;
			productReference = 43D9FFA221EA9A0C00AF44BF /* Learn.app */;
			productType = "com.apple.product-type.application";
		};
		43D9FFCE21EAE05D00AF44BF /* LoopCore */ = {
			isa = PBXNativeTarget;
			buildConfigurationList = 43D9FFD821EAE05D00AF44BF /* Build configuration list for PBXNativeTarget "LoopCore" */;
			buildPhases = (
				43D9FFCA21EAE05D00AF44BF /* Headers */,
				43D9FFCB21EAE05D00AF44BF /* Sources */,
				43D9FFCC21EAE05D00AF44BF /* Frameworks */,
				43D9FFCD21EAE05D00AF44BF /* Resources */,
			);
			buildRules = (
			);
			dependencies = (
			);
			name = LoopCore;
			productName = LoopCore;
			productReference = 43D9FFCF21EAE05D00AF44BF /* LoopCore.framework */;
			productType = "com.apple.product-type.framework";
		};
		43E2D8D01D20BF42004DA55F /* DoseMathTests */ = {
			isa = PBXNativeTarget;
			buildConfigurationList = 43E2D8D61D20BF42004DA55F /* Build configuration list for PBXNativeTarget "DoseMathTests" */;
			buildPhases = (
				43E2D8CD1D20BF42004DA55F /* Sources */,
				43E2D8CE1D20BF42004DA55F /* Frameworks */,
				43E2D8CF1D20BF42004DA55F /* Resources */,
				43E2D8DD1D20C072004DA55F /* CopyFiles */,
				A942E448225FD9D500DD4980 /* Copy Frameworks with Carthage */,
			);
			buildRules = (
			);
			dependencies = (
				A942E445225FD97F00DD4980 /* PBXTargetDependency */,
			);
			name = DoseMathTests;
			productName = DoseMathTests;
			productReference = 43E2D8D11D20BF42004DA55F /* DoseMathTests.xctest */;
			productType = "com.apple.product-type.bundle.unit-test";
		};
		43E2D90A1D20C581004DA55F /* LoopTests */ = {
			isa = PBXNativeTarget;
			buildConfigurationList = 43E2D9121D20C581004DA55F /* Build configuration list for PBXNativeTarget "LoopTests" */;
			buildPhases = (
				43E2D9071D20C581004DA55F /* Sources */,
				43E2D9081D20C581004DA55F /* Frameworks */,
				43E2D9091D20C581004DA55F /* Resources */,
			);
			buildRules = (
			);
			dependencies = (
				43E2D9111D20C581004DA55F /* PBXTargetDependency */,
			);
			name = LoopTests;
			productName = LoopTests;
			productReference = 43E2D90B1D20C581004DA55F /* LoopTests.xctest */;
			productType = "com.apple.product-type.bundle.unit-test";
		};
		4F70C1DB1DE8DCA7006380B7 /* Loop Status Extension */ = {
			isa = PBXNativeTarget;
			buildConfigurationList = 4F70C1EB1DE8DCA8006380B7 /* Build configuration list for PBXNativeTarget "Loop Status Extension" */;
			buildPhases = (
				4F70C1D81DE8DCA7006380B7 /* Sources */,
				4F70C1D91DE8DCA7006380B7 /* Frameworks */,
				4F70C1DA1DE8DCA7006380B7 /* Resources */,
			);
			buildRules = (
			);
			dependencies = (
				43D9000D21EB0BEA00AF44BF /* PBXTargetDependency */,
				4F7528991DFE1ED800C322D6 /* PBXTargetDependency */,
			);
			name = "Loop Status Extension";
			productName = "Loop Status Extension";
			productReference = 4F70C1DC1DE8DCA7006380B7 /* Loop Status Extension.appex */;
			productType = "com.apple.product-type.app-extension";
		};
		4F75288A1DFE1DC600C322D6 /* LoopUI */ = {
			isa = PBXNativeTarget;
			buildConfigurationList = 4F7528921DFE1DC600C322D6 /* Build configuration list for PBXNativeTarget "LoopUI" */;
			buildPhases = (
				4F7528861DFE1DC600C322D6 /* Sources */,
				4F7528871DFE1DC600C322D6 /* Frameworks */,
				4F7528881DFE1DC600C322D6 /* Headers */,
				4F7528891DFE1DC600C322D6 /* Resources */,
			);
			buildRules = (
			);
			dependencies = (
				43D9001321EB137A00AF44BF /* PBXTargetDependency */,
			);
			name = LoopUI;
			productName = LoopUI;
			productReference = 4F75288B1DFE1DC600C322D6 /* LoopUI.framework */;
			productType = "com.apple.product-type.framework";
		};
/* End PBXNativeTarget section */

/* Begin PBXProject section */
		43776F841B8022E90074EA36 /* Project object */ = {
			isa = PBXProject;
			attributes = {
				LastSwiftUpdateCheck = 1010;
				LastUpgradeCheck = 1010;
				ORGANIZATIONNAME = "LoopKit Authors";
				TargetAttributes = {
					432CF87720D8B8380066B889 = {
						CreatedOnToolsVersion = 9.4;
						ProvisioningStyle = Automatic;
					};
					43776F8B1B8022E90074EA36 = {
						CreatedOnToolsVersion = 7.0;
						LastSwiftMigration = 1020;
						SystemCapabilities = {
							com.apple.ApplicationGroups.iOS = {
								enabled = 1;
							};
							com.apple.BackgroundModes = {
								enabled = 1;
							};
							com.apple.HealthKit = {
								enabled = 1;
							};
							com.apple.Keychain = {
								enabled = 0;
							};
							com.apple.Siri = {
								enabled = 1;
							};
						};
					};
					43A943711B926B7B0051FA24 = {
						CreatedOnToolsVersion = 7.0;
						LastSwiftMigration = 0800;
						SystemCapabilities = {
							com.apple.ApplicationGroups.iOS = {
								enabled = 0;
							};
							com.apple.BackgroundModes.watchos.app = {
								enabled = 0;
							};
						};
					};
					43A9437D1B926B7B0051FA24 = {
						CreatedOnToolsVersion = 7.0;
						LastSwiftMigration = 1020;
						SystemCapabilities = {
							com.apple.ApplicationGroups.iOS = {
								enabled = 0;
							};
							com.apple.HealthKit = {
								enabled = 0;
							};
							com.apple.HealthKit.watchos = {
								enabled = 1;
							};
							com.apple.Keychain = {
								enabled = 0;
							};
							com.apple.Siri = {
								enabled = 1;
							};
						};
					};
					43D9001A21EB209400AF44BF = {
						LastSwiftMigration = 1020;
						ProvisioningStyle = Automatic;
					};
					43D9FFA121EA9A0C00AF44BF = {
						CreatedOnToolsVersion = 10.1;
						LastSwiftMigration = 1020;
						ProvisioningStyle = Automatic;
						SystemCapabilities = {
							com.apple.ApplicationGroups.iOS = {
								enabled = 1;
							};
							com.apple.HealthKit = {
								enabled = 1;
							};
						};
					};
					43D9FFCE21EAE05D00AF44BF = {
						CreatedOnToolsVersion = 10.1;
						LastSwiftMigration = 1020;
						ProvisioningStyle = Automatic;
					};
					43E2D8D01D20BF42004DA55F = {
						CreatedOnToolsVersion = 7.3.1;
						LastSwiftMigration = 0800;
						ProvisioningStyle = Automatic;
					};
					43E2D90A1D20C581004DA55F = {
						CreatedOnToolsVersion = 7.3.1;
						LastSwiftMigration = 0800;
						ProvisioningStyle = Automatic;
						TestTargetID = 43776F8B1B8022E90074EA36;
					};
					4F70C1DB1DE8DCA7006380B7 = {
						CreatedOnToolsVersion = 8.1;
						LastSwiftMigration = 1020;
						ProvisioningStyle = Automatic;
						SystemCapabilities = {
							com.apple.ApplicationGroups.iOS = {
								enabled = 1;
							};
						};
					};
					4F75288A1DFE1DC600C322D6 = {
						CreatedOnToolsVersion = 8.1;
						LastSwiftMigration = 1020;
						ProvisioningStyle = Automatic;
					};
				};
			};
			buildConfigurationList = 43776F871B8022E90074EA36 /* Build configuration list for PBXProject "Loop" */;
			compatibilityVersion = "Xcode 8.0";
			developmentRegion = en;
			hasScannedForEncodings = 0;
			knownRegions = (
				en,
				Base,
				fr,
				de,
				"zh-Hans",
				it,
				nl,
				nb,
				es,
				pl,
				ru,
				ja,
				"pt-BR",
				vi,
				da,
				sv,
				fi,
				ro,
			);
			mainGroup = 43776F831B8022E90074EA36;
			productRefGroup = 43776F8D1B8022E90074EA36 /* Products */;
			projectDirPath = "";
			projectRoot = "";
			targets = (
				43776F8B1B8022E90074EA36 /* Loop */,
				4F70C1DB1DE8DCA7006380B7 /* Loop Status Extension */,
				43A943711B926B7B0051FA24 /* WatchApp */,
				43A9437D1B926B7B0051FA24 /* WatchApp Extension */,
				43D9FFA121EA9A0C00AF44BF /* Learn */,
				43D9FFCE21EAE05D00AF44BF /* LoopCore */,
				43D9001A21EB209400AF44BF /* LoopCore-watchOS */,
				4F75288A1DFE1DC600C322D6 /* LoopUI */,
				43E2D8D01D20BF42004DA55F /* DoseMathTests */,
				43E2D90A1D20C581004DA55F /* LoopTests */,
				432CF87720D8B8380066B889 /* Cartfile */,
			);
		};
/* End PBXProject section */

/* Begin PBXResourcesBuildPhase section */
		43776F8A1B8022E90074EA36 /* Resources */ = {
			isa = PBXResourcesBuildPhase;
			buildActionMask = 2147483647;
			files = (
				C13255D6223E7BE2008AF50C /* BolusProgressTableViewCell.xib in Resources */,
				43FCBBC21E51710B00343C1B /* LaunchScreen.storyboard in Resources */,
				7D70764F1FE06EE1004AC8EA /* InfoPlist.strings in Resources */,
				C1A3EED2235233E1007672E3 /* DerivedAssets.xcassets in Resources */,
				7D7076631FE06EE4004AC8EA /* Localizable.strings in Resources */,
				43776F971B8022E90074EA36 /* Main.storyboard in Resources */,
				C1265BEE231BF7F700652B84 /* DefaultAssets.xcassets in Resources */,
			);
			runOnlyForDeploymentPostprocessing = 0;
		};
		43A943701B926B7B0051FA24 /* Resources */ = {
			isa = PBXResourcesBuildPhase;
			buildActionMask = 2147483647;
			files = (
				C1C73F0D1DE3D0270022FC89 /* InfoPlist.strings in Resources */,
				43A943761B926B7B0051FA24 /* Interface.storyboard in Resources */,
				C1A3EED523535FFF007672E3 /* DefaultAssets.xcassets in Resources */,
				C1A3EED423523551007672E3 /* DerivedAssets.xcassets in Resources */,
			);
			runOnlyForDeploymentPostprocessing = 0;
		};
		43A9437C1B926B7B0051FA24 /* Resources */ = {
			isa = PBXResourcesBuildPhase;
			buildActionMask = 2147483647;
			files = (
				7D70765E1FE06EE3004AC8EA /* Localizable.strings in Resources */,
				43A943901B926B7B0051FA24 /* Assets.xcassets in Resources */,
			);
			runOnlyForDeploymentPostprocessing = 0;
		};
		43D9002621EB209400AF44BF /* Resources */ = {
			isa = PBXResourcesBuildPhase;
			buildActionMask = 2147483647;
			files = (
			);
			runOnlyForDeploymentPostprocessing = 0;
		};
		43D9FFA021EA9A0C00AF44BF /* Resources */ = {
			isa = PBXResourcesBuildPhase;
			buildActionMask = 2147483647;
			files = (
				7D9BEEF32335CF8D005DCFD6 /* Localizable.strings in Resources */,
				43D9FFAF21EA9A0F00AF44BF /* LaunchScreen.storyboard in Resources */,
				43D9FFAC21EA9A0F00AF44BF /* Assets.xcassets in Resources */,
				43D9FFAA21EA9A0C00AF44BF /* Main.storyboard in Resources */,
			);
			runOnlyForDeploymentPostprocessing = 0;
		};
		43D9FFCD21EAE05D00AF44BF /* Resources */ = {
			isa = PBXResourcesBuildPhase;
			buildActionMask = 2147483647;
			files = (
			);
			runOnlyForDeploymentPostprocessing = 0;
		};
		43E2D8CF1D20BF42004DA55F /* Resources */ = {
			isa = PBXResourcesBuildPhase;
			buildActionMask = 2147483647;
			files = (
				7D7076591FE06EE2004AC8EA /* Localizable.strings in Resources */,
				43E2D8F21D20C0DB004DA55F /* recommend_temp_basal_no_change_glucose.json in Resources */,
				43E2D8F61D20C0DB004DA55F /* recommend_temp_basal_start_low_end_in_range.json in Resources */,
				C17824A31E19EAB600D9D25C /* recommend_temp_basal_start_very_low_end_high.json in Resources */,
				43E2D8F41D20C0DB004DA55F /* recommend_temp_basal_start_high_end_low.json in Resources */,
				43E2D8EF1D20C0DB004DA55F /* recommend_temp_basal_high_and_falling.json in Resources */,
				436D9BF81F6F4EA100CFA75F /* recommended_temp_start_low_end_just_above_range.json in Resources */,
				43E2D8ED1D20C0DB004DA55F /* recommend_temp_basal_correct_low_at_min.json in Resources */,
				43E2D8F01D20C0DB004DA55F /* recommend_temp_basal_high_and_rising.json in Resources */,
				C12F21A71DFA79CB00748193 /* recommend_temp_basal_very_low_end_in_range.json in Resources */,
				43E2D8F11D20C0DB004DA55F /* recommend_temp_basal_in_range_and_rising.json in Resources */,
				43E2D8EE1D20C0DB004DA55F /* recommend_temp_basal_flat_and_high.json in Resources */,
				C1C6591C1E1B1FDA0025CC58 /* recommend_temp_basal_dropping_then_rising.json in Resources */,
				43E2D8F31D20C0DB004DA55F /* recommend_temp_basal_start_high_end_in_range.json in Resources */,
				43E2D8F51D20C0DB004DA55F /* recommend_temp_basal_start_low_end_high.json in Resources */,
				C10B28461EA9BA5E006EA1FC /* far_future_high_bg_forecast.json in Resources */,
				43E2D8EC1D20C0DB004DA55F /* read_selected_basal_profile.json in Resources */,
			);
			runOnlyForDeploymentPostprocessing = 0;
		};
		43E2D9091D20C581004DA55F /* Resources */ = {
			isa = PBXResourcesBuildPhase;
			buildActionMask = 2147483647;
			files = (
				C34ECB34239BFEE900833E43 /* Fixtures in Resources */,
				7D2366E621250E0A0028B67D /* InfoPlist.strings in Resources */,
			);
			runOnlyForDeploymentPostprocessing = 0;
		};
		4F70C1DA1DE8DCA7006380B7 /* Resources */ = {
			isa = PBXResourcesBuildPhase;
			buildActionMask = 2147483647;
			files = (
				4F70C1E41DE8DCA7006380B7 /* MainInterface.storyboard in Resources */,
				7D7076351FE06EDE004AC8EA /* Localizable.strings in Resources */,
			);
			runOnlyForDeploymentPostprocessing = 0;
		};
		4F7528891DFE1DC600C322D6 /* Resources */ = {
			isa = PBXResourcesBuildPhase;
			buildActionMask = 2147483647;
			files = (
				4F2C15971E09E94E00E160D4 /* HUDAssets.xcassets in Resources */,
				7D70764A1FE06EE1004AC8EA /* Localizable.strings in Resources */,
				7D7076451FE06EE0004AC8EA /* InfoPlist.strings in Resources */,
				4F2C15951E09BF3C00E160D4 /* HUDView.xib in Resources */,
			);
			runOnlyForDeploymentPostprocessing = 0;
		};
/* End PBXResourcesBuildPhase section */

/* Begin PBXShellScriptBuildPhase section */
		432CF87B20D8B8490066B889 /* Build Carthage Dependencies */ = {
			isa = PBXShellScriptBuildPhase;
			buildActionMask = 2147483647;
			files = (
			);
			inputPaths = (
			);
			name = "Build Carthage Dependencies";
			outputPaths = (
			);
			runOnlyForDeploymentPostprocessing = 0;
			shellPath = /bin/sh;
			shellScript = "if [ -f $PROJECT_DIR/.gitmodules ]; then\n    echo \"Skipping checkout due to presence of .gitmodules file\"\n    if [ $ACTION = \"install\" ]; then\n        echo \"You're installing: Make sure to keep all submodules up-to-date and run carthage build after changes.\"\n    fi\nelse\n    echo \"Bootstrapping carthage dependencies\"\n    unset LLVM_TARGET_TRIPLE_SUFFIX\n    /usr/local/bin/carthage bootstrap --project-directory \"$SRCROOT\" --cache-builds\nfi\n";
		};
		432CF88220D8BCD90066B889 /* Homebrew & Carthage Setup */ = {
			isa = PBXShellScriptBuildPhase;
			buildActionMask = 2147483647;
			files = (
			);
			inputPaths = (
			);
			name = "Homebrew & Carthage Setup";
			outputPaths = (
			);
			runOnlyForDeploymentPostprocessing = 0;
			shellPath = /bin/sh;
			shellScript = "if ! [ -x \"$(command -v brew)\" ]; then\n    # Install Homebrew\n    ruby -e \"$(curl -fsSL https://raw.githubusercontent.com/Homebrew/install/master/install)\"\nfi\n\nif brew ls carthage > /dev/null; then\n    brew upgrade carthage || echo \"Continuing…\"\nelse\n    brew install carthage\nfi\n";
		};
		43D9FFE221EAE40600AF44BF /* Copy Frameworks with Carthage */ = {
			isa = PBXShellScriptBuildPhase;
			buildActionMask = 2147483647;
			files = (
			);
			inputFileListPaths = (
			);
			inputPaths = (
				"$(BUILT_PRODUCTS_DIR)/LoopKit.framework/LoopKit",
				"$(BUILT_PRODUCTS_DIR)/LoopKitUI.framework/LoopKitUI",
				"$(BUILT_PRODUCTS_DIR)/SwiftCharts.framework/SwiftCharts",
			);
			name = "Copy Frameworks with Carthage";
			outputFileListPaths = (
			);
			outputPaths = (
				"$(BUILT_PRODUCTS_DIR)/$(FRAMEWORKS_FOLDER_PATH)/LoopKit.framework",
				"$(BUILT_PRODUCTS_DIR)/$(FRAMEWORKS_FOLDER_PATH)/LoopKitUI.framework",
				"$(BUILT_PRODUCTS_DIR)/$(FRAMEWORKS_FOLDER_PATH)/SwiftCharts.framework",
			);
			runOnlyForDeploymentPostprocessing = 0;
			shellPath = /bin/sh;
			shellScript = "\"${SRCROOT}/Scripts/copy-frameworks.sh\"\n\n";
		};
		43EDDBEF1C361BCE007D89B5 /* Copy Frameworks with Carthage */ = {
			isa = PBXShellScriptBuildPhase;
			buildActionMask = 2147483647;
			files = (
			);
			inputPaths = (
				"$(BUILT_PRODUCTS_DIR)/CGMBLEKit.framework/CGMBLEKit",
				"$(BUILT_PRODUCTS_DIR)/LoopKit.framework/LoopKit",
				"$(BUILT_PRODUCTS_DIR)/SwiftCharts.framework/SwiftCharts",
				"$(BUILT_PRODUCTS_DIR)/Amplitude.framework/Amplitude",
				"$(BUILT_PRODUCTS_DIR)/ShareClient.framework/ShareClient",
				"$(BUILT_PRODUCTS_DIR)/NightscoutUploadKit.framework/NightscoutUploadKit",
				"$(BUILT_PRODUCTS_DIR)/Crypto.framework/Crypto",
				"$(BUILT_PRODUCTS_DIR)/G4ShareSpy.framework/G4ShareSpy",
				"$(BUILT_PRODUCTS_DIR)/LoopKitUI.framework/LoopKitUI",
				"$(BUILT_PRODUCTS_DIR)/CGMBLEKitUI.framework/CGMBLEKitUI",
				"$(BUILT_PRODUCTS_DIR)/ShareClientUI.framework/ShareClientUI",
				"$(BUILT_PRODUCTS_DIR)/LoopTestingKit.framework/LoopTestingKit",
				"$(BUILT_PRODUCTS_DIR)/MockKit.framework/MockKit",
				"$(BUILT_PRODUCTS_DIR)/MockKitUI.framework/MockKitUI",
				"$(BUILT_PRODUCTS_DIR)/MKRingProgressView.framework/MKRingProgressView",
				"$(BUILT_PRODUCTS_DIR)/SpikeClient.framework/SpikeClient",
				"$(BUILT_PRODUCTS_DIR)/SpikeClientUI.framework/SpikeClientUI",
			);
			name = "Copy Frameworks with Carthage";
			outputPaths = (
				"$(BUILT_PRODUCTS_DIR)/$(FRAMEWORKS_FOLDER_PATH)/CGMBLEKit.framework",
				"$(BUILT_PRODUCTS_DIR)/$(FRAMEWORKS_FOLDER_PATH)/LoopKit.framework",
				"$(BUILT_PRODUCTS_DIR)/$(FRAMEWORKS_FOLDER_PATH)/SwiftCharts.framework",
				"$(BUILT_PRODUCTS_DIR)/$(FRAMEWORKS_FOLDER_PATH)/Amplitude.framework",
				"$(BUILT_PRODUCTS_DIR)/$(FRAMEWORKS_FOLDER_PATH)/ShareClient.framework",
				"$(BUILT_PRODUCTS_DIR)/$(FRAMEWORKS_FOLDER_PATH)/NightscoutUploadKit.framework",
				"$(BUILT_PRODUCTS_DIR)/$(FRAMEWORKS_FOLDER_PATH)/Crypto.framework",
				"$(BUILT_PRODUCTS_DIR)/$(FRAMEWORKS_FOLDER_PATH)/G4ShareSpy.framework",
				"$(BUILT_PRODUCTS_DIR)/$(FRAMEWORKS_FOLDER_PATH)/LoopKitUI.framework",
				"$(BUILT_PRODUCTS_DIR)/$(FRAMEWORKS_FOLDER_PATH)/CGMBLEKitUI.framework",
				"$(BUILT_PRODUCTS_DIR)/$(FRAMEWORKS_FOLDER_PATH)/ShareClientUI.framework",
				"$(BUILT_PRODUCTS_DIR)/$(FRAMEWORKS_FOLDER_PATH)/LoopTestingKit.framework",
				"$(BUILT_PRODUCTS_DIR)/$(FRAMEWORKS_FOLDER_PATH)/MockKit.framework",
				"$(BUILT_PRODUCTS_DIR)/$(FRAMEWORKS_FOLDER_PATH)/MockKitUI.framework",
				"$(BUILT_PRODUCTS_DIR)/$(FRAMEWORKS_FOLDER_PATH)/MKRingProgressView.framework",
				"$(BUILT_PRODUCTS_DIR)/$(FRAMEWORKS_FOLDER_PATH)/SpikeClient.framework",
				"$(BUILT_PRODUCTS_DIR)/$(FRAMEWORKS_FOLDER_PATH)/SpikeClientUI.framework",
			);
			runOnlyForDeploymentPostprocessing = 0;
			shellPath = /bin/sh;
			shellScript = "\"${SRCROOT}/Scripts/copy-frameworks.sh\"\n";
		};
		43FF3DF620A8EFE800F8E62C /* Copy Frameworks with Carthage */ = {
			isa = PBXShellScriptBuildPhase;
			buildActionMask = 2147483647;
			files = (
			);
			inputPaths = (
				"$(BUILT_PRODUCTS_DIR)/CGMBLEKit.framework/CGMBLEKit",
				"$(BUILT_PRODUCTS_DIR)/LoopKit.framework/LoopKit",
				"$(BUILT_PRODUCTS_DIR)/ShareClient.framework/ShareClient",
			);
			name = "Copy Frameworks with Carthage";
			outputPaths = (
				"$(BUILT_PRODUCTS_DIR)/$(FRAMEWORKS_FOLDER_PATH)/CGMBLEKit.framework",
				"$(BUILT_PRODUCTS_DIR)/$(FRAMEWORKS_FOLDER_PATH)/LoopKit.framework",
				"$(BUILT_PRODUCTS_DIR)/$(FRAMEWORKS_FOLDER_PATH)/ShareClient.framework",
			);
			runOnlyForDeploymentPostprocessing = 0;
			shellPath = /bin/sh;
			shellScript = "\"${SRCROOT}/Scripts/copy-frameworks.sh\"\n";
		};
		A942E448225FD9D500DD4980 /* Copy Frameworks with Carthage */ = {
			isa = PBXShellScriptBuildPhase;
			buildActionMask = 2147483647;
			files = (
			);
			inputFileListPaths = (
			);
			inputPaths = (
				"$(BUILT_PRODUCTS_DIR)/LoopKit.framework/LoopKit",
			);
			name = "Copy Frameworks with Carthage";
			outputFileListPaths = (
			);
			outputPaths = (
				"$(BUILT_PRODUCTS_DIR)/$(FRAMEWORKS_FOLDER_PATH)/LoopKit.framework",
			);
			runOnlyForDeploymentPostprocessing = 0;
			shellPath = /bin/sh;
			shellScript = "\"${SRCROOT}/Scripts/copy-frameworks.sh\"\n\n";
		};
		C16DA84322E8E5FF008624C2 /* Install Plugins */ = {
			isa = PBXShellScriptBuildPhase;
			buildActionMask = 2147483647;
			files = (
			);
			inputFileListPaths = (
			);
			inputPaths = (
			);
			name = "Install Plugins";
			outputFileListPaths = (
			);
			outputPaths = (
			);
			runOnlyForDeploymentPostprocessing = 0;
			shellPath = /bin/sh;
			shellScript = "\"${SRCROOT}/Scripts/copy-plugins.sh\"\n";
		};
		C1D1405722FB66DF00DA6242 /* Build Derived Assets */ = {
			isa = PBXShellScriptBuildPhase;
			buildActionMask = 2147483647;
			files = (
			);
			inputFileListPaths = (
			);
			inputPaths = (
			);
			name = "Build Derived Assets";
			outputFileListPaths = (
			);
			outputPaths = (
			);
			runOnlyForDeploymentPostprocessing = 0;
			shellPath = /bin/sh;
			shellScript = "\"${SRCROOT}/Scripts/build-derived-assets.sh\"\n";
		};
		C1D1406222FB7ED200DA6242 /* Build Derived Watch Assets */ = {
			isa = PBXShellScriptBuildPhase;
			buildActionMask = 2147483647;
			files = (
			);
			inputFileListPaths = (
			);
			inputPaths = (
			);
			name = "Build Derived Watch Assets";
			outputFileListPaths = (
			);
			outputPaths = (
			);
			runOnlyForDeploymentPostprocessing = 0;
			shellPath = /bin/sh;
			shellScript = "\"${SRCROOT}/Scripts/build-derived-watch-assets.sh\"\n";
		};
		C1D19800232CFA2A0096D646 /* Capture Build Details */ = {
			isa = PBXShellScriptBuildPhase;
			buildActionMask = 2147483647;
			files = (
			);
			inputFileListPaths = (
			);
			inputPaths = (
			);
			name = "Capture Build Details";
			outputFileListPaths = (
			);
			outputPaths = (
			);
			runOnlyForDeploymentPostprocessing = 0;
			shellPath = /bin/sh;
			shellScript = "\"${SRCROOT}/Scripts/capture-build-details.sh\"\n";
		};
/* End PBXShellScriptBuildPhase section */

/* Begin PBXSourcesBuildPhase section */
		43776F881B8022E90074EA36 /* Sources */ = {
			isa = PBXSourcesBuildPhase;
			buildActionMask = 2147483647;
			files = (
				C17824A51E1AD4D100D9D25C /* BolusRecommendation.swift in Sources */,
				4F70C2131DE90339006380B7 /* StatusExtensionContext.swift in Sources */,
				43441A9C1EDB34810087958C /* StatusExtensionContext+LoopKit.swift in Sources */,
				43C05CC521EC29E3006FB252 /* TextFieldTableViewCell.swift in Sources */,
				4FF4D1001E18374700846527 /* WatchContext.swift in Sources */,
				C34ECB30239BFE4700833E43 /* IntegralRetrospectiveCorrection.swift in Sources */,
				4315D28A1CA5F45E00589052 /* DiagnosticLogger+LoopKit.swift in Sources */,
				C1D289B522F90A52003FFBD9 /* BasalDeliveryState.swift in Sources */,
				4F2C15821E074FC600E160D4 /* NSTimeInterval.swift in Sources */,
				4311FB9B1F37FE1B00D4C0A7 /* TitleSubtitleTextFieldTableViewCell.swift in Sources */,
				C1FB428F217921D600FAB378 /* PumpManagerUI.swift in Sources */,
				43C513191E864C4E001547C7 /* GlucoseRangeSchedule.swift in Sources */,
				43A51E1F1EB6D62A000736CC /* CarbAbsorptionViewController.swift in Sources */,
				43776F901B8022E90074EA36 /* AppDelegate.swift in Sources */,
				4372E48B213CB5F00068E043 /* Double.swift in Sources */,
				430B29932041F5B300BA9F93 /* UserDefaults+Loop.swift in Sources */,
				4341F4EB1EDB92AC001C936B /* LogglyService.swift in Sources */,
				43CE7CDE1CA8B63E003CC1B0 /* Data.swift in Sources */,
				C1F8B243223E73FD00DD66CF /* BolusProgressTableViewCell.swift in Sources */,
				89CA2B30226C0161004D9350 /* DirectoryObserver.swift in Sources */,
				439A7942211F631C0041B75F /* RootNavigationController.swift in Sources */,
				4F11D3C020DCBEEC006E072C /* GlucoseBackfillRequestUserInfo.swift in Sources */,
				43F5C2DB1B92A5E1003EB13D /* SettingsTableViewController.swift in Sources */,
				89E267FC2292456700A3F2AF /* FeatureFlags.swift in Sources */,
				43A567691C94880B00334FAC /* LoopDataManager.swift in Sources */,
				43B260491ED248FB008CAA77 /* CarbEntryTableViewCell.swift in Sources */,
				4302F4E11D4E9C8900F0FCAF /* TextFieldTableViewController.swift in Sources */,
				43F64DD91D9C92C900D24DC6 /* TitleSubtitleTableViewCell.swift in Sources */,
<<<<<<< HEAD
				C330EE5A2381DEEC00CA667D /* MicrobolusView.swift in Sources */,
=======
				38CE2218236B134F00DFE990 /* MicrobolusView.swift in Sources */,
>>>>>>> b9cbc0a5
				C15713821DAC6983005BC4D2 /* MealBolusNightscoutTreatment.swift in Sources */,
				43FCEEA9221A615B0013DD30 /* StatusChartsManager.swift in Sources */,
				43511CE321FD80E400566C63 /* StandardRetrospectiveCorrection.swift in Sources */,
				43E3449F1B9D68E900C85C07 /* StatusTableViewController.swift in Sources */,
				43DBF0531C93EC8200B3C386 /* DeviceDataManager.swift in Sources */,
				43E2D8C81D208D5B004DA55F /* KeychainManager+Loop.swift in Sources */,
				C17824A01E19CF9800D9D25C /* GlucoseThresholdTableViewController.swift in Sources */,
				4372E487213C86240068E043 /* SampleValue.swift in Sources */,
				4346D1E71C77F5FE00ABAFE3 /* ChartTableViewCell.swift in Sources */,
				437CEEE41CDE5C0A003C8C80 /* UIImage.swift in Sources */,
				43DBF0591C93F73800B3C386 /* CarbEntryTableViewController.swift in Sources */,
				89CA2B32226C18B8004D9350 /* TestingScenariosTableViewController.swift in Sources */,
				43E93FB71E469A5100EAB8DB /* HKUnit.swift in Sources */,
				43C05CAF21EB2C24006FB252 /* NSBundle.swift in Sources */,
				43BFF0BC1E45C80600FF19A9 /* UIColor+Loop.swift in Sources */,
				43C0944A1CACCC73001F6403 /* NotificationManager.swift in Sources */,
				43D9003321EB258C00AF44BF /* InsulinModelSettings+Loop.swift in Sources */,
				434FF1EE1CF27EEF000DB779 /* UITableViewCell.swift in Sources */,
				439BED2A1E76093C00B0AED5 /* CGMManager.swift in Sources */,
				C18C8C511D5A351900E043FB /* NightscoutDataManager.swift in Sources */,
				C165B8CE23302C5D0004112E /* RemoteCommand.swift in Sources */,
				438849EA1D297CB6003B3F23 /* NightscoutService.swift in Sources */,
				438172D91F4E9E37003C3328 /* NewPumpEvent.swift in Sources */,
				4389916B1E91B689000EEF90 /* ChartSettings+Loop.swift in Sources */,
				4315D2871CA5CC3B00589052 /* CarbEntryEditTableViewController.swift in Sources */,
				C178249A1E1999FA00D9D25C /* CaseCountable.swift in Sources */,
				43DBF04C1C93B8D700B3C386 /* BolusViewController.swift in Sources */,
				4FB76FBB1E8C42CF00B39636 /* UIColor.swift in Sources */,
				4374B5EF209D84BF00D17AA8 /* OSLog.swift in Sources */,
				4F6663941E905FD2009E74FC /* ChartColorPalette+Loop.swift in Sources */,
				4328E0351CFC0AE100E199AA /* WatchDataManager.swift in Sources */,
				4345E3FC21F04911009E00E5 /* UIColor+HIG.swift in Sources */,
				43D381621EBD9759007F8C8F /* HeaderValuesTableViewCell.swift in Sources */,
				89E267FF229267DF00A3F2AF /* Optional.swift in Sources */,
				43785E982120E7060057DED1 /* Intents.intentdefinition in Sources */,
				4302F4E31D4EA54200F0FCAF /* InsulinDeliveryTableViewController.swift in Sources */,
				4FC8C8011DEB93E400A1452E /* NSUserDefaults+StatusExtension.swift in Sources */,
				43DAD00020A2736F000F8529 /* PersistedPumpEvent.swift in Sources */,
				438849EC1D29EC34003B3F23 /* AmplitudeService.swift in Sources */,
				43E93FB61E469A4000EAB8DB /* NumberFormatter.swift in Sources */,
				C1FB428C217806A400FAB378 /* StateColorPalette.swift in Sources */,
				4F08DE8F1E7BB871006741EA /* CollectionType+Loop.swift in Sources */,
				435400341C9F878D00D5819C /* SetBolusUserInfo.swift in Sources */,
				43F89CA322BDFBBD006BB54E /* UIActivityIndicatorView.swift in Sources */,
				437D9BA31D7BC977007245E8 /* PredictionTableViewController.swift in Sources */,
				4344628F20A7ADD500C4BE6F /* UserDefaults+CGM.swift in Sources */,
				43F41C371D3BF32400C11ED6 /* UIAlertController.swift in Sources */,
				433EA4C41D9F71C800CD78FB /* CommandResponseViewController.swift in Sources */,
				C16DA84222E8E112008624C2 /* LoopPlugins.swift in Sources */,
				43D2E8231F00425400AE5CBF /* BolusViewController+LoopDataManager.swift in Sources */,
				430B29952041F5CB00BA9F93 /* LoopSettings+Loop.swift in Sources */,
				43785E932120A01B0057DED1 /* NewCarbEntryIntent+Loop.swift in Sources */,
				43CEE6E61E56AFD400CB9116 /* NightscoutUploader.swift in Sources */,
				439A7944211FE22F0041B75F /* NSUserActivity.swift in Sources */,
				4328E0331CFC091100E199AA /* WatchContext+LoopKit.swift in Sources */,
				4F526D611DF8D9A900A04910 /* NetBasal.swift in Sources */,
				43C3B6EC20B650A80026CAFA /* SettingsImageTableViewCell.swift in Sources */,
				89ADE13B226BFA0F0067222B /* TestingScenariosManager.swift in Sources */,
				4F7E8ACB20E2ACB500AEA65E /* WatchPredictedGlucose.swift in Sources */,
				436A0DA51D236A2A00104B24 /* LoopError.swift in Sources */,
<<<<<<< HEAD
				C330EE5C2381DF0100CA667D /* MicrobolusViewController.swift in Sources */,
=======
				38BE6D8D236C8A110074CF11 /* MicrobolusViewController.swift in Sources */,
>>>>>>> b9cbc0a5
				4F11D3C220DD80B3006E072C /* WatchHistoricalGlucose.swift in Sources */,
				435CB6231F37967800C320C7 /* InsulinModelSettingsViewController.swift in Sources */,
				4372E490213CFCE70068E043 /* LoopSettingsUserInfo.swift in Sources */,
				89CA2B3D226E6B13004D9350 /* LocalTestingScenariosManager.swift in Sources */,
				43F78D261C8FC000002152D1 /* DoseMath.swift in Sources */,
				43511CE221FD80E400566C63 /* RetrospectiveCorrection.swift in Sources */,
				438D42F91D7C88BC003244B0 /* PredictionInputEffect.swift in Sources */,
				892A5D692230C41D008961AB /* RangeReplaceableCollection.swift in Sources */,
				4F70C2101DE8FAC5006380B7 /* StatusExtensionDataManager.swift in Sources */,
				43DFB62320D4CAE7008A7BAE /* PumpManager.swift in Sources */,
				892A5D59222F0A27008961AB /* Debug.swift in Sources */,
				431A8C401EC6E8AB00823B9C /* CircleMaskView.swift in Sources */,
				439897371CD2F80600223065 /* AnalyticsManager.swift in Sources */,
				895FE0952201234000FCF18A /* OverrideSelectionViewController.swift in Sources */,
				C34ECB2D239BF94200833E43 /* FPURatioTableViewController.swift in Sources */,
				439706E622D2E84900C81566 /* PredictionSettingTableViewCell.swift in Sources */,
				430D85891F44037000AF2D4F /* HUDViewTableViewCell.swift in Sources */,
				43A51E211EB6DBDD000736CC /* ChartsTableViewController.swift in Sources */,
				438849EE1D2A1EBB003B3F23 /* MLabService.swift in Sources */,
				438D42FB1D7D11A4003244B0 /* PredictionInputEffectTableViewCell.swift in Sources */,
				C34ECB2E239BF94200833E43 /* FPUDelayTableViewController.swift in Sources */,
				43F4EF1D1BA2A57600526CE1 /* DiagnosticLogger.swift in Sources */,
				432E73CB1D24B3D6009AD15D /* RemoteDataManager.swift in Sources */,
				43C2FAE11EB656A500364AFF /* GlucoseEffectVelocity.swift in Sources */,
			);
			runOnlyForDeploymentPostprocessing = 0;
		};
		43A9437A1B926B7B0051FA24 /* Sources */ = {
			isa = PBXSourcesBuildPhase;
			buildActionMask = 2147483647;
			files = (
				4372E488213C862B0068E043 /* SampleValue.swift in Sources */,
				4F2C15741E0209F500E160D4 /* NSTimeInterval.swift in Sources */,
				4FF4D1011E18375000846527 /* WatchContext.swift in Sources */,
				898ECA63218ABD21001E9D35 /* ComplicationChartManager.swift in Sources */,
				43517915230A07100072ECC0 /* NumberFormatter+WatchApp.swift in Sources */,
				43A9438A1B926B7B0051FA24 /* NotificationController.swift in Sources */,
				439A7945211FE23A0041B75F /* NSUserActivity.swift in Sources */,
				43A943881B926B7B0051FA24 /* ExtensionDelegate.swift in Sources */,
				43511CEE220FC61700566C63 /* HUDRowController.swift in Sources */,
				892FB4CD22040104005293EC /* OverridePresetRow.swift in Sources */,
				4F75F00220FCFE8C00B5570E /* GlucoseChartScene.swift in Sources */,
				89E26800229267DF00A3F2AF /* Optional.swift in Sources */,
				4328E02F1CFBF81800E199AA /* WKInterfaceImage.swift in Sources */,
				4F2C15811E0495B200E160D4 /* WatchContext+WatchApp.swift in Sources */,
				4372E496213DCDD30068E043 /* GlucoseChartValueHashable.swift in Sources */,
				898ECA61218ABD17001E9D35 /* GlucoseChartData.swift in Sources */,
				4344629820A8B2D700C4BE6F /* OSLog.swift in Sources */,
				4328E02A1CFBE2C500E199AA /* UIColor.swift in Sources */,
				4372E484213A63FB0068E043 /* ChartHUDController.swift in Sources */,
				4345E40621F68E18009E00E5 /* CarbEntryListController.swift in Sources */,
				4FDDD23720DC51DF00D04B16 /* LoopDataManager.swift in Sources */,
				89E267FD2292456700A3F2AF /* FeatureFlags.swift in Sources */,
				898ECA60218ABD17001E9D35 /* GlucoseChartScaler.swift in Sources */,
				4328E01B1CFBE1DA00E199AA /* BolusInterfaceController.swift in Sources */,
				4F82655020E69F9A0031A8F5 /* HUDInterfaceController.swift in Sources */,
				4372E492213D956C0068E043 /* GlucoseRangeSchedule.swift in Sources */,
				4328E02B1CFBE2C500E199AA /* WKAlertAction.swift in Sources */,
				4F7E8AC720E2AC0300AEA65E /* WatchPredictedGlucose.swift in Sources */,
				4344628E20A7ADD100C4BE6F /* UserDefaults+CGM.swift in Sources */,
				4F7E8AC520E2AB9600AEA65E /* Date.swift in Sources */,
				434A9F9923124B210047C077 /* BolusConfirmationScene.swift in Sources */,
				4F11D3C420DD881A006E072C /* WatchHistoricalGlucose.swift in Sources */,
				4328E0281CFBE2C500E199AA /* CLKComplicationTemplate.swift in Sources */,
				4328E01E1CFBE25F00E199AA /* AddCarbsInterfaceController.swift in Sources */,
				4F73F5FC20E2E7FA00E8D82C /* GlucoseStore.swift in Sources */,
				432CF87520D8AC950066B889 /* NSUserDefaults+WatchApp.swift in Sources */,
				43027F0F1DFE0EC900C51989 /* HKUnit.swift in Sources */,
				4344629220A7C19800C4BE6F /* ButtonGroup.swift in Sources */,
				898ECA69218ABDA9001E9D35 /* CLKTextProvider+Compound.m in Sources */,
				4372E48C213CB6750068E043 /* Double.swift in Sources */,
				892FB4CF220402C0005293EC /* OverrideSelectionController.swift in Sources */,
				43785E972120E4500057DED1 /* INRelevantShortcutStore+Loop.swift in Sources */,
				898ECA65218ABD9B001E9D35 /* CGRect.swift in Sources */,
				43CB2B2B1D924D450079823D /* WCSession.swift in Sources */,
				4372E491213D05F90068E043 /* LoopSettingsUserInfo.swift in Sources */,
				4345E40421F68AD9009E00E5 /* TextRowController.swift in Sources */,
				43BFF0B51E45C1E700FF19A9 /* NumberFormatter.swift in Sources */,
				43A9438E1B926B7B0051FA24 /* ComplicationController.swift in Sources */,
				43517917230A0E1A0072ECC0 /* WKInterfaceLabel.swift in Sources */,
				4328E01A1CFBE1DA00E199AA /* ActionHUDController.swift in Sources */,
				4F11D3C320DD84DB006E072C /* GlucoseBackfillRequestUserInfo.swift in Sources */,
				435400351C9F878D00D5819C /* SetBolusUserInfo.swift in Sources */,
			);
			runOnlyForDeploymentPostprocessing = 0;
		};
		43D9001F21EB209400AF44BF /* Sources */ = {
			isa = PBXSourcesBuildPhase;
			buildActionMask = 2147483647;
			files = (
<<<<<<< HEAD
				C330EE582381DECC00CA667D /* Microbolus.swift in Sources */,
=======
				3804343E237474AE004BAB52 /* Microbolus.swift in Sources */,
>>>>>>> b9cbc0a5
				43C05CB821EBEA54006FB252 /* HKUnit.swift in Sources */,
				4345E3F421F036FC009E00E5 /* Result.swift in Sources */,
				C34ECB2A239BF8F000833E43 /* FPUDelay.swift in Sources */,
				43D9002021EB209400AF44BF /* NSTimeInterval.swift in Sources */,
				43C05CA921EB2B26006FB252 /* PersistenceController.swift in Sources */,
				431EA87221EB29150076EC1A /* InsulinModelSettings.swift in Sources */,
				C34ECB29239BF8F000833E43 /* FPURatio.swift in Sources */,
				43D9002121EB209400AF44BF /* GlucoseThreshold.swift in Sources */,
				43C05CAB21EB2B4A006FB252 /* NSBundle.swift in Sources */,
				43D9002221EB209400AF44BF /* LoopSettings.swift in Sources */,
				431EA87421EB291A0076EC1A /* WalshInsulinModel.swift in Sources */,
				431EA87021EB29120076EC1A /* ExponentialInsulinModelPreset.swift in Sources */,
				43C05CC721EC2ABC006FB252 /* IdentifiableClass.swift in Sources */,
				43C05CAE21EB2BBF006FB252 /* NSUserDefaults.swift in Sources */,
				4345E40221F67300009E00E5 /* CarbEntryUserInfo.swift in Sources */,
			);
			runOnlyForDeploymentPostprocessing = 0;
		};
		43D9FF9E21EA9A0C00AF44BF /* Sources */ = {
			isa = PBXSourcesBuildPhase;
			buildActionMask = 2147483647;
			files = (
				43C05CBD21EBF77D006FB252 /* LessonsViewController.swift in Sources */,
				43C05CB621EBE321006FB252 /* NSTimeInterval.swift in Sources */,
				43C5F25A222C921B00905D10 /* OSLog.swift in Sources */,
				43C05CB521EBE274006FB252 /* Date.swift in Sources */,
				43D9F82421EFF1AB000578CD /* LessonResultsViewController.swift in Sources */,
				43C728F9222A448700C62969 /* DayCalculator.swift in Sources */,
				4345E3FA21F0473B009E00E5 /* TextCell.swift in Sources */,
				43C728F5222266F000C62969 /* ModalDayLesson.swift in Sources */,
				43D9F81821EC51CC000578CD /* DateEntry.swift in Sources */,
				43D9FFC021EAB22E00AF44BF /* DataManager.swift in Sources */,
				43C05CB121EBBDB9006FB252 /* TimeInRangeLesson.swift in Sources */,
				43C728F72222700000C62969 /* DateIntervalEntry.swift in Sources */,
				43D9F81E21EF0609000578CD /* NumberRangeEntry.swift in Sources */,
				43C05CCA21EC382B006FB252 /* NumberEntry.swift in Sources */,
				4345E3FE21F04A50009E00E5 /* DateIntervalFormatter.swift in Sources */,
				43C5F257222C7B7200905D10 /* TimeComponents.swift in Sources */,
				4345E3F821F03D2A009E00E5 /* DatesAndNumberCell.swift in Sources */,
				43D9F82221EF0A7A000578CD /* QuantityRangeEntry.swift in Sources */,
				43D9F81A21EC593C000578CD /* UITableViewCell.swift in Sources */,
				43D9F82021EF0906000578CD /* NSNumber.swift in Sources */,
				43C05CC221EC06E4006FB252 /* LessonConfigurationViewController.swift in Sources */,
				43C05CC621EC29E7006FB252 /* TextFieldTableViewCell.swift in Sources */,
				43C05CC021EBFFA4006FB252 /* Lesson.swift in Sources */,
				C1814B86225E507C008D2D8E /* Sequence.swift in Sources */,
				43C5F258222C7BD400905D10 /* AppDelegate.swift in Sources */,
			);
			runOnlyForDeploymentPostprocessing = 0;
		};
		43D9FFCB21EAE05D00AF44BF /* Sources */ = {
			isa = PBXSourcesBuildPhase;
			buildActionMask = 2147483647;
			files = (
<<<<<<< HEAD
				C330EE572381DEC600CA667D /* Microbolus.swift in Sources */,
=======
				3804343D23747354004BAB52 /* Microbolus.swift in Sources */,
>>>>>>> b9cbc0a5
				43C05CB921EBEA54006FB252 /* HKUnit.swift in Sources */,
				4345E3F521F036FC009E00E5 /* Result.swift in Sources */,
				C34ECB28239BF8BB00833E43 /* FPUDelay.swift in Sources */,
				43D9FFFB21EAF3D300AF44BF /* NSTimeInterval.swift in Sources */,
				43C05CA821EB2B26006FB252 /* PersistenceController.swift in Sources */,
				431EA87321EB29160076EC1A /* InsulinModelSettings.swift in Sources */,
				C34ECB27239BF8BB00833E43 /* FPURatio.swift in Sources */,
				43D9FFF921EAF34800AF44BF /* GlucoseThreshold.swift in Sources */,
				43C05CAA21EB2B49006FB252 /* NSBundle.swift in Sources */,
				43D9FFF521EAF27200AF44BF /* LoopSettings.swift in Sources */,
				431EA87521EB291B0076EC1A /* WalshInsulinModel.swift in Sources */,
				431EA87121EB29120076EC1A /* ExponentialInsulinModelPreset.swift in Sources */,
				43C05CC821EC2ABC006FB252 /* IdentifiableClass.swift in Sources */,
				43C05CAD21EB2BBF006FB252 /* NSUserDefaults.swift in Sources */,
				4345E40121F67300009E00E5 /* CarbEntryUserInfo.swift in Sources */,
			);
			runOnlyForDeploymentPostprocessing = 0;
		};
		43E2D8CD1D20BF42004DA55F /* Sources */ = {
			isa = PBXSourcesBuildPhase;
			buildActionMask = 2147483647;
			files = (
				43947D731F529FAA00A07D31 /* GlucoseRangeSchedule.swift in Sources */,
				43E2D8DC1D20C049004DA55F /* DoseMath.swift in Sources */,
				43E2D8DB1D20C03B004DA55F /* NSTimeInterval.swift in Sources */,
				43E2D8D41D20BF42004DA55F /* DoseMathTests.swift in Sources */,
				C11C87DE1E21EAAD00BB71D3 /* HKUnit.swift in Sources */,
				C13BAD941E8009B000050CB5 /* NumberFormatter.swift in Sources */,
				C17824A61E1AF91F00D9D25C /* BolusRecommendation.swift in Sources */,
			);
			runOnlyForDeploymentPostprocessing = 0;
		};
		43E2D9071D20C581004DA55F /* Sources */ = {
			isa = PBXSourcesBuildPhase;
			buildActionMask = 2147483647;
			files = (
<<<<<<< HEAD
				43E2D9151D20C5A2004DA55F /* KeychainManagerTests.swift in Sources */,
				C34ECB32239BFEAB00833E43 /* IntegralRetrospectiveCorrectionTests.swift in Sources */,
=======
>>>>>>> b9cbc0a5
			);
			runOnlyForDeploymentPostprocessing = 0;
		};
		4F70C1D81DE8DCA7006380B7 /* Sources */ = {
			isa = PBXSourcesBuildPhase;
			buildActionMask = 2147483647;
			files = (
				43FCEEB1221A863E0013DD30 /* StatusChartsManager.swift in Sources */,
				43C05CAC21EB2B8B006FB252 /* NSBundle.swift in Sources */,
				4FAC02541E22F6B20087A773 /* NSTimeInterval.swift in Sources */,
				4FB76FBA1E8C42CE00B39636 /* UIColor.swift in Sources */,
				4F2C15831E0757E600E160D4 /* HKUnit.swift in Sources */,
				C1FB4290217922A100FAB378 /* PumpManagerUI.swift in Sources */,
				C1FB428D21791D2500FAB378 /* PumpManager.swift in Sources */,
				43E93FB51E4675E800EAB8DB /* NumberFormatter.swift in Sources */,
				4345E3FB21F04911009E00E5 /* UIColor+HIG.swift in Sources */,
				43BFF0CD1E466C8400FF19A9 /* StateColorPalette.swift in Sources */,
				4FC8C8021DEB943800A1452E /* NSUserDefaults+StatusExtension.swift in Sources */,
				43BFF0BF1E45C8EA00FF19A9 /* UIColor+Widget.swift in Sources */,
				C136AA2423109CC6008A320D /* LoopPlugins.swift in Sources */,
				4F70C2121DE900EA006380B7 /* StatusExtensionContext.swift in Sources */,
				4F70C1E11DE8DCA7006380B7 /* StatusViewController.swift in Sources */,
			);
			runOnlyForDeploymentPostprocessing = 0;
		};
		4F7528861DFE1DC600C322D6 /* Sources */ = {
			isa = PBXSourcesBuildPhase;
			buildActionMask = 2147483647;
			files = (
				4FB76FB91E8C42B000B39636 /* CollectionType.swift in Sources */,
				7D23667D21250C7E0028B67D /* LocalizedString.swift in Sources */,
				43FCEEBD22212DD50013DD30 /* PredictedGlucoseChart.swift in Sources */,
				436961911F19D11E00447E89 /* ChartPointsContextFillLayer.swift in Sources */,
				4FF4D0F81E1725B000846527 /* NibLoadable.swift in Sources */,
				4326BA641F3A44D9007CCAD4 /* ChartLineModel.swift in Sources */,
				43FCEEB9221BCF790013DD30 /* GlucoseChart.swift in Sources */,
				4374B5F0209D857E00D17AA8 /* OSLog.swift in Sources */,
				43FCEEB3221BC3B60013DD30 /* DoseChart.swift in Sources */,
				4F7528AA1DFE215100C322D6 /* HKUnit.swift in Sources */,
				4FB76FB61E8C426900B39636 /* ChartPointsTouchHighlightLayerViewCache.swift in Sources */,
				4F2C15931E09BF2C00E160D4 /* HUDView.swift in Sources */,
				43BFF0B71E45C20C00FF19A9 /* NumberFormatter.swift in Sources */,
				4FB76FB71E8C428600B39636 /* UIColor.swift in Sources */,
				4F7528A51DFE208C00C322D6 /* NSTimeInterval.swift in Sources */,
				4FB76FC61E8C57B100B39636 /* ChartsManager.swift in Sources */,
				4FB76FB41E8C3F7C00B39636 /* ChartAxisValueDoubleUnit.swift in Sources */,
				4FB76FB31E8C3EE400B39636 /* ChartAxisValueDoubleLog.swift in Sources */,
				43F1C31A1F5DC87700395429 /* ChartPoint.swift in Sources */,
				4F7528A11DFE200B00C322D6 /* BasalStateView.swift in Sources */,
				4F20AE631E6B87B100D07A06 /* ChartContainerView.swift in Sources */,
				43FCEEAB221A61B40013DD30 /* IOBChart.swift in Sources */,
				43BFF0C61E465A4400FF19A9 /* UIColor+HIG.swift in Sources */,
				43FCEEB7221BCD160013DD30 /* InsulinModelChart.swift in Sources */,
				43FCEEBB22211C860013DD30 /* CarbEffectChart.swift in Sources */,
				4F7528A01DFE1F9D00C322D6 /* LoopStateView.swift in Sources */,
				4FB76FCE1E8C835D00B39636 /* ChartColorPalette.swift in Sources */,
				43FCEEAD221A66780013DD30 /* DateFormatter.swift in Sources */,
				4FB76FB51E8C41E200B39636 /* ChartPointsScatterDownTrianglesLayer.swift in Sources */,
				43FCEEAF221A67A70013DD30 /* NumberFormatter+Charts.swift in Sources */,
				4F75289A1DFE1F6000C322D6 /* BasalRateHUDView.swift in Sources */,
				4F75289C1DFE1F6000C322D6 /* GlucoseHUDView.swift in Sources */,
				4FB76FB81E8C429D00B39636 /* CGPoint.swift in Sources */,
				43FCEEB5221BCA020013DD30 /* COBChart.swift in Sources */,
				4F75289E1DFE1F6000C322D6 /* LoopCompletionHUDView.swift in Sources */,
			);
			runOnlyForDeploymentPostprocessing = 0;
		};
/* End PBXSourcesBuildPhase section */

/* Begin PBXTargetDependency section */
		43A943811B926B7B0051FA24 /* PBXTargetDependency */ = {
			isa = PBXTargetDependency;
			target = 43A9437D1B926B7B0051FA24 /* WatchApp Extension */;
			targetProxy = 43A943801B926B7B0051FA24 /* PBXContainerItemProxy */;
		};
		43A943931B926B7B0051FA24 /* PBXTargetDependency */ = {
			isa = PBXTargetDependency;
			target = 43A943711B926B7B0051FA24 /* WatchApp */;
			targetProxy = 43A943921B926B7B0051FA24 /* PBXContainerItemProxy */;
		};
		43D9000D21EB0BEA00AF44BF /* PBXTargetDependency */ = {
			isa = PBXTargetDependency;
			target = 43D9FFCE21EAE05D00AF44BF /* LoopCore */;
			targetProxy = 43D9000C21EB0BEA00AF44BF /* PBXContainerItemProxy */;
		};
		43D9001321EB137A00AF44BF /* PBXTargetDependency */ = {
			isa = PBXTargetDependency;
			target = 43D9FFCE21EAE05D00AF44BF /* LoopCore */;
			targetProxy = 43D9001221EB137A00AF44BF /* PBXContainerItemProxy */;
		};
		43D9FFBA21EA9CA400AF44BF /* PBXTargetDependency */ = {
			isa = PBXTargetDependency;
			target = 4F75288A1DFE1DC600C322D6 /* LoopUI */;
			targetProxy = 43D9FFB921EA9CA400AF44BF /* PBXContainerItemProxy */;
		};
		43D9FFD521EAE05D00AF44BF /* PBXTargetDependency */ = {
			isa = PBXTargetDependency;
			target = 43D9FFCE21EAE05D00AF44BF /* LoopCore */;
			targetProxy = 43D9FFD421EAE05D00AF44BF /* PBXContainerItemProxy */;
		};
		43E2D9111D20C581004DA55F /* PBXTargetDependency */ = {
			isa = PBXTargetDependency;
			target = 43776F8B1B8022E90074EA36 /* Loop */;
			targetProxy = 43E2D9101D20C581004DA55F /* PBXContainerItemProxy */;
		};
		4F70C1E71DE8DCA7006380B7 /* PBXTargetDependency */ = {
			isa = PBXTargetDependency;
			target = 4F70C1DB1DE8DCA7006380B7 /* Loop Status Extension */;
			targetProxy = 4F70C1E61DE8DCA7006380B7 /* PBXContainerItemProxy */;
		};
		4F7528971DFE1ED400C322D6 /* PBXTargetDependency */ = {
			isa = PBXTargetDependency;
			target = 4F75288A1DFE1DC600C322D6 /* LoopUI */;
			targetProxy = 4F7528961DFE1ED400C322D6 /* PBXContainerItemProxy */;
		};
		4F7528991DFE1ED800C322D6 /* PBXTargetDependency */ = {
			isa = PBXTargetDependency;
			target = 4F75288A1DFE1DC600C322D6 /* LoopUI */;
			targetProxy = 4F7528981DFE1ED800C322D6 /* PBXContainerItemProxy */;
		};
		A942E445225FD97F00DD4980 /* PBXTargetDependency */ = {
			isa = PBXTargetDependency;
			target = 43D9FFCE21EAE05D00AF44BF /* LoopCore */;
			targetProxy = A942E444225FD97F00DD4980 /* PBXContainerItemProxy */;
		};
		A942E447225FD9A300DD4980 /* PBXTargetDependency */ = {
			isa = PBXTargetDependency;
			target = 43D9FFCE21EAE05D00AF44BF /* LoopCore */;
			targetProxy = A942E446225FD9A300DD4980 /* PBXContainerItemProxy */;
		};
		C117ED71232EDB3200DA57CD /* PBXTargetDependency */ = {
			isa = PBXTargetDependency;
			target = 43D9001A21EB209400AF44BF /* LoopCore-watchOS */;
			targetProxy = C117ED70232EDB3200DA57CD /* PBXContainerItemProxy */;
		};
/* End PBXTargetDependency section */

/* Begin PBXVariantGroup section */
		43776F951B8022E90074EA36 /* Main.storyboard */ = {
			isa = PBXVariantGroup;
			children = (
				43776F961B8022E90074EA36 /* Base */,
				7DD382771F8DBFC60071272B /* es */,
				7D68AAAA1FE2DB0A00522C49 /* ru */,
				7D23668521250D180028B67D /* fr */,
				7D23669521250D220028B67D /* de */,
				7D2366A521250D2C0028B67D /* zh-Hans */,
				7D2366B721250D360028B67D /* it */,
				7D2366C521250D3F0028B67D /* nl */,
				7D2366D521250D4A0028B67D /* nb */,
				7D199D93212A067600241026 /* pl */,
				7D9BEED72335A489005DCFD6 /* en */,
				7D9BEF152335EC4B005DCFD6 /* ja */,
				7D9BEF2B2335EC59005DCFD6 /* pt-BR */,
				7D9BEF412335EC62005DCFD6 /* vi */,
				7D9BEF572335EC6E005DCFD6 /* da */,
				7D9BEF6D2335EC7D005DCFD6 /* sv */,
				7D9BEF832335EC8B005DCFD6 /* fi */,
				7D9BF13B23370E8B005DCFD6 /* ro */,
			);
			name = Main.storyboard;
			sourceTree = "<group>";
		};
		43776F9A1B8022E90074EA36 /* LaunchScreen.storyboard */ = {
			isa = PBXVariantGroup;
			children = (
				43776F9B1B8022E90074EA36 /* Base */,
			);
			name = LaunchScreen.storyboard;
			sourceTree = "<group>";
		};
		43785E9B2120E7060057DED1 /* Intents.intentdefinition */ = {
			isa = PBXVariantGroup;
			children = (
				43785E9A2120E7060057DED1 /* Base */,
				43785E9F2122774A0057DED1 /* es */,
				43785EA12122774B0057DED1 /* ru */,
				43C98058212A799E003B5D17 /* en */,
				C12CB9AC23106A3C00F84978 /* it */,
				C12CB9AE23106A5C00F84978 /* fr */,
				C12CB9B023106A5F00F84978 /* de */,
				C12CB9B223106A6000F84978 /* zh-Hans */,
				C12CB9B423106A6100F84978 /* nl */,
				C12CB9B623106A6200F84978 /* nb */,
				C12CB9B823106A6300F84978 /* pl */,
				7D9BEF132335EC4B005DCFD6 /* ja */,
				7D9BEF292335EC58005DCFD6 /* pt-BR */,
				7D9BEF3F2335EC62005DCFD6 /* vi */,
				7D9BEF552335EC6E005DCFD6 /* da */,
				7D9BEF6B2335EC7D005DCFD6 /* sv */,
				7D9BEF812335EC8B005DCFD6 /* fi */,
				7D9BF13A23370E8B005DCFD6 /* ro */,
			);
			name = Intents.intentdefinition;
			sourceTree = "<group>";
		};
		43A943741B926B7B0051FA24 /* Interface.storyboard */ = {
			isa = PBXVariantGroup;
			children = (
				43A943751B926B7B0051FA24 /* Base */,
				7DD382791F8DBFC60071272B /* es */,
				7D68AAAC1FE2DB0A00522C49 /* ru */,
				7D23668721250D180028B67D /* fr */,
				7D23669721250D230028B67D /* de */,
				7D2366A721250D2C0028B67D /* zh-Hans */,
				7D2366B421250D350028B67D /* it */,
				7D2366C721250D3F0028B67D /* nl */,
				7D2366D721250D4A0028B67D /* nb */,
				7D199D95212A067600241026 /* pl */,
				7D9BEEDD2335A5CC005DCFD6 /* en */,
				7D9BEF172335EC4C005DCFD6 /* ja */,
				7D9BEF2D2335EC59005DCFD6 /* pt-BR */,
				7D9BEF432335EC62005DCFD6 /* vi */,
				7D9BEF592335EC6E005DCFD6 /* da */,
				7D9BEF6F2335EC7D005DCFD6 /* sv */,
				7D9BEF852335EC8B005DCFD6 /* fi */,
				7D9BF13D23370E8B005DCFD6 /* ro */,
			);
			name = Interface.storyboard;
			sourceTree = "<group>";
		};
		43D9FFA821EA9A0C00AF44BF /* Main.storyboard */ = {
			isa = PBXVariantGroup;
			children = (
				43D9FFA921EA9A0C00AF44BF /* Base */,
				7D9BEF002335D67D005DCFD6 /* en */,
				7D9BEF022335D687005DCFD6 /* zh-Hans */,
				7D9BEF042335D68A005DCFD6 /* nl */,
				7D9BEF062335D68C005DCFD6 /* fr */,
				7D9BEF082335D68D005DCFD6 /* de */,
				7D9BEF0A2335D68F005DCFD6 /* it */,
				7D9BEF0C2335D690005DCFD6 /* nb */,
				7D9BEF0E2335D691005DCFD6 /* pl */,
				7D9BEF102335D693005DCFD6 /* ru */,
				7D9BEF122335D694005DCFD6 /* es */,
				7D9BEF182335EC4C005DCFD6 /* ja */,
				7D9BEF2E2335EC59005DCFD6 /* pt-BR */,
				7D9BEF442335EC62005DCFD6 /* vi */,
				7D9BEF5A2335EC6E005DCFD6 /* da */,
				7D9BEF702335EC7D005DCFD6 /* sv */,
				7D9BEF862335EC8B005DCFD6 /* fi */,
				7D9BF13E23370E8C005DCFD6 /* ro */,
			);
			name = Main.storyboard;
			sourceTree = "<group>";
		};
		43D9FFAD21EA9A0F00AF44BF /* LaunchScreen.storyboard */ = {
			isa = PBXVariantGroup;
			children = (
				43D9FFAE21EA9A0F00AF44BF /* Base */,
			);
			name = LaunchScreen.storyboard;
			sourceTree = "<group>";
		};
		4F70C1E21DE8DCA7006380B7 /* MainInterface.storyboard */ = {
			isa = PBXVariantGroup;
			children = (
				4F70C1E31DE8DCA7006380B7 /* Base */,
				7DD382781F8DBFC60071272B /* es */,
				7D68AAAB1FE2DB0A00522C49 /* ru */,
				7D23668621250D180028B67D /* fr */,
				7D23669621250D230028B67D /* de */,
				7D2366A621250D2C0028B67D /* zh-Hans */,
				7D2366B821250D360028B67D /* it */,
				7D2366C621250D3F0028B67D /* nl */,
				7D2366D621250D4A0028B67D /* nb */,
				7D199D94212A067600241026 /* pl */,
				7D9BEEDA2335A522005DCFD6 /* en */,
				7D9BEF162335EC4B005DCFD6 /* ja */,
				7D9BEF2C2335EC59005DCFD6 /* pt-BR */,
				7D9BEF422335EC62005DCFD6 /* vi */,
				7D9BEF582335EC6E005DCFD6 /* da */,
				7D9BEF6E2335EC7D005DCFD6 /* sv */,
				7D9BEF842335EC8B005DCFD6 /* fi */,
				7D9BF13C23370E8B005DCFD6 /* ro */,
			);
			name = MainInterface.storyboard;
			sourceTree = "<group>";
		};
		7D7076371FE06EDE004AC8EA /* Localizable.strings */ = {
			isa = PBXVariantGroup;
			children = (
				7D7076361FE06EDE004AC8EA /* es */,
				7D68AAAD1FE2E8D400522C49 /* ru */,
				7D23667821250C2D0028B67D /* Base */,
				7D23668B21250D180028B67D /* fr */,
				7D23669B21250D230028B67D /* de */,
				7D2366AB21250D2D0028B67D /* zh-Hans */,
				7D2366BC21250D360028B67D /* it */,
				7D2366CB21250D400028B67D /* nl */,
				7D2366DB21250D4A0028B67D /* nb */,
				7D199D99212A067600241026 /* pl */,
				7D9BEED82335A4F7005DCFD6 /* en */,
				7D9BEF1E2335EC4D005DCFD6 /* ja */,
				7D9BEF342335EC59005DCFD6 /* pt-BR */,
				7D9BEF4A2335EC63005DCFD6 /* vi */,
				7D9BEF602335EC6F005DCFD6 /* da */,
				7D9BEF762335EC7D005DCFD6 /* sv */,
				7D9BEF8C2335EC8C005DCFD6 /* fi */,
				7D9BF14223370E8C005DCFD6 /* ro */,
			);
			name = Localizable.strings;
			sourceTree = "<group>";
		};
		7D7076471FE06EE0004AC8EA /* InfoPlist.strings */ = {
			isa = PBXVariantGroup;
			children = (
				7D23667A21250C480028B67D /* Base */,
			);
			name = InfoPlist.strings;
			sourceTree = "<group>";
		};
		7D70764C1FE06EE1004AC8EA /* Localizable.strings */ = {
			isa = PBXVariantGroup;
			children = (
				7D70764B1FE06EE1004AC8EA /* es */,
				7D68AAB31FE2E8D500522C49 /* ru */,
				7D23667921250C440028B67D /* Base */,
				7D23668C21250D190028B67D /* fr */,
				7D23669C21250D230028B67D /* de */,
				7D2366AC21250D2D0028B67D /* zh-Hans */,
				7D2366BD21250D360028B67D /* it */,
				7D2366CC21250D400028B67D /* nl */,
				7D2366DC21250D4B0028B67D /* nb */,
				7D199D9A212A067600241026 /* pl */,
				7D9BEEDB2335A587005DCFD6 /* en */,
				7D9BEF1F2335EC4D005DCFD6 /* ja */,
				7D9BEF352335EC59005DCFD6 /* pt-BR */,
				7D9BEF4B2335EC63005DCFD6 /* vi */,
				7D9BEF612335EC6F005DCFD6 /* da */,
				7D9BEF772335EC7E005DCFD6 /* sv */,
				7D9BEF8D2335EC8C005DCFD6 /* fi */,
				7D9BF14323370E8C005DCFD6 /* ro */,
			);
			name = Localizable.strings;
			sourceTree = "<group>";
		};
		7D7076511FE06EE1004AC8EA /* InfoPlist.strings */ = {
			isa = PBXVariantGroup;
			children = (
				7D68AAB41FE2E8D600522C49 /* ru */,
				7D23667621250BF70028B67D /* Base */,
				7D23668921250D180028B67D /* fr */,
				7D23669921250D230028B67D /* de */,
				7D2366A921250D2C0028B67D /* zh-Hans */,
				7D2366BA21250D360028B67D /* it */,
				7D2366C921250D400028B67D /* nl */,
				7D2366D921250D4A0028B67D /* nb */,
				7D199D97212A067600241026 /* pl */,
				7D9BEED52335A3CB005DCFD6 /* en */,
				7D9BEF1C2335EC4C005DCFD6 /* ja */,
				7D9BEF322335EC59005DCFD6 /* pt-BR */,
				7D9BEF5E2335EC6F005DCFD6 /* da */,
				7D9BEF8A2335EC8C005DCFD6 /* fi */,
				7D9BEF98233600D6005DCFD6 /* es */,
				7D9BEF99233600D8005DCFD6 /* sv */,
				7D9BEF9A233600D9005DCFD6 /* vi */,
				7D9BF14123370E8C005DCFD6 /* ro */,
			);
			name = InfoPlist.strings;
			sourceTree = "<group>";
		};
		7D70765B1FE06EE2004AC8EA /* Localizable.strings */ = {
			isa = PBXVariantGroup;
			children = (
				7D70765A1FE06EE2004AC8EA /* es */,
				7D68AAB61FE2E8D600522C49 /* ru */,
				7D23668321250CFB0028B67D /* Base */,
				7D23669321250D190028B67D /* fr */,
				7D2366A321250D240028B67D /* de */,
				7D2366B321250D2D0028B67D /* zh-Hans */,
				7D2366C321250D370028B67D /* it */,
				7D2366D321250D410028B67D /* nl */,
				7D2366E321250D4B0028B67D /* nb */,
				7D199DA2212A067700241026 /* pl */,
				7D9BEF272335EC4E005DCFD6 /* ja */,
				7D9BEF3D2335EC5A005DCFD6 /* pt-BR */,
				7D9BEF532335EC63005DCFD6 /* vi */,
				7D9BEF692335EC70005DCFD6 /* da */,
				7D9BEF7F2335EC7E005DCFD6 /* sv */,
				7D9BEF952335EC8D005DCFD6 /* fi */,
				7D9BF14523370E8D005DCFD6 /* ro */,
			);
			name = Localizable.strings;
			sourceTree = "<group>";
		};
		7D7076601FE06EE3004AC8EA /* Localizable.strings */ = {
			isa = PBXVariantGroup;
			children = (
				7D70765F1FE06EE3004AC8EA /* es */,
				7D68AAB71FE2E8D600522C49 /* ru */,
				7D23667F21250CB80028B67D /* Base */,
				7D23668F21250D190028B67D /* fr */,
				7D23669F21250D240028B67D /* de */,
				7D2366AF21250D2D0028B67D /* zh-Hans */,
				7D2366BF21250D370028B67D /* it */,
				7D2366CF21250D400028B67D /* nl */,
				7D2366DF21250D4B0028B67D /* nb */,
				7D199D9D212A067700241026 /* pl */,
				7D9BEEDE2335A5F7005DCFD6 /* en */,
				7D9BEF222335EC4D005DCFD6 /* ja */,
				7D9BEF382335EC5A005DCFD6 /* pt-BR */,
				7D9BEF4E2335EC63005DCFD6 /* vi */,
				7D9BEF642335EC6F005DCFD6 /* da */,
				7D9BEF7A2335EC7E005DCFD6 /* sv */,
				7D9BEF902335EC8C005DCFD6 /* fi */,
				7D9BF14423370E8D005DCFD6 /* ro */,
			);
			name = Localizable.strings;
			sourceTree = "<group>";
		};
		7D7076651FE06EE4004AC8EA /* Localizable.strings */ = {
			isa = PBXVariantGroup;
			children = (
				7D7076641FE06EE4004AC8EA /* es */,
				7D68AAB81FE2E8D700522C49 /* ru */,
				7D23667521250BE30028B67D /* Base */,
				7D23668821250D180028B67D /* fr */,
				7D23669821250D230028B67D /* de */,
				7D2366A821250D2C0028B67D /* zh-Hans */,
				7D2366B921250D360028B67D /* it */,
				7D2366C821250D400028B67D /* nl */,
				7D2366D821250D4A0028B67D /* nb */,
				7D199D96212A067600241026 /* pl */,
				7D9BEF1B2335EC4C005DCFD6 /* ja */,
				7D9BEF312335EC59005DCFD6 /* pt-BR */,
				7D9BEF472335EC62005DCFD6 /* vi */,
				7D9BEF5D2335EC6F005DCFD6 /* da */,
				7D9BEF732335EC7D005DCFD6 /* sv */,
				7D9BEF892335EC8C005DCFD6 /* fi */,
				7D9BEF972335F667005DCFD6 /* en */,
				7D9BF14023370E8C005DCFD6 /* ro */,
			);
			name = Localizable.strings;
			sourceTree = "<group>";
		};
		7D9BEEE72335A6B3005DCFD6 /* Localizable.strings */ = {
			isa = PBXVariantGroup;
			children = (
				7D9BEEE62335A6B3005DCFD6 /* en */,
				7D9BEEE82335A6B9005DCFD6 /* zh-Hans */,
				7D9BEEE92335A6BB005DCFD6 /* nl */,
				7D9BEEEA2335A6BC005DCFD6 /* fr */,
				7D9BEEEB2335A6BD005DCFD6 /* de */,
				7D9BEEEC2335A6BE005DCFD6 /* it */,
				7D9BEEED2335A6BF005DCFD6 /* nb */,
				7D9BEEEE2335A6BF005DCFD6 /* pl */,
				7D9BEEEF2335A6C0005DCFD6 /* ru */,
				7D9BEEF02335A6C1005DCFD6 /* es */,
				7D9BEF282335EC4E005DCFD6 /* ja */,
				7D9BEF3E2335EC5A005DCFD6 /* pt-BR */,
				7D9BEF542335EC64005DCFD6 /* vi */,
				7D9BEF6A2335EC70005DCFD6 /* da */,
				7D9BEF802335EC7E005DCFD6 /* sv */,
				7D9BEF962335EC8D005DCFD6 /* fi */,
				7D9BF14623370E8D005DCFD6 /* ro */,
			);
			name = Localizable.strings;
			sourceTree = "<group>";
		};
		7D9BEEF52335CF8D005DCFD6 /* Localizable.strings */ = {
			isa = PBXVariantGroup;
			children = (
				7D9BEEF42335CF8D005DCFD6 /* en */,
				7D9BEEF62335CF90005DCFD6 /* zh-Hans */,
				7D9BEEF72335CF91005DCFD6 /* nl */,
				7D9BEEF82335CF93005DCFD6 /* fr */,
				7D9BEEF92335CF93005DCFD6 /* de */,
				7D9BEEFA2335CF94005DCFD6 /* it */,
				7D9BEEFB2335CF95005DCFD6 /* nb */,
				7D9BEEFC2335CF96005DCFD6 /* pl */,
				7D9BEEFD2335CF97005DCFD6 /* ru */,
				7D9BEEFE2335CF97005DCFD6 /* es */,
				7D9BEF1A2335EC4C005DCFD6 /* ja */,
				7D9BEF302335EC59005DCFD6 /* pt-BR */,
				7D9BEF462335EC62005DCFD6 /* vi */,
				7D9BEF5C2335EC6F005DCFD6 /* da */,
				7D9BEF722335EC7D005DCFD6 /* sv */,
				7D9BEF882335EC8C005DCFD6 /* fi */,
				7D9BF13F23370E8C005DCFD6 /* ro */,
			);
			name = Localizable.strings;
			sourceTree = "<group>";
		};
		C1C73F0F1DE3D0270022FC89 /* InfoPlist.strings */ = {
			isa = PBXVariantGroup;
			children = (
				7D23667E21250CAC0028B67D /* Base */,
			);
			name = InfoPlist.strings;
			sourceTree = "<group>";
		};
/* End PBXVariantGroup section */

/* Begin XCBuildConfiguration section */
		432CF87920D8B8380066B889 /* Debug */ = {
			isa = XCBuildConfiguration;
			buildSettings = {
				CODE_SIGN_STYLE = Automatic;
				PRODUCT_NAME = "$(TARGET_NAME)";
			};
			name = Debug;
		};
		432CF87A20D8B8380066B889 /* Release */ = {
			isa = XCBuildConfiguration;
			buildSettings = {
				CODE_SIGN_STYLE = Automatic;
				PRODUCT_NAME = "$(TARGET_NAME)";
			};
			name = Release;
		};
		43776FB41B8022E90074EA36 /* Debug */ = {
			isa = XCBuildConfiguration;
			baseConfigurationReference = 437D9BA11D7B5203007245E8 /* Loop.xcconfig */;
			buildSettings = {
				ALWAYS_SEARCH_USER_PATHS = NO;
				APP_GROUP_IDENTIFIER = "group.$(MAIN_APP_BUNDLE_IDENTIFIER)Group";
				CLANG_ANALYZER_LOCALIZABILITY_NONLOCALIZED = YES;
				CLANG_CXX_LANGUAGE_STANDARD = "gnu++0x";
				CLANG_CXX_LIBRARY = "libc++";
				CLANG_ENABLE_MODULES = YES;
				CLANG_ENABLE_OBJC_ARC = YES;
				CLANG_WARN_BLOCK_CAPTURE_AUTORELEASING = YES;
				CLANG_WARN_BOOL_CONVERSION = YES;
				CLANG_WARN_COMMA = YES;
				CLANG_WARN_CONSTANT_CONVERSION = YES;
				CLANG_WARN_DEPRECATED_OBJC_IMPLEMENTATIONS = YES;
				CLANG_WARN_DIRECT_OBJC_ISA_USAGE = YES_ERROR;
				CLANG_WARN_EMPTY_BODY = YES;
				CLANG_WARN_ENUM_CONVERSION = YES;
				CLANG_WARN_INFINITE_RECURSION = YES;
				CLANG_WARN_INT_CONVERSION = YES;
				CLANG_WARN_NON_LITERAL_NULL_CONVERSION = YES;
				CLANG_WARN_OBJC_IMPLICIT_RETAIN_SELF = YES;
				CLANG_WARN_OBJC_LITERAL_CONVERSION = YES;
				CLANG_WARN_OBJC_ROOT_CLASS = YES_ERROR;
				CLANG_WARN_RANGE_LOOP_ANALYSIS = YES;
				CLANG_WARN_STRICT_PROTOTYPES = YES;
				CLANG_WARN_SUSPICIOUS_MOVE = YES;
				CLANG_WARN_UNREACHABLE_CODE = YES;
				CLANG_WARN__DUPLICATE_METHOD_MATCH = YES;
				CODE_SIGN_IDENTITY = "iPhone Developer: loudnate@gmail.com (XZN842LDLT)";
				COPY_PHASE_STRIP = NO;
				CURRENT_PROJECT_VERSION = "$(LOOP_BUILD_VERSION)";
				DEBUG_INFORMATION_FORMAT = dwarf;
				ENABLE_STRICT_OBJC_MSGSEND = YES;
				ENABLE_TESTABILITY = YES;
				FRAMEWORK_SEARCH_PATHS = (
					"$(inherited)",
					"$(PROJECT_DIR)/Carthage/Build/iOS",
				);
				GCC_C_LANGUAGE_STANDARD = gnu99;
				GCC_DYNAMIC_NO_PIC = NO;
				GCC_NO_COMMON_BLOCKS = YES;
				GCC_OPTIMIZATION_LEVEL = 0;
				GCC_PREPROCESSOR_DEFINITIONS = (
					"DEBUG=1",
					"$(inherited)",
				);
				GCC_WARN_64_TO_32_BIT_CONVERSION = YES;
				GCC_WARN_ABOUT_RETURN_TYPE = YES_ERROR;
				GCC_WARN_UNDECLARED_SELECTOR = YES;
				GCC_WARN_UNINITIALIZED_AUTOS = YES_AGGRESSIVE;
				GCC_WARN_UNUSED_FUNCTION = YES;
				GCC_WARN_UNUSED_VARIABLE = YES;
				IPHONEOS_DEPLOYMENT_TARGET = 13.0;
				LOCALIZED_STRING_MACRO_NAMES = (
					NSLocalizedString,
					CFLocalizedString,
					LocalizedString,
				);
				MAIN_APP_BUNDLE_IDENTIFIER = "$(inherited).Loop";
				MTL_ENABLE_DEBUG_INFO = YES;
				ONLY_ACTIVE_ARCH = YES;
				SDKROOT = iphoneos;
				SWIFT_OPTIMIZATION_LEVEL = "-Onone";
				SWIFT_VERSION = 5.0;
				TARGETED_DEVICE_FAMILY = "1,2";
				WARNING_CFLAGS = "-Wall";
				WATCHOS_DEPLOYMENT_TARGET = 6.0;
			};
			name = Debug;
		};
		43776FB51B8022E90074EA36 /* Release */ = {
			isa = XCBuildConfiguration;
			baseConfigurationReference = 437D9BA11D7B5203007245E8 /* Loop.xcconfig */;
			buildSettings = {
				ALWAYS_SEARCH_USER_PATHS = NO;
				APP_GROUP_IDENTIFIER = "group.$(MAIN_APP_BUNDLE_IDENTIFIER)Group";
				CLANG_ANALYZER_LOCALIZABILITY_NONLOCALIZED = YES;
				CLANG_CXX_LANGUAGE_STANDARD = "gnu++0x";
				CLANG_CXX_LIBRARY = "libc++";
				CLANG_ENABLE_MODULES = YES;
				CLANG_ENABLE_OBJC_ARC = YES;
				CLANG_WARN_BLOCK_CAPTURE_AUTORELEASING = YES;
				CLANG_WARN_BOOL_CONVERSION = YES;
				CLANG_WARN_COMMA = YES;
				CLANG_WARN_CONSTANT_CONVERSION = YES;
				CLANG_WARN_DEPRECATED_OBJC_IMPLEMENTATIONS = YES;
				CLANG_WARN_DIRECT_OBJC_ISA_USAGE = YES_ERROR;
				CLANG_WARN_EMPTY_BODY = YES;
				CLANG_WARN_ENUM_CONVERSION = YES;
				CLANG_WARN_INFINITE_RECURSION = YES;
				CLANG_WARN_INT_CONVERSION = YES;
				CLANG_WARN_NON_LITERAL_NULL_CONVERSION = YES;
				CLANG_WARN_OBJC_IMPLICIT_RETAIN_SELF = YES;
				CLANG_WARN_OBJC_LITERAL_CONVERSION = YES;
				CLANG_WARN_OBJC_ROOT_CLASS = YES_ERROR;
				CLANG_WARN_RANGE_LOOP_ANALYSIS = YES;
				CLANG_WARN_STRICT_PROTOTYPES = YES;
				CLANG_WARN_SUSPICIOUS_MOVE = YES;
				CLANG_WARN_UNREACHABLE_CODE = YES;
				CLANG_WARN__DUPLICATE_METHOD_MATCH = YES;
				CODE_SIGN_IDENTITY = "iPhone Developer: loudnate@gmail.com (XZN842LDLT)";
				COPY_PHASE_STRIP = NO;
				CURRENT_PROJECT_VERSION = "$(LOOP_BUILD_VERSION)";
				DEBUG_INFORMATION_FORMAT = "dwarf-with-dsym";
				ENABLE_NS_ASSERTIONS = NO;
				ENABLE_STRICT_OBJC_MSGSEND = YES;
				FRAMEWORK_SEARCH_PATHS = (
					"$(inherited)",
					"$(PROJECT_DIR)/Carthage/Build/iOS",
				);
				GCC_C_LANGUAGE_STANDARD = gnu99;
				GCC_NO_COMMON_BLOCKS = YES;
				GCC_WARN_64_TO_32_BIT_CONVERSION = YES;
				GCC_WARN_ABOUT_RETURN_TYPE = YES_ERROR;
				GCC_WARN_UNDECLARED_SELECTOR = YES;
				GCC_WARN_UNINITIALIZED_AUTOS = YES_AGGRESSIVE;
				GCC_WARN_UNUSED_FUNCTION = YES;
				GCC_WARN_UNUSED_VARIABLE = YES;
				IPHONEOS_DEPLOYMENT_TARGET = 13.0;
				LOCALIZED_STRING_MACRO_NAMES = (
					NSLocalizedString,
					CFLocalizedString,
					LocalizedString,
				);
				MAIN_APP_BUNDLE_IDENTIFIER = "$(inherited).Loop";
				MTL_ENABLE_DEBUG_INFO = NO;
				SDKROOT = iphoneos;
				SWIFT_OPTIMIZATION_LEVEL = "-Owholemodule";
				SWIFT_VERSION = 5.0;
				TARGETED_DEVICE_FAMILY = "1,2";
				VALIDATE_PRODUCT = YES;
				WARNING_CFLAGS = "-Wall";
				WATCHOS_DEPLOYMENT_TARGET = 6.0;
			};
			name = Release;
		};
		43776FB71B8022E90074EA36 /* Debug */ = {
			isa = XCBuildConfiguration;
			buildSettings = {
				ALWAYS_EMBED_SWIFT_STANDARD_LIBRARIES = YES;
				ASSETCATALOG_COMPILER_APPICON_NAME = "$(APPICON_NAME)";
				CODE_SIGN_ENTITLEMENTS = Loop/Loop.entitlements;
				CODE_SIGN_IDENTITY = "iPhone Developer";
				DEVELOPMENT_TEAM = "";
				ENABLE_BITCODE = YES;
				INFOPLIST_FILE = Loop/Info.plist;
				IPHONEOS_DEPLOYMENT_TARGET = 13.0;
				LD_RUNPATH_SEARCH_PATHS = "$(inherited) @executable_path/Frameworks";
				"OTHER_SWIFT_FLAGS[arch=*]" = "-DDEBUG";
				"OTHER_SWIFT_FLAGS[sdk=iphonesimulator*]" = "-D IOS_SIMULATOR";
				PRODUCT_BUNDLE_IDENTIFIER = "$(MAIN_APP_BUNDLE_IDENTIFIER)";
				PRODUCT_NAME = "$(TARGET_NAME)";
				PROVISIONING_PROFILE = "";
			};
			name = Debug;
		};
		43776FB81B8022E90074EA36 /* Release */ = {
			isa = XCBuildConfiguration;
			buildSettings = {
				ALWAYS_EMBED_SWIFT_STANDARD_LIBRARIES = YES;
				ASSETCATALOG_COMPILER_APPICON_NAME = "$(APPICON_NAME)";
				CODE_SIGN_ENTITLEMENTS = Loop/Loop.entitlements;
				CODE_SIGN_IDENTITY = "iPhone Developer";
				DEVELOPMENT_TEAM = "";
				ENABLE_BITCODE = YES;
				INFOPLIST_FILE = Loop/Info.plist;
				IPHONEOS_DEPLOYMENT_TARGET = 13.0;
				LD_RUNPATH_SEARCH_PATHS = "$(inherited) @executable_path/Frameworks";
				PRODUCT_BUNDLE_IDENTIFIER = "$(MAIN_APP_BUNDLE_IDENTIFIER)";
				PRODUCT_NAME = "$(TARGET_NAME)";
				PROVISIONING_PROFILE = "";
			};
			name = Release;
		};
		43A943961B926B7B0051FA24 /* Debug */ = {
			isa = XCBuildConfiguration;
			buildSettings = {
				ASSETCATALOG_COMPILER_COMPLICATION_NAME = Complication;
				CLANG_ENABLE_MODULES = YES;
				CODE_SIGN_ENTITLEMENTS = "WatchApp Extension/WatchApp Extension.entitlements";
				CODE_SIGN_IDENTITY = "iPhone Developer";
				"CODE_SIGN_IDENTITY[sdk=watchos*]" = "iPhone Developer";
				DEVELOPMENT_TEAM = "";
				FRAMEWORK_SEARCH_PATHS = "$(PROJECT_DIR)/Carthage/Build/watchOS";
				INFOPLIST_FILE = "WatchApp Extension/Info.plist";
				LD_RUNPATH_SEARCH_PATHS = "$(inherited) @executable_path/Frameworks @executable_path/../../Frameworks";
				PRODUCT_BUNDLE_IDENTIFIER = "$(MAIN_APP_BUNDLE_IDENTIFIER).LoopWatch.watchkitextension";
				PRODUCT_NAME = "${TARGET_NAME}";
				PROVISIONING_PROFILE = "";
				SDKROOT = watchos;
				SKIP_INSTALL = YES;
				SWIFT_OBJC_BRIDGING_HEADER = "WatchApp Extension/Extensions/WatchApp Extension-Bridging-Header.h";
				SWIFT_OPTIMIZATION_LEVEL = "-Onone";
				TARGETED_DEVICE_FAMILY = 4;
				WATCHOS_DEPLOYMENT_TARGET = 6.0;
			};
			name = Debug;
		};
		43A943971B926B7B0051FA24 /* Release */ = {
			isa = XCBuildConfiguration;
			buildSettings = {
				ASSETCATALOG_COMPILER_COMPLICATION_NAME = Complication;
				CLANG_ENABLE_MODULES = YES;
				CODE_SIGN_ENTITLEMENTS = "WatchApp Extension/WatchApp Extension.entitlements";
				CODE_SIGN_IDENTITY = "iPhone Developer";
				"CODE_SIGN_IDENTITY[sdk=watchos*]" = "iPhone Developer";
				DEVELOPMENT_TEAM = "";
				FRAMEWORK_SEARCH_PATHS = "$(PROJECT_DIR)/Carthage/Build/watchOS";
				INFOPLIST_FILE = "WatchApp Extension/Info.plist";
				LD_RUNPATH_SEARCH_PATHS = "$(inherited) @executable_path/Frameworks @executable_path/../../Frameworks";
				PRODUCT_BUNDLE_IDENTIFIER = "$(MAIN_APP_BUNDLE_IDENTIFIER).LoopWatch.watchkitextension";
				PRODUCT_NAME = "${TARGET_NAME}";
				PROVISIONING_PROFILE = "";
				SDKROOT = watchos;
				SKIP_INSTALL = YES;
				SWIFT_OBJC_BRIDGING_HEADER = "WatchApp Extension/Extensions/WatchApp Extension-Bridging-Header.h";
				TARGETED_DEVICE_FAMILY = 4;
				WATCHOS_DEPLOYMENT_TARGET = 6.0;
			};
			name = Release;
		};
		43A9439A1B926B7B0051FA24 /* Debug */ = {
			isa = XCBuildConfiguration;
			buildSettings = {
				ALWAYS_EMBED_SWIFT_STANDARD_LIBRARIES = YES;
				ASSETCATALOG_COMPILER_APPICON_NAME = "$(APPICON_NAME)";
				CODE_SIGN_IDENTITY = "iPhone Developer";
				"CODE_SIGN_IDENTITY[sdk=watchos*]" = "iPhone Developer";
				DEVELOPMENT_TEAM = "";
				FRAMEWORK_SEARCH_PATHS = "$(PROJECT_DIR)/Carthage/Build/watchOS";
				IBSC_MODULE = WatchApp_Extension;
				INFOPLIST_FILE = WatchApp/Info.plist;
				LD_RUNPATH_SEARCH_PATHS = "$(inherited) @executable_path/Frameworks";
				PRODUCT_BUNDLE_IDENTIFIER = "$(MAIN_APP_BUNDLE_IDENTIFIER).LoopWatch";
				PRODUCT_NAME = "$(TARGET_NAME)";
				PROVISIONING_PROFILE = "";
				SDKROOT = watchos;
				SKIP_INSTALL = YES;
				TARGETED_DEVICE_FAMILY = 4;
				WATCHOS_DEPLOYMENT_TARGET = 6.0;
			};
			name = Debug;
		};
		43A9439B1B926B7B0051FA24 /* Release */ = {
			isa = XCBuildConfiguration;
			buildSettings = {
				ALWAYS_EMBED_SWIFT_STANDARD_LIBRARIES = YES;
				ASSETCATALOG_COMPILER_APPICON_NAME = "$(APPICON_NAME)";
				CODE_SIGN_IDENTITY = "iPhone Developer";
				"CODE_SIGN_IDENTITY[sdk=watchos*]" = "iPhone Developer";
				DEVELOPMENT_TEAM = "";
				FRAMEWORK_SEARCH_PATHS = "$(PROJECT_DIR)/Carthage/Build/watchOS";
				IBSC_MODULE = WatchApp_Extension;
				INFOPLIST_FILE = WatchApp/Info.plist;
				LD_RUNPATH_SEARCH_PATHS = "$(inherited) @executable_path/Frameworks";
				PRODUCT_BUNDLE_IDENTIFIER = "$(MAIN_APP_BUNDLE_IDENTIFIER).LoopWatch";
				PRODUCT_NAME = "$(TARGET_NAME)";
				PROVISIONING_PROFILE = "";
				SDKROOT = watchos;
				SKIP_INSTALL = YES;
				TARGETED_DEVICE_FAMILY = 4;
				WATCHOS_DEPLOYMENT_TARGET = 6.0;
			};
			name = Release;
		};
		43D9002821EB209400AF44BF /* Debug */ = {
			isa = XCBuildConfiguration;
			buildSettings = {
				APPLICATION_EXTENSION_API_ONLY = YES;
				CLANG_ANALYZER_NONNULL = YES;
				CLANG_ANALYZER_NUMBER_OBJECT_CONVERSION = YES_AGGRESSIVE;
				CLANG_CXX_LANGUAGE_STANDARD = "gnu++14";
				CLANG_ENABLE_OBJC_WEAK = YES;
				CLANG_WARN_DOCUMENTATION_COMMENTS = YES;
				CLANG_WARN_UNGUARDED_AVAILABILITY = YES_AGGRESSIVE;
				CODE_SIGN_IDENTITY = "";
				CODE_SIGN_STYLE = Automatic;
				CURRENT_PROJECT_VERSION = 57;
				DEFINES_MODULE = YES;
				DEVELOPMENT_TEAM = "";
				DYLIB_COMPATIBILITY_VERSION = 1;
				DYLIB_CURRENT_VERSION = 57;
				DYLIB_INSTALL_NAME_BASE = "@rpath";
				FRAMEWORK_SEARCH_PATHS = "$(PROJECT_DIR)/Carthage/Build/watchOS";
				GCC_C_LANGUAGE_STANDARD = gnu11;
				INFOPLIST_FILE = LoopCore/Info.plist;
				INSTALL_PATH = "$(LOCAL_LIBRARY_DIR)/Frameworks";
				LD_RUNPATH_SEARCH_PATHS = "$(inherited) @executable_path/Frameworks @loader_path/Frameworks";
				MTL_ENABLE_DEBUG_INFO = INCLUDE_SOURCE;
				MTL_FAST_MATH = YES;
				PRODUCT_BUNDLE_IDENTIFIER = com.loopkit.LoopCore;
				PRODUCT_NAME = LoopCore;
				SDKROOT = watchos;
				SKIP_INSTALL = YES;
				SWIFT_ACTIVE_COMPILATION_CONDITIONS = DEBUG;
				TARGETED_DEVICE_FAMILY = 4;
				VERSIONING_SYSTEM = "apple-generic";
				VERSION_INFO_PREFIX = "";
			};
			name = Debug;
		};
		43D9002921EB209400AF44BF /* Release */ = {
			isa = XCBuildConfiguration;
			buildSettings = {
				APPLICATION_EXTENSION_API_ONLY = YES;
				CLANG_ANALYZER_NONNULL = YES;
				CLANG_ANALYZER_NUMBER_OBJECT_CONVERSION = YES_AGGRESSIVE;
				CLANG_CXX_LANGUAGE_STANDARD = "gnu++14";
				CLANG_ENABLE_OBJC_WEAK = YES;
				CLANG_WARN_DOCUMENTATION_COMMENTS = YES;
				CLANG_WARN_UNGUARDED_AVAILABILITY = YES_AGGRESSIVE;
				CODE_SIGN_IDENTITY = "";
				CODE_SIGN_STYLE = Automatic;
				CURRENT_PROJECT_VERSION = 57;
				DEFINES_MODULE = YES;
				DEVELOPMENT_TEAM = "";
				DYLIB_COMPATIBILITY_VERSION = 1;
				DYLIB_CURRENT_VERSION = 57;
				DYLIB_INSTALL_NAME_BASE = "@rpath";
				FRAMEWORK_SEARCH_PATHS = "$(PROJECT_DIR)/Carthage/Build/watchOS";
				GCC_C_LANGUAGE_STANDARD = gnu11;
				INFOPLIST_FILE = LoopCore/Info.plist;
				INSTALL_PATH = "$(LOCAL_LIBRARY_DIR)/Frameworks";
				LD_RUNPATH_SEARCH_PATHS = "$(inherited) @executable_path/Frameworks @loader_path/Frameworks";
				MTL_FAST_MATH = YES;
				PRODUCT_BUNDLE_IDENTIFIER = com.loopkit.LoopCore;
				PRODUCT_NAME = LoopCore;
				SDKROOT = watchos;
				SKIP_INSTALL = YES;
				TARGETED_DEVICE_FAMILY = 4;
				VERSIONING_SYSTEM = "apple-generic";
				VERSION_INFO_PREFIX = "";
			};
			name = Release;
		};
		43D9FFB121EA9A0F00AF44BF /* Debug */ = {
			isa = XCBuildConfiguration;
			buildSettings = {
				ALWAYS_EMBED_SWIFT_STANDARD_LIBRARIES = YES;
				ASSETCATALOG_COMPILER_APPICON_NAME = AppIcon;
				CLANG_ANALYZER_NONNULL = YES;
				CLANG_ANALYZER_NUMBER_OBJECT_CONVERSION = YES_AGGRESSIVE;
				CLANG_CXX_LANGUAGE_STANDARD = "gnu++14";
				CLANG_ENABLE_OBJC_WEAK = YES;
				CLANG_WARN_DOCUMENTATION_COMMENTS = YES;
				CLANG_WARN_UNGUARDED_AVAILABILITY = YES_AGGRESSIVE;
				CODE_SIGN_ENTITLEMENTS = Learn/Learn.entitlements;
				CODE_SIGN_IDENTITY = "iPhone Developer";
				CODE_SIGN_STYLE = Automatic;
				DEVELOPMENT_TEAM = "";
				GCC_C_LANGUAGE_STANDARD = gnu11;
				INFOPLIST_FILE = Learn/Info.plist;
				IPHONEOS_DEPLOYMENT_TARGET = 12.0;
				LD_RUNPATH_SEARCH_PATHS = "$(inherited) @executable_path/Frameworks";
				MTL_ENABLE_DEBUG_INFO = INCLUDE_SOURCE;
				MTL_FAST_MATH = YES;
				PRODUCT_BUNDLE_IDENTIFIER = "$(MAIN_APP_BUNDLE_IDENTIFIER)Learn";
				PRODUCT_NAME = "$(TARGET_NAME)";
				SWIFT_ACTIVE_COMPILATION_CONDITIONS = DEBUG;
				TARGETED_DEVICE_FAMILY = "1,2";
			};
			name = Debug;
		};
		43D9FFB221EA9A0F00AF44BF /* Release */ = {
			isa = XCBuildConfiguration;
			buildSettings = {
				ALWAYS_EMBED_SWIFT_STANDARD_LIBRARIES = YES;
				ASSETCATALOG_COMPILER_APPICON_NAME = AppIcon;
				CLANG_ANALYZER_NONNULL = YES;
				CLANG_ANALYZER_NUMBER_OBJECT_CONVERSION = YES_AGGRESSIVE;
				CLANG_CXX_LANGUAGE_STANDARD = "gnu++14";
				CLANG_ENABLE_OBJC_WEAK = YES;
				CLANG_WARN_DOCUMENTATION_COMMENTS = YES;
				CLANG_WARN_UNGUARDED_AVAILABILITY = YES_AGGRESSIVE;
				CODE_SIGN_ENTITLEMENTS = Learn/Learn.entitlements;
				CODE_SIGN_IDENTITY = "iPhone Developer";
				CODE_SIGN_STYLE = Automatic;
				DEVELOPMENT_TEAM = "";
				GCC_C_LANGUAGE_STANDARD = gnu11;
				INFOPLIST_FILE = Learn/Info.plist;
				IPHONEOS_DEPLOYMENT_TARGET = 12.0;
				LD_RUNPATH_SEARCH_PATHS = "$(inherited) @executable_path/Frameworks";
				MTL_FAST_MATH = YES;
				PRODUCT_BUNDLE_IDENTIFIER = "$(MAIN_APP_BUNDLE_IDENTIFIER)Learn";
				PRODUCT_NAME = "$(TARGET_NAME)";
				TARGETED_DEVICE_FAMILY = "1,2";
			};
			name = Release;
		};
		43D9FFD921EAE05D00AF44BF /* Debug */ = {
			isa = XCBuildConfiguration;
			buildSettings = {
				APPLICATION_EXTENSION_API_ONLY = YES;
				CLANG_ANALYZER_NONNULL = YES;
				CLANG_ANALYZER_NUMBER_OBJECT_CONVERSION = YES_AGGRESSIVE;
				CLANG_CXX_LANGUAGE_STANDARD = "gnu++14";
				CLANG_ENABLE_OBJC_WEAK = YES;
				CLANG_WARN_DOCUMENTATION_COMMENTS = YES;
				CLANG_WARN_UNGUARDED_AVAILABILITY = YES_AGGRESSIVE;
				CODE_SIGN_IDENTITY = "";
				CODE_SIGN_STYLE = Automatic;
				CURRENT_PROJECT_VERSION = 57;
				DEFINES_MODULE = YES;
				DEVELOPMENT_TEAM = "";
				DYLIB_COMPATIBILITY_VERSION = 1;
				DYLIB_CURRENT_VERSION = 57;
				DYLIB_INSTALL_NAME_BASE = "@rpath";
				GCC_C_LANGUAGE_STANDARD = gnu11;
				INFOPLIST_FILE = LoopCore/Info.plist;
				INSTALL_PATH = "$(LOCAL_LIBRARY_DIR)/Frameworks";
				LD_RUNPATH_SEARCH_PATHS = "$(inherited) @executable_path/Frameworks @loader_path/Frameworks";
				MTL_ENABLE_DEBUG_INFO = INCLUDE_SOURCE;
				MTL_FAST_MATH = YES;
				PRODUCT_BUNDLE_IDENTIFIER = com.loopkit.LoopCore;
				PRODUCT_NAME = "$(TARGET_NAME:c99extidentifier)";
				SKIP_INSTALL = YES;
				SWIFT_ACTIVE_COMPILATION_CONDITIONS = DEBUG;
				VERSIONING_SYSTEM = "apple-generic";
				VERSION_INFO_PREFIX = "";
			};
			name = Debug;
		};
		43D9FFDA21EAE05D00AF44BF /* Release */ = {
			isa = XCBuildConfiguration;
			buildSettings = {
				APPLICATION_EXTENSION_API_ONLY = YES;
				CLANG_ANALYZER_NONNULL = YES;
				CLANG_ANALYZER_NUMBER_OBJECT_CONVERSION = YES_AGGRESSIVE;
				CLANG_CXX_LANGUAGE_STANDARD = "gnu++14";
				CLANG_ENABLE_OBJC_WEAK = YES;
				CLANG_WARN_DOCUMENTATION_COMMENTS = YES;
				CLANG_WARN_UNGUARDED_AVAILABILITY = YES_AGGRESSIVE;
				CODE_SIGN_IDENTITY = "";
				CODE_SIGN_STYLE = Automatic;
				CURRENT_PROJECT_VERSION = 57;
				DEFINES_MODULE = YES;
				DEVELOPMENT_TEAM = "";
				DYLIB_COMPATIBILITY_VERSION = 1;
				DYLIB_CURRENT_VERSION = 57;
				DYLIB_INSTALL_NAME_BASE = "@rpath";
				GCC_C_LANGUAGE_STANDARD = gnu11;
				INFOPLIST_FILE = LoopCore/Info.plist;
				INSTALL_PATH = "$(LOCAL_LIBRARY_DIR)/Frameworks";
				LD_RUNPATH_SEARCH_PATHS = "$(inherited) @executable_path/Frameworks @loader_path/Frameworks";
				MTL_FAST_MATH = YES;
				PRODUCT_BUNDLE_IDENTIFIER = com.loopkit.LoopCore;
				PRODUCT_NAME = "$(TARGET_NAME:c99extidentifier)";
				SKIP_INSTALL = YES;
				VERSIONING_SYSTEM = "apple-generic";
				VERSION_INFO_PREFIX = "";
			};
			name = Release;
		};
		43E2D8D71D20BF42004DA55F /* Debug */ = {
			isa = XCBuildConfiguration;
			buildSettings = {
				CLANG_ANALYZER_NONNULL = YES;
				CODE_SIGN_IDENTITY = "iPhone Developer";
				"CODE_SIGN_IDENTITY[sdk=iphoneos*]" = "iPhone Developer";
				CODE_SIGN_STYLE = Automatic;
				DEVELOPMENT_TEAM = "";
				INFOPLIST_FILE = DoseMathTests/Info.plist;
				LD_RUNPATH_SEARCH_PATHS = "$(inherited) @loader_path/Frameworks";
				PRODUCT_BUNDLE_IDENTIFIER = com.loudnate.DoseMathTests;
				PRODUCT_NAME = "$(TARGET_NAME)";
				PROVISIONING_PROFILE_SPECIFIER = "";
			};
			name = Debug;
		};
		43E2D8D81D20BF42004DA55F /* Release */ = {
			isa = XCBuildConfiguration;
			buildSettings = {
				CLANG_ANALYZER_NONNULL = YES;
				CODE_SIGN_IDENTITY = "iPhone Developer";
				"CODE_SIGN_IDENTITY[sdk=iphoneos*]" = "iPhone Developer";
				CODE_SIGN_STYLE = Automatic;
				DEVELOPMENT_TEAM = "";
				INFOPLIST_FILE = DoseMathTests/Info.plist;
				LD_RUNPATH_SEARCH_PATHS = "$(inherited) @loader_path/Frameworks";
				PRODUCT_BUNDLE_IDENTIFIER = com.loudnate.DoseMathTests;
				PRODUCT_NAME = "$(TARGET_NAME)";
				PROVISIONING_PROFILE_SPECIFIER = "";
			};
			name = Release;
		};
		43E2D9131D20C581004DA55F /* Debug */ = {
			isa = XCBuildConfiguration;
			buildSettings = {
				BUNDLE_LOADER = "$(TEST_HOST)";
				CLANG_ANALYZER_NONNULL = YES;
				CODE_SIGN_IDENTITY = "iPhone Developer";
				"CODE_SIGN_IDENTITY[sdk=iphoneos*]" = "iPhone Developer";
				CODE_SIGN_STYLE = Automatic;
				DEVELOPMENT_TEAM = "";
				INFOPLIST_FILE = LoopTests/Info.plist;
				LD_RUNPATH_SEARCH_PATHS = "$(inherited) @executable_path/Frameworks @loader_path/Frameworks";
				PRODUCT_BUNDLE_IDENTIFIER = com.loudnate.LoopTests;
				PRODUCT_NAME = "$(TARGET_NAME)";
				PROVISIONING_PROFILE_SPECIFIER = "";
				TEST_HOST = "$(BUILT_PRODUCTS_DIR)/Loop.app/Loop";
			};
			name = Debug;
		};
		43E2D9141D20C581004DA55F /* Release */ = {
			isa = XCBuildConfiguration;
			buildSettings = {
				BUNDLE_LOADER = "$(TEST_HOST)";
				CLANG_ANALYZER_NONNULL = YES;
				CODE_SIGN_IDENTITY = "iPhone Developer";
				"CODE_SIGN_IDENTITY[sdk=iphoneos*]" = "iPhone Developer";
				CODE_SIGN_STYLE = Automatic;
				DEVELOPMENT_TEAM = "";
				INFOPLIST_FILE = LoopTests/Info.plist;
				LD_RUNPATH_SEARCH_PATHS = "$(inherited) @executable_path/Frameworks @loader_path/Frameworks";
				PRODUCT_BUNDLE_IDENTIFIER = com.loudnate.LoopTests;
				PRODUCT_NAME = "$(TARGET_NAME)";
				PROVISIONING_PROFILE_SPECIFIER = "";
				TEST_HOST = "$(BUILT_PRODUCTS_DIR)/Loop.app/Loop";
			};
			name = Release;
		};
		4F70C1E91DE8DCA8006380B7 /* Debug */ = {
			isa = XCBuildConfiguration;
			buildSettings = {
				CLANG_ANALYZER_NONNULL = YES;
				CLANG_WARN_DOCUMENTATION_COMMENTS = YES;
				CLANG_WARN_SUSPICIOUS_MOVES = YES;
				CODE_SIGN_ENTITLEMENTS = "Loop Status Extension/Loop Status Extension.entitlements";
				CODE_SIGN_IDENTITY = "Apple Development";
				"CODE_SIGN_IDENTITY[sdk=iphoneos*]" = "iPhone Developer";
				CODE_SIGN_STYLE = Automatic;
				DEVELOPMENT_TEAM = "";
				ENABLE_BITCODE = NO;
				INFOPLIST_FILE = "Loop Status Extension/Info.plist";
				IPHONEOS_DEPLOYMENT_TARGET = 13.0;
				LD_RUNPATH_SEARCH_PATHS = "$(inherited) @executable_path/Frameworks @executable_path/../../Frameworks";
				PRODUCT_BUNDLE_IDENTIFIER = "$(MAIN_APP_BUNDLE_IDENTIFIER).statuswidget";
				PRODUCT_NAME = "$(TARGET_NAME)";
				PROVISIONING_PROFILE_SPECIFIER = "";
				SKIP_INSTALL = YES;
				SWIFT_ACTIVE_COMPILATION_CONDITIONS = DEBUG;
			};
			name = Debug;
		};
		4F70C1EA1DE8DCA8006380B7 /* Release */ = {
			isa = XCBuildConfiguration;
			buildSettings = {
				CLANG_ANALYZER_NONNULL = YES;
				CLANG_WARN_DOCUMENTATION_COMMENTS = YES;
				CLANG_WARN_SUSPICIOUS_MOVES = YES;
				CODE_SIGN_ENTITLEMENTS = "Loop Status Extension/Loop Status Extension.entitlements";
				CODE_SIGN_IDENTITY = "Apple Development";
				"CODE_SIGN_IDENTITY[sdk=iphoneos*]" = "iPhone Developer";
				CODE_SIGN_STYLE = Automatic;
				DEVELOPMENT_TEAM = "";
				ENABLE_BITCODE = NO;
				INFOPLIST_FILE = "Loop Status Extension/Info.plist";
				IPHONEOS_DEPLOYMENT_TARGET = 13.0;
				LD_RUNPATH_SEARCH_PATHS = "$(inherited) @executable_path/Frameworks @executable_path/../../Frameworks";
				PRODUCT_BUNDLE_IDENTIFIER = "$(MAIN_APP_BUNDLE_IDENTIFIER).statuswidget";
				PRODUCT_NAME = "$(TARGET_NAME)";
				PROVISIONING_PROFILE_SPECIFIER = "";
				SKIP_INSTALL = YES;
			};
			name = Release;
		};
		4F7528901DFE1DC600C322D6 /* Debug */ = {
			isa = XCBuildConfiguration;
			buildSettings = {
				APPLICATION_EXTENSION_API_ONLY = YES;
				CLANG_ANALYZER_NONNULL = YES;
				CLANG_WARN_DOCUMENTATION_COMMENTS = YES;
				CLANG_WARN_SUSPICIOUS_MOVES = YES;
				CODE_SIGN_IDENTITY = "";
				"CODE_SIGN_IDENTITY[sdk=iphoneos*]" = "";
				CURRENT_PROJECT_VERSION = 57;
				DEFINES_MODULE = YES;
				DEVELOPMENT_TEAM = "";
				DYLIB_COMPATIBILITY_VERSION = 1;
				DYLIB_CURRENT_VERSION = 57;
				DYLIB_INSTALL_NAME_BASE = "@rpath";
				INFOPLIST_FILE = LoopUI/Info.plist;
				INSTALL_PATH = "$(LOCAL_LIBRARY_DIR)/Frameworks";
				LD_RUNPATH_SEARCH_PATHS = "$(inherited) @executable_path/Frameworks @loader_path/Frameworks";
				PRODUCT_BUNDLE_IDENTIFIER = "$(MAIN_APP_BUNDLE_IDENTIFIER).LoopUI";
				PRODUCT_NAME = "$(TARGET_NAME)";
				SKIP_INSTALL = YES;
				SWIFT_ACTIVE_COMPILATION_CONDITIONS = DEBUG;
				VERSIONING_SYSTEM = "apple-generic";
				VERSION_INFO_PREFIX = "";
			};
			name = Debug;
		};
		4F7528911DFE1DC600C322D6 /* Release */ = {
			isa = XCBuildConfiguration;
			buildSettings = {
				APPLICATION_EXTENSION_API_ONLY = YES;
				CLANG_ANALYZER_NONNULL = YES;
				CLANG_WARN_DOCUMENTATION_COMMENTS = YES;
				CLANG_WARN_SUSPICIOUS_MOVES = YES;
				CODE_SIGN_IDENTITY = "";
				"CODE_SIGN_IDENTITY[sdk=iphoneos*]" = "";
				CURRENT_PROJECT_VERSION = 57;
				DEFINES_MODULE = YES;
				DEVELOPMENT_TEAM = "";
				DYLIB_COMPATIBILITY_VERSION = 1;
				DYLIB_CURRENT_VERSION = 57;
				DYLIB_INSTALL_NAME_BASE = "@rpath";
				INFOPLIST_FILE = LoopUI/Info.plist;
				INSTALL_PATH = "$(LOCAL_LIBRARY_DIR)/Frameworks";
				LD_RUNPATH_SEARCH_PATHS = "$(inherited) @executable_path/Frameworks @loader_path/Frameworks";
				PRODUCT_BUNDLE_IDENTIFIER = "$(MAIN_APP_BUNDLE_IDENTIFIER).LoopUI";
				PRODUCT_NAME = "$(TARGET_NAME)";
				SKIP_INSTALL = YES;
				VERSIONING_SYSTEM = "apple-generic";
				VERSION_INFO_PREFIX = "";
			};
			name = Release;
		};
/* End XCBuildConfiguration section */

/* Begin XCConfigurationList section */
		432CF87820D8B8380066B889 /* Build configuration list for PBXAggregateTarget "Cartfile" */ = {
			isa = XCConfigurationList;
			buildConfigurations = (
				432CF87920D8B8380066B889 /* Debug */,
				432CF87A20D8B8380066B889 /* Release */,
			);
			defaultConfigurationIsVisible = 0;
			defaultConfigurationName = Release;
		};
		43776F871B8022E90074EA36 /* Build configuration list for PBXProject "Loop" */ = {
			isa = XCConfigurationList;
			buildConfigurations = (
				43776FB41B8022E90074EA36 /* Debug */,
				43776FB51B8022E90074EA36 /* Release */,
			);
			defaultConfigurationIsVisible = 0;
			defaultConfigurationName = Release;
		};
		43776FB61B8022E90074EA36 /* Build configuration list for PBXNativeTarget "Loop" */ = {
			isa = XCConfigurationList;
			buildConfigurations = (
				43776FB71B8022E90074EA36 /* Debug */,
				43776FB81B8022E90074EA36 /* Release */,
			);
			defaultConfigurationIsVisible = 0;
			defaultConfigurationName = Release;
		};
		43A943951B926B7B0051FA24 /* Build configuration list for PBXNativeTarget "WatchApp Extension" */ = {
			isa = XCConfigurationList;
			buildConfigurations = (
				43A943961B926B7B0051FA24 /* Debug */,
				43A943971B926B7B0051FA24 /* Release */,
			);
			defaultConfigurationIsVisible = 0;
			defaultConfigurationName = Release;
		};
		43A943991B926B7B0051FA24 /* Build configuration list for PBXNativeTarget "WatchApp" */ = {
			isa = XCConfigurationList;
			buildConfigurations = (
				43A9439A1B926B7B0051FA24 /* Debug */,
				43A9439B1B926B7B0051FA24 /* Release */,
			);
			defaultConfigurationIsVisible = 0;
			defaultConfigurationName = Release;
		};
		43D9002721EB209400AF44BF /* Build configuration list for PBXNativeTarget "LoopCore-watchOS" */ = {
			isa = XCConfigurationList;
			buildConfigurations = (
				43D9002821EB209400AF44BF /* Debug */,
				43D9002921EB209400AF44BF /* Release */,
			);
			defaultConfigurationIsVisible = 0;
			defaultConfigurationName = Release;
		};
		43D9FFB321EA9A0F00AF44BF /* Build configuration list for PBXNativeTarget "Learn" */ = {
			isa = XCConfigurationList;
			buildConfigurations = (
				43D9FFB121EA9A0F00AF44BF /* Debug */,
				43D9FFB221EA9A0F00AF44BF /* Release */,
			);
			defaultConfigurationIsVisible = 0;
			defaultConfigurationName = Release;
		};
		43D9FFD821EAE05D00AF44BF /* Build configuration list for PBXNativeTarget "LoopCore" */ = {
			isa = XCConfigurationList;
			buildConfigurations = (
				43D9FFD921EAE05D00AF44BF /* Debug */,
				43D9FFDA21EAE05D00AF44BF /* Release */,
			);
			defaultConfigurationIsVisible = 0;
			defaultConfigurationName = Release;
		};
		43E2D8D61D20BF42004DA55F /* Build configuration list for PBXNativeTarget "DoseMathTests" */ = {
			isa = XCConfigurationList;
			buildConfigurations = (
				43E2D8D71D20BF42004DA55F /* Debug */,
				43E2D8D81D20BF42004DA55F /* Release */,
			);
			defaultConfigurationIsVisible = 0;
			defaultConfigurationName = Release;
		};
		43E2D9121D20C581004DA55F /* Build configuration list for PBXNativeTarget "LoopTests" */ = {
			isa = XCConfigurationList;
			buildConfigurations = (
				43E2D9131D20C581004DA55F /* Debug */,
				43E2D9141D20C581004DA55F /* Release */,
			);
			defaultConfigurationIsVisible = 0;
			defaultConfigurationName = Release;
		};
		4F70C1EB1DE8DCA8006380B7 /* Build configuration list for PBXNativeTarget "Loop Status Extension" */ = {
			isa = XCConfigurationList;
			buildConfigurations = (
				4F70C1E91DE8DCA8006380B7 /* Debug */,
				4F70C1EA1DE8DCA8006380B7 /* Release */,
			);
			defaultConfigurationIsVisible = 0;
			defaultConfigurationName = Release;
		};
		4F7528921DFE1DC600C322D6 /* Build configuration list for PBXNativeTarget "LoopUI" */ = {
			isa = XCConfigurationList;
			buildConfigurations = (
				4F7528901DFE1DC600C322D6 /* Debug */,
				4F7528911DFE1DC600C322D6 /* Release */,
			);
			defaultConfigurationIsVisible = 0;
			defaultConfigurationName = Release;
		};
/* End XCConfigurationList section */
	};
	rootObject = 43776F841B8022E90074EA36 /* Project object */;
}<|MERGE_RESOLUTION|>--- conflicted
+++ resolved
@@ -22,15 +22,12 @@
 /* End PBXAggregateTarget section */
 
 /* Begin PBXBuildFile section */
-<<<<<<< HEAD
 		2E3484B7230607D700B11C92 /* SpikeClient.framework in Frameworks */ = {isa = PBXBuildFile; fileRef = 2E3484B5230607D700B11C92 /* SpikeClient.framework */; };
 		2E3484B8230607D700B11C92 /* SpikeClientUI.framework in Frameworks */ = {isa = PBXBuildFile; fileRef = 2E3484B6230607D700B11C92 /* SpikeClientUI.framework */; };
-=======
 		3804343D23747354004BAB52 /* Microbolus.swift in Sources */ = {isa = PBXBuildFile; fileRef = 3804343C23747354004BAB52 /* Microbolus.swift */; };
 		3804343E237474AE004BAB52 /* Microbolus.swift in Sources */ = {isa = PBXBuildFile; fileRef = 3804343C23747354004BAB52 /* Microbolus.swift */; };
 		38BE6D8D236C8A110074CF11 /* MicrobolusViewController.swift in Sources */ = {isa = PBXBuildFile; fileRef = 38BE6D8C236C8A110074CF11 /* MicrobolusViewController.swift */; };
 		38CE2218236B134F00DFE990 /* MicrobolusView.swift in Sources */ = {isa = PBXBuildFile; fileRef = 38CE2217236B134F00DFE990 /* MicrobolusView.swift */; };
->>>>>>> b9cbc0a5
 		43027F0F1DFE0EC900C51989 /* HKUnit.swift in Sources */ = {isa = PBXBuildFile; fileRef = 4F526D5E1DF2459000A04910 /* HKUnit.swift */; };
 		4302F4E11D4E9C8900F0FCAF /* TextFieldTableViewController.swift in Sources */ = {isa = PBXBuildFile; fileRef = 4302F4E01D4E9C8900F0FCAF /* TextFieldTableViewController.swift */; };
 		4302F4E31D4EA54200F0FCAF /* InsulinDeliveryTableViewController.swift in Sources */ = {isa = PBXBuildFile; fileRef = 4302F4E21D4EA54200F0FCAF /* InsulinDeliveryTableViewController.swift */; };
@@ -247,6 +244,7 @@
 		43E2D8F41D20C0DB004DA55F /* recommend_temp_basal_start_high_end_low.json in Resources */ = {isa = PBXBuildFile; fileRef = 43E2D8E91D20C0DB004DA55F /* recommend_temp_basal_start_high_end_low.json */; };
 		43E2D8F51D20C0DB004DA55F /* recommend_temp_basal_start_low_end_high.json in Resources */ = {isa = PBXBuildFile; fileRef = 43E2D8EA1D20C0DB004DA55F /* recommend_temp_basal_start_low_end_high.json */; };
 		43E2D8F61D20C0DB004DA55F /* recommend_temp_basal_start_low_end_in_range.json in Resources */ = {isa = PBXBuildFile; fileRef = 43E2D8EB1D20C0DB004DA55F /* recommend_temp_basal_start_low_end_in_range.json */; };
+		43E2D9151D20C5A2004DA55F /* KeychainManagerTests.swift in Sources */ = {isa = PBXBuildFile; fileRef = 43E2D8C91D20B9E7004DA55F /* KeychainManagerTests.swift */; };
 		43E2D9191D222759004DA55F /* LoopKit.framework in Frameworks */ = {isa = PBXBuildFile; fileRef = 43F78D4B1C914197002152D1 /* LoopKit.framework */; };
 		43E3449F1B9D68E900C85C07 /* StatusTableViewController.swift in Sources */ = {isa = PBXBuildFile; fileRef = 43E3449E1B9D68E900C85C07 /* StatusTableViewController.swift */; };
 		43E93FB51E4675E800EAB8DB /* NumberFormatter.swift in Sources */ = {isa = PBXBuildFile; fileRef = 43BFF0B31E45C1BE00FF19A9 /* NumberFormatter.swift */; };
@@ -588,16 +586,8 @@
 /* End PBXCopyFilesBuildPhase section */
 
 /* Begin PBXFileReference section */
-<<<<<<< HEAD
 		2E3484B5230607D700B11C92 /* SpikeClient.framework */ = {isa = PBXFileReference; lastKnownFileType = wrapper.framework; name = SpikeClient.framework; path = Carthage/Build/iOS/SpikeClient.framework; sourceTree = "<group>"; };
 		2E3484B6230607D700B11C92 /* SpikeClientUI.framework */ = {isa = PBXFileReference; lastKnownFileType = wrapper.framework; name = SpikeClientUI.framework; path = Carthage/Build/iOS/SpikeClientUI.framework; sourceTree = "<group>"; };
-=======
-		3804343C23747354004BAB52 /* Microbolus.swift */ = {isa = PBXFileReference; lastKnownFileType = sourcecode.swift; path = Microbolus.swift; sourceTree = "<group>"; };
-		38589861235E0A4200919FD4 /* NightscoutAPIClient.framework */ = {isa = PBXFileReference; explicitFileType = wrapper.framework; path = NightscoutAPIClient.framework; sourceTree = BUILT_PRODUCTS_DIR; };
-		38589864235E0A4C00919FD4 /* NightscoutAPIClientUI.framework */ = {isa = PBXFileReference; explicitFileType = wrapper.framework; path = NightscoutAPIClientUI.framework; sourceTree = BUILT_PRODUCTS_DIR; };
-		38BE6D8C236C8A110074CF11 /* MicrobolusViewController.swift */ = {isa = PBXFileReference; lastKnownFileType = sourcecode.swift; path = MicrobolusViewController.swift; sourceTree = "<group>"; };
-		38CE2217236B134F00DFE990 /* MicrobolusView.swift */ = {isa = PBXFileReference; lastKnownFileType = sourcecode.swift; path = MicrobolusView.swift; sourceTree = "<group>"; };
->>>>>>> b9cbc0a5
 		4302F4E01D4E9C8900F0FCAF /* TextFieldTableViewController.swift */ = {isa = PBXFileReference; fileEncoding = 4; lastKnownFileType = sourcecode.swift; path = TextFieldTableViewController.swift; sourceTree = "<group>"; };
 		4302F4E21D4EA54200F0FCAF /* InsulinDeliveryTableViewController.swift */ = {isa = PBXFileReference; fileEncoding = 4; lastKnownFileType = sourcecode.swift; path = InsulinDeliveryTableViewController.swift; sourceTree = "<group>"; };
 		430B29892041F54A00BA9F93 /* NSUserDefaults.swift */ = {isa = PBXFileReference; fileEncoding = 4; lastKnownFileType = sourcecode.swift; path = NSUserDefaults.swift; sourceTree = "<group>"; };
@@ -1565,12 +1555,8 @@
 				43D9FFD121EAE05D00AF44BF /* LoopCore.h */,
 				C330EE562381DEC600CA667D /* Microbolus.swift */,
 				43D9FFD221EAE05D00AF44BF /* Info.plist */,
-<<<<<<< HEAD
 				C34ECB26239BF8BB00833E43 /* FPUDelay.swift */,
 				C34ECB25239BF8BB00833E43 /* FPURatio.swift */,
-=======
-				3804343C23747354004BAB52 /* Microbolus.swift */,
->>>>>>> b9cbc0a5
 			);
 			path = LoopCore;
 			sourceTree = "<group>";
@@ -1661,7 +1647,6 @@
 				4302F4E01D4E9C8900F0FCAF /* TextFieldTableViewController.swift */,
 				C330EE5B2381DF0100CA667D /* MicrobolusViewController.swift */,
 				89CA2B31226C18B8004D9350 /* TestingScenariosTableViewController.swift */,
-				38BE6D8C236C8A110074CF11 /* MicrobolusViewController.swift */,
 			);
 			path = "View Controllers";
 			sourceTree = "<group>";
@@ -1682,7 +1667,6 @@
 				43F64DD81D9C92C900D24DC6 /* TitleSubtitleTableViewCell.swift */,
 				4311FB9A1F37FE1B00D4C0A7 /* TitleSubtitleTextFieldTableViewCell.swift */,
 				439706E522D2E84900C81566 /* PredictionSettingTableViewCell.swift */,
-				38CE2217236B134F00DFE990 /* MicrobolusView.swift */,
 			);
 			path = Views;
 			sourceTree = "<group>";
@@ -1900,13 +1884,8 @@
 		968DCD53F724DE56FFE51920 /* Frameworks */ = {
 			isa = PBXGroup;
 			children = (
-<<<<<<< HEAD
 				2E3484B5230607D700B11C92 /* SpikeClient.framework */,
 				2E3484B6230607D700B11C92 /* SpikeClientUI.framework */,
-=======
-				38589864235E0A4C00919FD4 /* NightscoutAPIClientUI.framework */,
-				38589861235E0A4200919FD4 /* NightscoutAPIClient.framework */,
->>>>>>> b9cbc0a5
 				434FB6451D68F1CD007B9C70 /* Amplitude.framework */,
 				4344628420A7A3BE00C4BE6F /* CGMBLEKit.framework */,
 				43A8EC6E210E622600A81379 /* CGMBLEKitUI.framework */,
@@ -2709,11 +2688,7 @@
 				43B260491ED248FB008CAA77 /* CarbEntryTableViewCell.swift in Sources */,
 				4302F4E11D4E9C8900F0FCAF /* TextFieldTableViewController.swift in Sources */,
 				43F64DD91D9C92C900D24DC6 /* TitleSubtitleTableViewCell.swift in Sources */,
-<<<<<<< HEAD
 				C330EE5A2381DEEC00CA667D /* MicrobolusView.swift in Sources */,
-=======
-				38CE2218236B134F00DFE990 /* MicrobolusView.swift in Sources */,
->>>>>>> b9cbc0a5
 				C15713821DAC6983005BC4D2 /* MealBolusNightscoutTreatment.swift in Sources */,
 				43FCEEA9221A615B0013DD30 /* StatusChartsManager.swift in Sources */,
 				43511CE321FD80E400566C63 /* StandardRetrospectiveCorrection.swift in Sources */,
@@ -2774,11 +2749,7 @@
 				89ADE13B226BFA0F0067222B /* TestingScenariosManager.swift in Sources */,
 				4F7E8ACB20E2ACB500AEA65E /* WatchPredictedGlucose.swift in Sources */,
 				436A0DA51D236A2A00104B24 /* LoopError.swift in Sources */,
-<<<<<<< HEAD
 				C330EE5C2381DF0100CA667D /* MicrobolusViewController.swift in Sources */,
-=======
-				38BE6D8D236C8A110074CF11 /* MicrobolusViewController.swift in Sources */,
->>>>>>> b9cbc0a5
 				4F11D3C220DD80B3006E072C /* WatchHistoricalGlucose.swift in Sources */,
 				435CB6231F37967800C320C7 /* InsulinModelSettingsViewController.swift in Sources */,
 				4372E490213CFCE70068E043 /* LoopSettingsUserInfo.swift in Sources */,
@@ -2869,11 +2840,7 @@
 			isa = PBXSourcesBuildPhase;
 			buildActionMask = 2147483647;
 			files = (
-<<<<<<< HEAD
 				C330EE582381DECC00CA667D /* Microbolus.swift in Sources */,
-=======
-				3804343E237474AE004BAB52 /* Microbolus.swift in Sources */,
->>>>>>> b9cbc0a5
 				43C05CB821EBEA54006FB252 /* HKUnit.swift in Sources */,
 				4345E3F421F036FC009E00E5 /* Result.swift in Sources */,
 				C34ECB2A239BF8F000833E43 /* FPUDelay.swift in Sources */,
@@ -2928,11 +2895,7 @@
 			isa = PBXSourcesBuildPhase;
 			buildActionMask = 2147483647;
 			files = (
-<<<<<<< HEAD
 				C330EE572381DEC600CA667D /* Microbolus.swift in Sources */,
-=======
-				3804343D23747354004BAB52 /* Microbolus.swift in Sources */,
->>>>>>> b9cbc0a5
 				43C05CB921EBEA54006FB252 /* HKUnit.swift in Sources */,
 				4345E3F521F036FC009E00E5 /* Result.swift in Sources */,
 				C34ECB28239BF8BB00833E43 /* FPUDelay.swift in Sources */,
@@ -2969,11 +2932,8 @@
 			isa = PBXSourcesBuildPhase;
 			buildActionMask = 2147483647;
 			files = (
-<<<<<<< HEAD
 				43E2D9151D20C5A2004DA55F /* KeychainManagerTests.swift in Sources */,
 				C34ECB32239BFEAB00833E43 /* IntegralRetrospectiveCorrectionTests.swift in Sources */,
-=======
->>>>>>> b9cbc0a5
 			);
 			runOnlyForDeploymentPostprocessing = 0;
 		};
@@ -3517,7 +3477,7 @@
 				CLANG_WARN__DUPLICATE_METHOD_MATCH = YES;
 				CODE_SIGN_IDENTITY = "iPhone Developer: loudnate@gmail.com (XZN842LDLT)";
 				COPY_PHASE_STRIP = NO;
-				CURRENT_PROJECT_VERSION = "$(LOOP_BUILD_VERSION)";
+				CURRENT_PROJECT_VERSION = 57;
 				DEBUG_INFORMATION_FORMAT = dwarf;
 				ENABLE_STRICT_OBJC_MSGSEND = YES;
 				ENABLE_TESTABILITY = YES;
@@ -3589,7 +3549,7 @@
 				CLANG_WARN__DUPLICATE_METHOD_MATCH = YES;
 				CODE_SIGN_IDENTITY = "iPhone Developer: loudnate@gmail.com (XZN842LDLT)";
 				COPY_PHASE_STRIP = NO;
-				CURRENT_PROJECT_VERSION = "$(LOOP_BUILD_VERSION)";
+				CURRENT_PROJECT_VERSION = 57;
 				DEBUG_INFORMATION_FORMAT = "dwarf-with-dsym";
 				ENABLE_NS_ASSERTIONS = NO;
 				ENABLE_STRICT_OBJC_MSGSEND = YES;
@@ -3633,7 +3593,6 @@
 				DEVELOPMENT_TEAM = "";
 				ENABLE_BITCODE = YES;
 				INFOPLIST_FILE = Loop/Info.plist;
-				IPHONEOS_DEPLOYMENT_TARGET = 13.0;
 				LD_RUNPATH_SEARCH_PATHS = "$(inherited) @executable_path/Frameworks";
 				"OTHER_SWIFT_FLAGS[arch=*]" = "-DDEBUG";
 				"OTHER_SWIFT_FLAGS[sdk=iphonesimulator*]" = "-D IOS_SIMULATOR";
@@ -3653,7 +3612,6 @@
 				DEVELOPMENT_TEAM = "";
 				ENABLE_BITCODE = YES;
 				INFOPLIST_FILE = Loop/Info.plist;
-				IPHONEOS_DEPLOYMENT_TARGET = 13.0;
 				LD_RUNPATH_SEARCH_PATHS = "$(inherited) @executable_path/Frameworks";
 				PRODUCT_BUNDLE_IDENTIFIER = "$(MAIN_APP_BUNDLE_IDENTIFIER)";
 				PRODUCT_NAME = "$(TARGET_NAME)";
@@ -3681,7 +3639,6 @@
 				SWIFT_OBJC_BRIDGING_HEADER = "WatchApp Extension/Extensions/WatchApp Extension-Bridging-Header.h";
 				SWIFT_OPTIMIZATION_LEVEL = "-Onone";
 				TARGETED_DEVICE_FAMILY = 4;
-				WATCHOS_DEPLOYMENT_TARGET = 6.0;
 			};
 			name = Debug;
 		};
@@ -3704,7 +3661,6 @@
 				SKIP_INSTALL = YES;
 				SWIFT_OBJC_BRIDGING_HEADER = "WatchApp Extension/Extensions/WatchApp Extension-Bridging-Header.h";
 				TARGETED_DEVICE_FAMILY = 4;
-				WATCHOS_DEPLOYMENT_TARGET = 6.0;
 			};
 			name = Release;
 		};
@@ -3726,7 +3682,6 @@
 				SDKROOT = watchos;
 				SKIP_INSTALL = YES;
 				TARGETED_DEVICE_FAMILY = 4;
-				WATCHOS_DEPLOYMENT_TARGET = 6.0;
 			};
 			name = Debug;
 		};
@@ -3748,7 +3703,6 @@
 				SDKROOT = watchos;
 				SKIP_INSTALL = YES;
 				TARGETED_DEVICE_FAMILY = 4;
-				WATCHOS_DEPLOYMENT_TARGET = 6.0;
 			};
 			name = Release;
 		};
@@ -4021,7 +3975,6 @@
 				DEVELOPMENT_TEAM = "";
 				ENABLE_BITCODE = NO;
 				INFOPLIST_FILE = "Loop Status Extension/Info.plist";
-				IPHONEOS_DEPLOYMENT_TARGET = 13.0;
 				LD_RUNPATH_SEARCH_PATHS = "$(inherited) @executable_path/Frameworks @executable_path/../../Frameworks";
 				PRODUCT_BUNDLE_IDENTIFIER = "$(MAIN_APP_BUNDLE_IDENTIFIER).statuswidget";
 				PRODUCT_NAME = "$(TARGET_NAME)";
@@ -4044,7 +3997,6 @@
 				DEVELOPMENT_TEAM = "";
 				ENABLE_BITCODE = NO;
 				INFOPLIST_FILE = "Loop Status Extension/Info.plist";
-				IPHONEOS_DEPLOYMENT_TARGET = 13.0;
 				LD_RUNPATH_SEARCH_PATHS = "$(inherited) @executable_path/Frameworks @executable_path/../../Frameworks";
 				PRODUCT_BUNDLE_IDENTIFIER = "$(MAIN_APP_BUNDLE_IDENTIFIER).statuswidget";
 				PRODUCT_NAME = "$(TARGET_NAME)";
